################################################################
# general configuration
################################################################
cmake_minimum_required (VERSION 3.12.0)
project(Vampire)

# require the compiler to use C++14
set(CMAKE_CXX_STANDARD 14)
set(CMAKE_CXX_STANDARD_REQUIRED ON)
set(CMAKE_CXX_EXTENSIONS OFF)

# configure compilers
if(CMAKE_CXX_COMPILER_ID STREQUAL GNU OR CMAKE_CXX_COMPILER_ID MATCHES Clang$)
  add_compile_options(-Wall)
  # we don't use multithreading in (mainline!) Vampire
  add_compile_options(-fno-threadsafe-statics)
  # ...or RTTI
  add_compile_options(-fno-rtti)
  # enable standards-compliant standard library with sized operator delete
  add_compile_options(-fsized-deallocation)
endif()

# compile command database
set(CMAKE_EXPORT_COMPILE_COMMANDS ON)

# variables for binary name, set later
set(VAMPIRE_BINARY vampire)
set(VAMPIRE_BINARY_BUILD)
set(VAMPIRE_BINARY_STATIC)
set(VAMPIRE_BINARY_Z3)
set(VAMPIRE_BINARY_HASH)
set(VAMPIRE_BINARY_BRANCH)
set(VAMPIRE_BINARY_REV_COUNT)

# set build type if not set
if(NOT CMAKE_BUILD_TYPE)
  message(STATUS "Setting build type to 'Release' as none was specified.")
  set(CMAKE_BUILD_TYPE Release CACHE STRING "Choose the type of build." FORCE)
endif()

# statically link libraries
option(BUILD_SHARED_LIBS "Build an executable dynamically linking to libraries instead of a statically-linked one (static not working on Mac)" ON)
if (NOT BUILD_SHARED_LIBS)
  set(CMAKE_FIND_LIBRARY_SUFFIXES .a)
  set(CMAKE_EXE_LINKER_FLAGS -static)
  set(VAMPIRE_BINARY_STATIC _static)
endif()

# get symbol names in binary for backtraces
set(CMAKE_ENABLE_EXPORTS ON)

# link to libdl for dladdr() on POSIXy things, used for backtraces
link_libraries(${CMAKE_DL_LIBS})

# We compile tests only in debug mode, since in release mode assertions are NOPs anyways.
if(CMAKE_BUILD_TYPE STREQUAL Debug)
  SET(COMPILE_TESTS ON)
else()
  SET(COMPILE_TESTS OFF)
endif()

option(IPO "If supported, build with link-time optimisation." OFF)
option(DEBUG_IPO "Print information about why IPO isn't supported" OFF)
# check whether IPO is available
include(CheckIPOSupported)
check_ipo_supported(RESULT IPO_SUPPORTED OUTPUT IPO_ERROR)
if (IPO_SUPPORTED)
  message(STATUS "IPO supported")
else()
  message(STATUS "IPO not supported")
  if(DEBUG_IPO)
    message(STATUS "${IPO_ERROR}")
  else()
    message(STATUS "(if you need IPO, set DEBUG_IPO=ON to investigate)")
  endif()
endif()

set(BENCHMARK_S_SR "0" CACHE STRING "If set to 1, then will benchmark the specified version of subsumption and subsumption resolution.")
message(STATUS "BENCHMARK_S_SR=${BENCHMARK_S_SR}")
if(${BENCHMARK_S_SR} STREQUAL "0")
  add_compile_definitions(USE_WRAPPED_FORWARD_SUBSUMPTION_AND_RESOLUTION=0)
elseif(${BENCHMARK_S_SR} STREQUAL "1")
  add_compile_definitions(USE_WRAPPED_FORWARD_SUBSUMPTION_AND_RESOLUTION=1)
else()
  message(FATAL_ERROR "Wrong option value (should be 0 or 1)")
endif()

set(S_SR_IMPL "3" CACHE STRING "Choose the implementation of S&SR. 0 is the old version, 1 is the direct encoding and 2 is the indirect encoding, 3 is with dynamically determined encoding.")
message(STATUS "S_SR_IMPL=${S_SR_IMPL}")
if(${S_SR_IMPL} STREQUAL "0")
  add_compile_definitions(SAT_SR_IMPL=0)
elseif(${S_SR_IMPL} STREQUAL "1")
  add_compile_definitions(SAT_SR_IMPL=1)
elseif(${S_SR_IMPL} STREQUAL "2")
  add_compile_definitions(SAT_SR_IMPL=2)
elseif(${S_SR_IMPL} STREQUAL "3")
  add_compile_definitions(SAT_SR_IMPL=3)
else()
  message(FATAL_ERROR "Wrong option value (should be between 0 and 3)")
endif()

set(OPTIMIZE_S_SR "0" CACHE STRING "Choose the implementation of S&SR. 0 is the old version, 1 is the direct encoding and 2 is the indirect encoding, 3 is with dynamically determined encoding.")
if(${OPTIMIZE_S_SR} STREQUAL "0")
  add_compile_definitions(USE_OPTIMIZED_FORWARD=0)
elseif(${OPTIMIZE_S_SR} STREQUAL "1")
  add_compile_definitions(USE_OPTIMIZED_FORWARD=1)
else()
  message(FATAL_ERROR "Wrong option value (should be 0 or 1)")
endif()

################################################################
# define all vampire sources,
# generate the main target and
# link it against the libraries
# NOTE: we add the header files here such that they are considered
#       to be a part of the project and therefore are displayed
#       displayed by the IDEs (we wouldn't need to add them because
#       of dependendy tracking, this is figured out automatically
#       by the compiler)
################################################################

set(VAMPIRE_MINISAT_SOURCES
    Minisat/core/Solver.cc
    Minisat/simp/SimpSolver.cc
    Minisat/utils/Options.cc
    Minisat/utils/System.cc
    SAT/MinisatInterfacing.cpp
    SAT/MinisatInterfacingNewSimp.cpp
    Minisat/core/Dimacs.h
    Minisat/core/Solver.h
    Minisat/core/SolverTypes.h
    Minisat/mtl/Alg.h
    Minisat/mtl/Alloc.h
    Minisat/mtl/Heap.h
    Minisat/mtl/IntMap.h
    Minisat/mtl/IntTypes.h
    Minisat/mtl/Map.h
    Minisat/mtl/Queue.h
    Minisat/mtl/Rnd.h
    Minisat/mtl/Sort.h
    Minisat/mtl/Vec.h
    Minisat/mtl/XAlloc.h
    Minisat/simp/SimpSolver.h
    Minisat/utils/Options.h
    Minisat/utils/ParseUtils.h
    Minisat/utils/System.h
    )
source_group(minisat_source_files FILES ${VAMPIRE_MINISAT_SOURCES})

set(VAMPIRE_DEBUG_SOURCES
    Debug/Assertion.cpp
    Debug/RuntimeStatistics.cpp
    Debug/Tracer.cpp
    Debug/Assertion.hpp
    Debug/RuntimeStatistics.hpp
    Debug/Tracer.hpp
    Debug/Output.hpp
    )
source_group(debug_source_files FILES ${VAMPIRE_DEBUG_SOURCES})

set(VAMPIRE_LIB_SOURCES
    Lib/Allocator.cpp
    Lib/DHMap.cpp
    Lib/Environment.cpp
    Lib/Event.cpp
    Lib/Exception.cpp
    Lib/Int.cpp
    Lib/IntNameTable.cpp
    Lib/IntUnionFind.cpp
    Lib/MemoryLeak.cpp
    Lib/NameArray.cpp
    Lib/Random.cpp
    Lib/StringUtils.cpp
    Lib/System.cpp
    Lib/Timer.cpp

    Lib/Allocator.hpp
    Lib/Array.hpp
    Lib/ArrayMap.hpp
    Lib/Backtrackable.hpp
    Lib/BacktrackIterators.hpp
    Lib/BinaryHeap.hpp
    Lib/BitUtils.hpp
    Lib/Comparison.hpp
    Lib/Counter.hpp
    Lib/DArray.hpp
    Lib/Deque.hpp
    Lib/DHMap.hpp
    Lib/DHMultiset.hpp
    Lib/DHSet.hpp
    Lib/DynamicHeap.hpp
    Lib/Environment.hpp
    Lib/Event.hpp
    Lib/Exception.hpp
    Lib/fdstream.hpp
    Lib/FreshnessGuard.hpp
    Lib/Hash.hpp
    Lib/Int.hpp
    Lib/IntNameTable.hpp
    Lib/IntUnionFind.hpp
    Lib/InverseLookup.hpp
    Lib/List.hpp
    Lib/Map.hpp
    Lib/MaybeBool.hpp
    Lib/MemoryLeak.hpp
    Lib/Metaiterators.hpp
    Lib/MultiCounter.hpp
    Lib/NameArray.hpp
    Lib/Numbering.hpp
    Lib/PairUtils.hpp
    Lib/Portability.hpp
    Lib/Random.hpp
    Lib/RatioKeeper.hpp
    Lib/Recycled.hpp
    Lib/Reflection.hpp
    Lib/SafeRecursion.hpp
    Lib/ScopedLet.hpp
    Lib/ScopedPtr.hpp
    Lib/Set.hpp
    Lib/SharedSet.hpp
    Lib/SkipList.hpp
    Lib/SmartPtr.hpp
    Lib/Sort.hpp
    Lib/Stack.hpp
    Lib/STLAllocator.hpp
    Lib/StringUtils.hpp
    Lib/System.hpp
    Lib/Timer.hpp
    Lib/TriangularArray.hpp
    Lib/Vector.hpp
    Lib/VirtualIterator.hpp
    Lib/VString.hpp
    Lib/STL.hpp
    )
source_group(lib_source_files FILES ${VAMPIRE_LIB_SOURCES})

set(VAMPIRE_LIB_SYS_SOURCES
    Lib/Sys/Multiprocessing.cpp
    Lib/Sys/Semaphore.cpp
    Lib/Sys/SyncPipe.cpp
    Lib/Sys/Multiprocessing.hpp
    Lib/Sys/Semaphore.hpp
    Lib/Sys/SyncPipe.hpp
    )
source_group(lib_sys_source_files FILES ${VAMPIRE_LIB_SYS_SOURCES})

set(VAMPIRE_KERNEL_SOURCES
    Kernel/Clause.cpp
    Kernel/ClauseQueue.cpp
    Kernel/ColorHelper.cpp
    Kernel/ELiteralSelector.cpp
    Kernel/EqHelper.cpp
    Kernel/FlatTerm.cpp
    Kernel/Formula.cpp
    Kernel/FormulaTransformer.cpp
    Kernel/FormulaUnit.cpp
    Kernel/FormulaVarIterator.cpp
    Kernel/Grounder.cpp
    Kernel/Inference.cpp
    Kernel/InferenceStore.cpp
    Kernel/InterpretedLiteralEvaluator.cpp
    Kernel/Rebalancing.cpp
    Kernel/KBO.cpp
    Kernel/KBOForEPR.cpp
    Kernel/LiteralSelector.cpp
    Kernel/LookaheadLiteralSelector.cpp
    Kernel/MainLoop.cpp
    Kernel/Matcher.cpp
    Kernel/MaximalLiteralSelector.cpp
    Kernel/MLMatcher.cpp
    Kernel/MLMatcherSD.cpp
    Kernel/MLVariant.cpp
    Kernel/Ordering.cpp
    Kernel/Ordering_Equality.cpp
    Kernel/Problem.cpp
    Kernel/Renaming.cpp
    Kernel/RobSubstitution.cpp
    Kernel/MismatchHandler.cpp
    Kernel/Signature.cpp
    Kernel/SortHelper.cpp
    Kernel/OperatorType.cpp
    Kernel/SpassLiteralSelector.cpp
    Kernel/RndLiteralSelector.cpp
    Kernel/SubformulaIterator.cpp
    Kernel/Substitution.cpp
    Kernel/Term.cpp
    Kernel/TermIterators.cpp
    Kernel/TermTransformer.cpp
    Kernel/Theory.cpp
    Kernel/Signature.cpp
    Kernel/Unit.cpp
    Kernel/BottomUpEvaluation.hpp
    Kernel/BestLiteralSelector.hpp
    Kernel/Clause.hpp
    Kernel/ClauseQueue.hpp
    Kernel/ColorHelper.hpp
    Kernel/Connective.hpp
    Kernel/ELiteralSelector.hpp
    Kernel/EqHelper.hpp
    Kernel/FlatTerm.hpp
    Kernel/Formula.hpp
    Kernel/FormulaTransformer.hpp
    Kernel/FormulaUnit.hpp
    Kernel/FormulaVarIterator.hpp
    Kernel/Grounder.hpp
    Kernel/Inference.hpp
    Kernel/InferenceStore.hpp
    Kernel/InterpretedLiteralEvaluator.hpp
    Kernel/Rebalancing.cpp
    Kernel/KBO.hpp
    Kernel/KBOForEPR.hpp
    Kernel/LiteralComparators.hpp
    Kernel/LiteralSelector.hpp
    Kernel/LookaheadLiteralSelector.hpp
    Kernel/MainLoop.hpp
    Kernel/Matcher.hpp
    Kernel/MaximalLiteralSelector.hpp
    Kernel/MLMatcher.hpp
    Kernel/MLVariant.hpp
    Kernel/Ordering.hpp
    Kernel/Problem.hpp
    Kernel/RCClauseStack.hpp
    Kernel/Renaming.hpp
    Kernel/RobSubstitution.hpp
    Kernel/MismatchHandler.hpp
    Kernel/Signature.hpp
    Kernel/SortHelper.hpp
    Kernel/OperatorType.hpp
    Kernel/SpassLiteralSelector.hpp
    Kernel/RndLiteralSelector.hpp
    Kernel/SubformulaIterator.hpp
    Kernel/SubstHelper.hpp
    Kernel/Substitution.hpp
    Kernel/Term.hpp
    Kernel/TermIterators.hpp
    Kernel/TermTransformer.hpp
    Kernel/Theory.hpp
    Kernel/Signature.hpp
    Kernel/Unit.hpp
    Kernel/LPO.cpp
    Kernel/LPO.hpp
    Kernel/Polynomial.hpp
    Kernel/Polynomial.cpp
    Kernel/PolynomialNormalizer.hpp
    Kernel/PolynomialNormalizer.cpp
    Kernel/ApplicativeHelper.hpp
    Kernel/ApplicativeHelper.cpp
    Kernel/SKIKBO.hpp
    Kernel/SKIKBO.cpp
    Inferences/CNFOnTheFly.cpp
    Inferences/CNFOnTheFly.hpp
    Inferences/CombinatorDemodISE.cpp
    Inferences/CombinatorDemodISE.hpp
    Inferences/CombinatorNormalisationISE.hpp
    Inferences/CombinatorNormalisationISE.cpp
    Inferences/ArgCong.hpp
    Inferences/ArgCong.cpp
    Inferences/NegativeExt.cpp
    Inferences/NegativeExt.hpp
    Inferences/Narrow.hpp
    Inferences/Narrow.cpp
    Inferences/SubVarSup.hpp
    Inferences/SubVarSup.cpp
    Inferences/BoolEqToDiseq.hpp
    Inferences/BoolEqToDiseq.cpp
    Inferences/PrimitiveInstantiation.cpp
    Inferences/PrimitiveInstantiation.hpp
    Inferences/ElimLeibniz.cpp
    Inferences/ElimLeibniz.hpp
    Inferences/Choice.cpp
    Inferences/Choice.hpp
    Inferences/Injectivity.hpp
    Inferences/Injectivity.cpp
    Inferences/BoolSimp.hpp
    Inferences/BoolSimp.cpp
    Inferences/CasesSimp.cpp
    Inferences/CasesSimp.hpp
    Inferences/Cases.cpp
    Inferences/Cases.hpp
    Shell/LambdaElimination.cpp
    Shell/LambdaElimination.hpp
    )
source_group(kernel_source_files FILES ${VAMPIRE_KERNEL_SOURCES})

set(VAMPIRE_INDEXING_SOURCES
    Indexing/AcyclicityIndex.cpp
    Indexing/ClauseCodeTree.cpp
    Indexing/ClauseVariantIndex.cpp
    Indexing/CodeTree.cpp
    Indexing/CodeTreeInterfaces.cpp
    Indexing/GroundingIndex.cpp
    Indexing/Index.cpp
    Indexing/IndexManager.cpp
    Indexing/InductionFormulaIndex.cpp
    Indexing/LiteralIndex.cpp
    Indexing/LiteralMiniIndex.cpp
    Indexing/LiteralSubstitutionTree.cpp
    Indexing/ResultSubstitution.cpp
    Indexing/SubstitutionTree.cpp
    Indexing/SubstitutionTree_FastGen.cpp
    Indexing/SubstitutionTree_FastInst.cpp
    Indexing/SubstitutionTree_Nodes.cpp
    Indexing/TermCodeTree.cpp
    Indexing/TermIndex.cpp
    Indexing/TermSharing.cpp
    Indexing/TermSubstitutionTree.cpp
    Indexing/AcyclicityIndex.hpp
    Indexing/ClauseCodeTree.hpp
    Indexing/ClauseVariantIndex.hpp
    Indexing/CodeTree.hpp
    Indexing/CodeTreeInterfaces.hpp
    Indexing/GroundingIndex.hpp
    Indexing/Index.hpp
    Indexing/IndexManager.hpp
    Indexing/InductionFormulaIndex.hpp
    Indexing/LiteralIndex.hpp
    Indexing/LiteralIndexingStructure.hpp
    Indexing/LiteralMiniIndex.hpp
    Indexing/LiteralSubstitutionTree.hpp
    Indexing/ResultSubstitution.hpp
    Indexing/SubstitutionTree.hpp
    Indexing/TermCodeTree.hpp
    Indexing/TermIndex.hpp
    Indexing/TermIndexingStructure.hpp
    Indexing/TermSharing.hpp
    Indexing/TermSubstitutionTree.hpp
    )
source_group(indexing_source_files FILES ${VAMPIRE_INDEXING_SOURCES})

set(VAMPIRE_INFERENCE_SOURCES
    Inferences/BackwardDemodulation.cpp
    Inferences/BackwardSubsumptionDemodulation.cpp
    Inferences/BackwardSubsumptionAndResolution.cpp
    Inferences/BinaryResolution.cpp
    Inferences/Condensation.cpp
    Inferences/DistinctEqualitySimplifier.cpp
    Inferences/EqualityFactoring.cpp
    Inferences/EqualityResolution.cpp
    Inferences/ExtensionalityResolution.cpp
    Inferences/Factoring.cpp
    Inferences/FastCondensation.cpp
    Inferences/FOOLParamodulation.cpp
    Inferences/ForwardDemodulation.cpp
    Inferences/ForwardLiteralRewriting.cpp
    Inferences/ForwardSubsumptionAndResolution.cpp
    Inferences/ForwardSubsumptionDemodulation.cpp
    Inferences/GlobalSubsumption.cpp
    Inferences/InnerRewriting.cpp
    Inferences/EquationalTautologyRemoval.cpp
    Inferences/Induction.cpp
    Inferences/InductionHelper.cpp
    Inferences/InferenceEngine.cpp
    Inferences/Instantiation.cpp
    Inferences/InterpretedEvaluation.cpp
    Inferences/InvalidAnswerLiteralRemoval.cpp
    Inferences/PushUnaryMinus.cpp
    Inferences/Cancellation.cpp
    Inferences/ArithmeticSubtermGeneralization.cpp
    Kernel/NumTraits.cpp
    Inferences/GaussianVariableElimination.cpp
    Kernel/Rebalancing.cpp
    Kernel/Rebalancing/Inverters.cpp
    Inferences/Superposition.cpp
    Inferences/TautologyDeletionISE.cpp
    Inferences/TermAlgebraReasoning.cpp
    Inferences/URResolution.cpp
    Inferences/DefinitionIntroduction.cpp
    Inferences/BackwardDemodulation.hpp
    Inferences/BackwardSubsumptionAndResolution.hpp
    Inferences/BinaryResolution.hpp
    Inferences/Condensation.hpp
    Inferences/DistinctEqualitySimplifier.hpp
    Inferences/EqualityFactoring.hpp
    Inferences/EqualityResolution.hpp
    Inferences/ExtensionalityResolution.hpp
    Inferences/Factoring.hpp
    Inferences/FastCondensation.hpp
    Inferences/FOOLParamodulation.hpp
    Inferences/ForwardDemodulation.hpp
    Inferences/ForwardLiteralRewriting.hpp
    Inferences/ForwardSubsumptionAndResolution.hpp
    Inferences/GlobalSubsumption.hpp
    Inferences/InnerRewriting.hpp
    Inferences/EquationalTautologyRemoval.hpp
    Inferences/InductionHelper.hpp
    Inferences/InferenceEngine.hpp
    Inferences/Instantiation.hpp
    Inferences/InterpretedEvaluation.hpp
    Inferences/InvalidAnswerLiteralRemoval.hpp
    Inferences/PushUnaryMinus.hpp
    Inferences/Cancellation.hpp
    Inferences/ArithmeticSubtermGeneralization.hpp
    Kernel/NumTraits.cpp
    Inferences/GaussianVariableElimination.hpp
    Kernel/Rebalancing.hpp
    Kernel/Rebalancing/Inverters.hpp
    Inferences/SubsumptionDemodulationHelper.cpp
    Inferences/Superposition.hpp
    Inferences/TautologyDeletionISE.hpp
    Inferences/TermAlgebraReasoning.hpp
    Inferences/URResolution.hpp
    Inferences/DefinitionIntroduction.hpp
    Inferences/TheoryInstAndSimp.hpp
    Inferences/TheoryInstAndSimp.cpp  # this is theory instantiation
    Inferences/ArithmeticSubtermGeneralization.hpp
    Inferences/ArithmeticSubtermGeneralization.cpp
    Inferences/PolynomialEvaluation.hpp
    Inferences/PolynomialEvaluation.cpp
    Inferences/Cancellation.hpp
    Inferences/Cancellation.cpp
    )
source_group(inference_source_files FILES ${VAMPIRE_INFERENCE_SOURCES})

set(VAMPIRE_SAT_SOURCES
    SAT/BufferedSolver.cpp
    SAT/FallbackSolverWrapper.cpp
    SAT/MinimizingSolver.cpp
    SAT/SAT2FO.cpp
    SAT/SATClause.cpp
    SAT/SATInference.cpp
    SAT/SATLiteral.cpp
    SAT/Z3Interfacing.cpp

    SAT/BufferedSolver.hpp
    SAT/FallbackSolverWrapper.hpp
    SAT/MinimizingSolver.hpp
    SAT/SAT2FO.hpp
    SAT/SATClause.hpp
    SAT/SATInference.hpp
    SAT/SATLiteral.hpp
    SAT/SATSolver.hpp
    SAT/Z3Interfacing.hpp
    )
source_group(sat_source_files FILES ${VAMPIRE_SAT_SOURCES})

set(VAMPIRE_DECISION_PROCEDURES_SOURCES
    DP/ShortConflictMetaDP.cpp
    DP/SimpleCongruenceClosure.cpp
    DP/DecisionProcedure.hpp
    DP/ShortConflictMetaDP.hpp
    DP/SimpleCongruenceClosure.hpp
    )
source_group(decision_procedures_source_files FILES ${VAMPIRE_DECISION_PROCEDURES_SOURCES})

set(VAMPIRE_SATURATION_SOURCES
    Saturation/AWPassiveClauseContainer.cpp
    Saturation/ManCSPassiveClauseContainer.cpp
    Saturation/ClauseContainer.cpp
    Saturation/ConsequenceFinder.cpp
    Saturation/Discount.cpp
    Saturation/ExtensionalityClauseContainer.cpp
    Saturation/LabelFinder.cpp
    Saturation/LRS.cpp
    Saturation/Otter.cpp
    Saturation/ProvingHelper.cpp
    Saturation/SaturationAlgorithm.cpp
    Saturation/Splitter.cpp
    Saturation/SymElOutput.cpp
    Saturation/PredicateSplitPassiveClauseContainer.cpp
    Saturation/AWPassiveClauseContainer.hpp
    Saturation/ClauseContainer.hpp
    Saturation/ConsequenceFinder.hpp
    Saturation/Discount.hpp
    Saturation/ExtensionalityClauseContainer.hpp
    Saturation/LabelFinder.hpp
    Saturation/LRS.hpp
    Saturation/Otter.hpp
    Saturation/ProvingHelper.hpp
    Saturation/SaturationAlgorithm.hpp
    Saturation/Splitter.hpp
    Saturation/SymElOutput.hpp
    Saturation/PredicateSplitPassiveClauseContainer.hpp
    )
source_group(saturation_source_files FILES ${VAMPIRE_SATURATION_SOURCES})

set(VAMPIRE_SHELL_SOURCES
    Shell/AnswerExtractor.cpp
    Shell/CommandLine.cpp
    Shell/CNF.cpp
    Shell/NewCNF.cpp
    Shell/DistinctProcessor.cpp
    Shell/DistinctGroupExpansion.cpp
    Shell/EqResWithDeletion.cpp
    Shell/EqualityProxy.cpp
    Shell/EqualityProxyMono.cpp
    Shell/Flattening.cpp
    Shell/FunctionDefinition.cpp
    Shell/GeneralSplitting.cpp
    Shell/GoalGuessing.cpp
    Shell/InequalitySplitting.cpp
    Shell/InterpolantMinimizer.cpp
    Shell/Interpolants.cpp
    Shell/InterpretedNormalizer.cpp
    Shell/LaTeX.cpp
    Shell/Lexer.cpp
    Shell/LispLexer.cpp
    Shell/LispParser.cpp
    Shell/Naming.cpp
    Shell/NNF.cpp
    Shell/Normalisation.cpp
    Shell/Shuffling.cpp
    Shell/Shuffling.hpp
    Shell/Options.cpp
    Shell/PredicateDefinition.cpp
    Shell/Preprocess.cpp
    Shell/Property.cpp
    Shell/Rectify.cpp
    Shell/Skolem.cpp
    Shell/SimplifyFalseTrue.cpp
    Shell/SineUtils.cpp
    Shell/FOOLElimination.cpp
    Shell/Statistics.cpp
    Debug/TimeProfiling.hpp
    Debug/TimeProfiling.cpp
    Shell/SymbolDefinitionInlining.cpp
    Shell/SymbolOccurrenceReplacement.cpp
    Shell/SymCounter.cpp
    Shell/TermAlgebra.cpp
    Shell/TheoryAxioms.cpp
    Shell/TheoryFinder.cpp
    Shell/TheoryFlattening.cpp
    Shell/BlockedClauseElimination.cpp
    Shell/Token.cpp
    Shell/TPTPPrinter.cpp
    Shell/TweeGoalTransformation.cpp
    Shell/UIHelper.cpp
    Shell/VarManager.cpp
    Shell/Lexer.cpp
    Shell/Preprocess.cpp
    Shell/AnswerExtractor.hpp
    Shell/CommandLine.hpp
    Shell/CNF.hpp
    Shell/NewCNF.hpp
    Shell/DistinctProcessor.hpp
    Shell/DistinctGroupExpansion.hpp
    Shell/EqResWithDeletion.hpp
    Shell/EqualityProxy.hpp
    Shell/EqualityProxyMono.hpp
    Shell/Flattening.hpp
    Shell/FunctionDefinition.hpp
    Shell/GeneralSplitting.hpp
    Shell/InequalitySplitting.hpp
    Shell/InterpolantMinimizer.hpp
    Shell/Interpolants.hpp
    Shell/InterpretedNormalizer.hpp
    Shell/LaTeX.hpp
    Shell/Lexer.hpp
    Shell/LispLexer.hpp
    Shell/LispParser.hpp
    Shell/Naming.hpp
    Shell/NNF.hpp
    Shell/Normalisation.hpp
    Shell/Options.hpp
    Shell/PredicateDefinition.hpp
    Shell/Preprocess.hpp
    Shell/Property.hpp
    Shell/Rectify.hpp
    Shell/Skolem.hpp
    Shell/SimplifyFalseTrue.hpp
    Shell/SineUtils.hpp
    Shell/SMTLIBLogic.hpp
    Shell/FOOLElimination.hpp
    Shell/Statistics.hpp
    Shell/SymbolDefinitionInlining.hpp
    Shell/SymbolOccurrenceReplacement.hpp
    Shell/SymCounter.hpp
    Shell/TermAlgebra.hpp
    Shell/TheoryAxioms.hpp
    Shell/TheoryFinder.hpp
    Shell/TheoryFlattening.hpp
    Shell/BlockedClauseElimination.hpp
    Shell/Token.hpp
    Shell/TPTPPrinter.hpp
    Shell/TweeGoalTransformation.hpp
    Shell/UnificationWithAbstractionConfig.hpp
    Shell/UnificationWithAbstractionConfig.cpp
    Shell/UIHelper.hpp
    Shell/VarManager.hpp
    Shell/Lexer.hpp
    Shell/Preprocess.hpp
    Shell/SubexpressionIterator.cpp
    Shell/SubexpressionIterator.hpp
    )
source_group(shell_source_files FILES ${VAMPIRE_SHELL_SOURCES})

set(VAMPIRE_PARSE_SOURCES
    Parse/SMTLIB2.cpp
    Parse/TPTP.cpp
    Parse/SMTLIB2.hpp
    Parse/TPTP.hpp
    )
source_group(parse_source_files FILES ${VAMPIRE_PARSE_SOURCES})

set(
    VAMPIRE_FINITEMODELBUILDING_SOURCES
    FMB/ClauseFlattening.cpp
    FMB/FiniteModel.cpp
    FMB/FiniteModelBuilder.cpp
    FMB/FiniteModelMultiSorted.cpp
    FMB/FunctionRelationshipInference.cpp
    FMB/Monotonicity.cpp
    FMB/SortInference.cpp
    FMB/ClauseFlattening.hpp
    FMB/DefinitionIntroduction.hpp
    FMB/FiniteModel.hpp
    FMB/FiniteModelBuilder.hpp
    FMB/FiniteModelMultiSorted.hpp
    FMB/FunctionRelationshipInference.hpp
    FMB/ModelCheck.hpp
    FMB/Monotonicity.hpp
    FMB/SortInference.hpp
    )
source_group(finitemodelbuilding_source_files FILES ${VAMPIRE_FINITEMODELBUILDING_SOURCES})

set(VAMPIRE_SMTCOMP_SOURCES
    SAT/Z3MainLoop.cpp
    SAT/Z3MainLoop.hpp
    )
source_group(smt_comp_source_files FILES ${VAMPIRE_SMTCOMP_SOURCES})

set(VAMPIRE_CASC_SOURCES
    CASC/PortfolioMode.cpp
    CASC/Schedules.cpp
    CASC/CLTBMode.cpp
    CASC/CLTBModeLearning.cpp
    CASC/PortfolioMode.hpp
    CASC/Schedules.hpp
    CASC/CLTBMode.hpp
    CASC/CLTBModeLearning.hpp
    )
source_group(casc_source_files FILES ${VAMPIRE_CASC_SOURCES})

set(VAMPIRE_SAT_SUBSUMPTION_SOURCES
    SATSubsumption/SATSubsumptionAndResolution.cpp
    SATSubsumption/SATSubsumptionAndResolution.hpp
    SATSubsumption/ForwardBenchmarkWrapper.cpp
    SATSubsumption/ForwardBenchmarkWrapper.hpp
    SATSubsumption/ForwardBenchmark.cpp
    SATSubsumption/ForwardBenchmark.hpp
    SATSubsumption/Util.cpp
    SATSubsumption/Util.hpp
    SATSubsumption/SubsumptionLogger.cpp
    SATSubsumption/SubsumptionLogger.hpp

    SATSubsumption/subsat/constraint.cpp
    SATSubsumption/subsat/constraint.hpp
    SATSubsumption/subsat/decision_queue.hpp
    SATSubsumption/subsat/default_init_allocator.hpp
    SATSubsumption/subsat/log.cpp
    SATSubsumption/subsat/log.hpp
    SATSubsumption/subsat/subsat.cpp
    SATSubsumption/subsat/subsat.hpp
    SATSubsumption/subsat/subsat_config.hpp
    SATSubsumption/subsat/SubstitutionTheory.hpp
    SATSubsumption/subsat/types.cpp
    SATSubsumption/subsat/types.hpp
    SATSubsumption/subsat/variable_domain_size.hpp
    SATSubsumption/subsat/vector_map.hpp
    )
source_group(smt_subsumption_source_files FILES ${VAMPIRE_SAT_SUBSUMPTION_SOURCES})

set(VAMPIRE_TESTING_SOURCES
    Test/UnitTesting.cpp
    Test/UnitTesting.hpp
    Test/SyntaxSugar.hpp
    Test/SyntaxSugar.cpp
    Test/TestUtils.hpp
    Test/TestUtils.cpp
    )
source_group(testing_files FILES ${VAMPIRE_TESTING_SOURCES})

set(UNIT_TESTS
    UnitTests/tDHMap.cpp
    UnitTests/tQuotientE.cpp
    UnitTests/tUnificationWithAbstraction.cpp
    UnitTests/tGaussianElimination.cpp
    UnitTests/tPushUnaryMinus.cpp
    UnitTests/tArithmeticSubtermGeneralization.cpp
    UnitTests/tInterpretedFunctions.cpp
    UnitTests/tRebalance.cpp
    UnitTests/tDisagreement.cpp
    UnitTests/tDynamicHeap.cpp
    UnitTests/tInduction.cpp
    UnitTests/tIntegerConstantType.cpp
    UnitTests/tSATSolver.cpp
    UnitTests/tArithCompare.cpp
    UnitTests/tSyntaxSugar.cpp
    UnitTests/tSkipList.cpp
    UnitTests/tBinaryHeap.cpp
    UnitTests/tSafeRecursion.cpp
    UnitTests/tKBO.cpp
    UnitTests/tSKIKBO.cpp
    UnitTests/tLPO.cpp
    UnitTests/tRatioKeeper.cpp
    UnitTests/tTwoVampires.cpp
    UnitTests/tOptionConstraints.cpp
    UnitTests/tDHMultiset.cpp
    UnitTests/tList.cpp
    UnitTests/tBottomUpEvaluation.cpp
    UnitTests/tCoproduct.cpp
    UnitTests/tEqualityResolution.cpp
    UnitTests/tIterator.cpp
    UnitTests/tOption.cpp
    UnitTests/tStack.cpp
<<<<<<< HEAD
    UnitTests/tSATSubsumptionResolution.cpp
=======
    UnitTests/tSet.cpp
>>>>>>> a47e1dca
    )
source_group(unit_tests FILES ${UNIT_TESTS})

set(UNIT_TESTS_Z3
    UnitTests/tTheoryInstAndSimp.cpp
    UnitTests/tZ3Interfacing.cpp
    )
source_group(unit_tests_z3 FILES ${UNIT_TESTS_Z3})


# also include forwards.hpp?
set(VAMPIRE_SOURCES
    ${VAMPIRE_DEBUG_SOURCES}
    ${VAMPIRE_LIB_SOURCES}
    ${VAMPIRE_LIB_SYS_SOURCES}
    ${VAMPIRE_KERNEL_SOURCES}
    ${VAMPIRE_INDEXING_SOURCES}
    ${VAMPIRE_INFERENCE_SOURCES}
    ${VAMPIRE_SAT_SOURCES}
    ${VAMPIRE_DECISION_PROCEDURES_SOURCES}
    ${VAMPIRE_SATURATION_SOURCES}
    ${VAMPIRE_SHELL_SOURCES}
    ${VAMPIRE_PARSE_SOURCES}
    ${VAMPIRE_FINITEMODELBUILDING_SOURCES}
    ${VAMPIRE_SMTCOMP_SOURCES}
    ${VAMPIRE_MINISAT_SOURCES}
    ${VAMPIRE_CASC_SOURCES}
    ${VAMPIRE_SAT_SUBSUMPTION_SOURCES}
    Forwards.hpp
    "${CMAKE_CURRENT_BINARY_DIR}/version.cpp"
    )

################################################################
# compiler flag configuration
################################################################
# possible flags that might be useful in future
# "-ftrapv"
# "-pedantic"
# "-Wextra"
# "-Wconversion"
# "$<$<CONFIG:DEBUG>:-fsanitize=undefined>"
# "$<$<CONFIG:DEBUG>:-fsanitize=integer>"
# "$<$<CONFIG:DEBUG>:-fsanitize=address>"
# "$<$<CONFIG:DEBUG>:-O0>"
# "$<$<CONFIG:RELEASE>:-O3>"

# add top level directory to the search path of compiler
include_directories(${CMAKE_CURRENT_SOURCE_DIR})

# set preprocessor defines
add_compile_definitions(CHECK_LEAKS=0)
if(CMAKE_BUILD_TYPE STREQUAL Debug)
  add_compile_definitions(VDEBUG=1)
elseif(CMAKE_BUILD_TYPE STREQUAL Release)
  add_compile_definitions(VDEBUG=0)
endif()

# enable for time profiling
add_compile_definitions(VTIME_PROFILING=0)

if (CYGWIN)
 add_compile_definitions(_BSD_SOURCE)
endif()

# configure warning flags
if(CMAKE_CXX_COMPILER_ID STREQUAL GNU OR CMAKE_CXX_COMPILER_ID MATCHES Clang$)
  add_compile_options(-Wall)
endif()


################################################################
# z3 stuff
################################################################

# find Z3 automatically!
# normally this is just in /z3/build/, but this can be overridden using -DZ3_DIR
find_package(
  Z3
  CONFIG
    NO_CMAKE_PATH
    NO_CMAKE_ENVIRONMENT_PATH
    NO_SYSTEM_ENVIRONMENT_PATH
    NO_CMAKE_PACKAGE_REGISTRY
    NO_CMAKE_SYSTEM_PATH
    NO_CMAKE_SYSTEM_PACKAGE_REGISTRY
    PATHS
      ${CMAKE_SOURCE_DIR}/z3/build/
)
if (NOT Z3_FOUND)
  message(STATUS "No Z3 found -- Compiling without SMT support.")
  add_compile_definitions(VZ3=0)
else ()
  message(STATUS "Found Z3 ${Z3_VERSION_STRING}")
  include_directories(${Z3_CXX_INCLUDE_DIRS})
  if(NOT BUILD_SHARED_LIBS AND Z3_FOUND AND CMAKE_CXX_COMPILER_ID STREQUAL GNU)
    # https://stackoverflow.com/questions/58848694/gcc-whole-archive-recipe-for-static-linking-to-pthread-stopped-working-in-rec
    message(STATUS "Adding workaround for gcc static linking against pthread")
    link_libraries(${Z3_LIBRARIES} -pthread -Wl,--whole-archive -lrt -lpthread -Wl,--no-whole-archive)
  else()
    link_libraries(${Z3_LIBRARIES})
  endif()

  # Z3 needs threads now
  if (APPLE)
    set(CMAKE_THREAD_LIBS_INIT "-lpthread")
    set(CMAKE_HAVE_THREADS_LIBRARY 1)
    set(CMAKE_USE_WIN32_THREADS_INIT 0)
    set(CMAKE_USE_PTHREADS_INIT 1)
    set(THREADS_PREFER_PTHREAD_FLAG ON)
  else ()
    set(CMAKE_THREAD_PREFER_PTHREAD TRUE)
    set(THREADS_PREFER_PTHREAD_FLAG TRUE)
    find_package(Threads REQUIRED)
    link_libraries(Threads::Threads)
  endif ()

  add_library(Z3 SHARED IMPORTED)
  set_property(TARGET Z3 PROPERTY IMPORTED_LOCATION ${Z3_LIBRARY})
  add_compile_definitions(VZ3=1)
  set(VAMPIRE_BINARY_Z3 _z3)
  set(UNIT_TESTS ${UNIT_TESTS} ${UNIT_TESTS_Z3})
endif()


################################################################
# build objects
################################################################
add_library(obj OBJECT ${VAMPIRE_SOURCES})
if (COMPILE_TESTS)
  add_library(test_obj OBJECT ${VAMPIRE_TESTING_SOURCES})
endif()

################################################################
# UNIT TESTING
################################################################

set(UNIT_TEST_OBJ   )
set(UNIT_TEST_CASES )
if (COMPILE_TESTS)
  include(CTest)
  foreach(test_file ${UNIT_TESTS})
    get_filename_component(test_name ${test_file} NAME_WE)
    string(REGEX REPLACE "^t" "" test_name ${test_name})

    # compiling the test case object
    add_library(${test_name}_obj OBJECT ${test_file})
    target_compile_definitions(${test_name}_obj PUBLIC
      UNIT_ID_STR=\"${test_name}\"
      UNIT_ID=${test_name}
      )
    set(UNIT_TEST_OBJ   ${UNIT_TEST_OBJ}   $<TARGET_OBJECTS:${test_name}_obj>)
    set(UNIT_TEST_CASES ${UNIT_TEST_CASES} ${test_name})
  endforeach()

  # build test executable
  add_executable(
    vtest
    ${UNIT_TEST_OBJ}
    $<TARGET_OBJECTS:obj>
    $<TARGET_OBJECTS:test_obj>
    )

  # add indivitual units as test cases
  foreach(case ${UNIT_TEST_CASES})
    add_test(${case} ${CMAKE_BINARY_DIR}/vtest run ${case})
    set_tests_properties(${case}
          PROPERTIES
          TIMEOUT 20)
  endforeach()

endif() # COMPILE_TESTS

#################################################################
# automated generation of Vampire revision information from git #
#################################################################
set(VAMPIRE_VERSION_NUMBER 4.8)

execute_process(
    COMMAND git rev-parse --is-inside-work-tree
    WORKING_DIRECTORY ${CMAKE_SOURCE_DIR}
    OUTPUT_VARIABLE GIT_IS_REPOSITORY
    OUTPUT_STRIP_TRAILING_WHITESPACE
    )

if (GIT_IS_REPOSITORY STREQUAL true)

  execute_process(
    COMMAND git log -1 --format=%h\ on\ %ci
    WORKING_DIRECTORY ${CMAKE_SOURCE_DIR}
    OUTPUT_VARIABLE GIT_COMMIT_DESCRIPTION
    OUTPUT_STRIP_TRAILING_WHITESPACE
    )

  execute_process(
    COMMAND git rev-parse --abbrev-ref HEAD
    WORKING_DIRECTORY ${CMAKE_SOURCE_DIR}
    OUTPUT_VARIABLE GIT_BRANCH
    OUTPUT_STRIP_TRAILING_WHITESPACE
    )

  execute_process(
    COMMAND git rev-list HEAD --count
    WORKING_DIRECTORY ${CMAKE_SOURCE_DIR}
    OUTPUT_VARIABLE GIT_REV_COUNT
    OUTPUT_STRIP_TRAILING_WHITESPACE
    )

  execute_process(
    COMMAND git log -1 --format=%h
    WORKING_DIRECTORY ${CMAKE_SOURCE_DIR}
    OUTPUT_VARIABLE GIT_COMMIT_HASH
    OUTPUT_STRIP_TRAILING_WHITESPACE
    )

  set(VAMPIRE_BINARY_HASH "_${GIT_COMMIT_HASH}")
  set(VAMPIRE_BINARY_BRANCH "_${GIT_BRANCH}")
  set(VAMPIRE_BINARY_REV_COUNT "_${GIT_REV_COUNT}")
endif()

################################################################
# binary name
################################################################
if(CMAKE_BUILD_TYPE STREQUAL Debug)
  set(VAMPIRE_BINARY_BUILD _dbg)
elseif(CMAKE_BUILD_TYPE STREQUAL Release)
  set(VAMPIRE_BINARY_BUILD _rel)
else()
  set(VAMPIRE_BINARY_BUILD "_${CMAKE_BUILD_TYPE}")
endif()
set(VAMPIRE_BINARY "vampire${VAMPIRE_BINARY_Z3}${VAMPIRE_BINARY_BUILD}${VAMPIRE_BINARY_STATIC}${VAMPIRE_BINARY_BRANCH}${VAMPIRE_BINARY_REV_COUNT}")
message(STATUS "Setting binary name to '${VAMPIRE_BINARY}'")

################################################################
# epilogue
################################################################
add_executable(vampire vampire.cpp $<TARGET_OBJECTS:obj>)
set_target_properties(vampire PROPERTIES
  OUTPUT_NAME ${VAMPIRE_BINARY}
  RUNTIME_OUTPUT_DIRECTORY ${CMAKE_BINARY_DIR}/bin
  )
configure_file(version.cpp.in version.cpp)

if(CMAKE_BUILD_TYPE STREQUAL Release AND IPO)
  message(STATUS "compiling Vampire with IPO: this might take a while")
  set_property(TARGET obj PROPERTY INTERPROCEDURAL_OPTIMIZATION true)
  set_property(TARGET vampire PROPERTY INTERPROCEDURAL_OPTIMIZATION true)
endif()<|MERGE_RESOLUTION|>--- conflicted
+++ resolved
@@ -802,11 +802,8 @@
     UnitTests/tIterator.cpp
     UnitTests/tOption.cpp
     UnitTests/tStack.cpp
-<<<<<<< HEAD
+    UnitTests/tSet.cpp
     UnitTests/tSATSubsumptionResolution.cpp
-=======
-    UnitTests/tSet.cpp
->>>>>>> a47e1dca
     )
 source_group(unit_tests FILES ${UNIT_TESTS})
 
