--- conflicted
+++ resolved
@@ -708,17 +708,6 @@
 source_group(casc_source_files FILES ${VAMPIRE_CASC_SOURCES})
 
 set(VAMPIRE_SAT_SUBSUMPTION_SOURCES
-<<<<<<< HEAD
-    SATSubsumption/SMTSubsumption.cpp
-    SATSubsumption/SMTSubsumption_benchmark.cpp
-    SATSubsumption/SMTSubsumption.hpp
-    SATSubsumption/SMTSubsumptionImpl2.cpp
-    SATSubsumption/SMTSubsumptionImpl2.hpp
-    SATSubsumption/SMTSubsumptionImpl3.cpp
-    SATSubsumption/SMTSubsumptionImpl3.hpp
-    SATSubsumption/SATSubsumptionResolution.cpp
-    SATSubsumption/SATSubsumptionResolution.hpp
-=======
     SATSubsumption/SATSubsumption.cpp
     SATSubsumption/SATSubsumption_benchmark.cpp
     SATSubsumption/SATSubsumption.hpp
@@ -726,7 +715,8 @@
     SATSubsumption/SATSubsumptionImpl2.hpp
     SATSubsumption/SATSubsumptionImpl3.cpp
     SATSubsumption/SATSubsumptionImpl3.hpp
->>>>>>> 5ba66a9a
+    SATSubsumption/SATSubsumptionResolution.cpp
+    SATSubsumption/SATSubsumptionResolution.hpp
     SATSubsumption/Util.cpp
     SATSubsumption/Util.hpp
 
