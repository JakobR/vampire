--- conflicted
+++ resolved
@@ -278,11 +278,7 @@
 
   if (vl.size() != vr.size()) return false;
 
-<<<<<<< HEAD
-  return anyPerm(vl.size(), [&](DArray<unsigned> const& perm) {
-=======
-  return anyPerm(vl.size(), [&](auto& perm) {
->>>>>>> 24f1ae3a
+  return anyPerm(vl.size(), [&](auto const& perm) {
     AcRectComp c {vl, vr, perm};
     return eqModAC_(lhs, rhs, c);
   });
