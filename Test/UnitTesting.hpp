--- conflicted
+++ resolved
@@ -52,17 +52,12 @@
    *
    * returns true iff all tests of the unit were successfull.
    */
-<<<<<<< HEAD
-  bool run(ostream& out);
-  bool runTestsWithNameSubstring(vstring const& pref, ostream& out);
+  bool run(std::ostream& out);
+  bool runTestsWithNameSubstring(vstring const& pref, std::ostream& out);
   bool runTest(vstring const& name);
 
 
   bool hasTest(vstring const& name);
-=======
-  bool run(std::ostream& out);
-  bool runTest(vstring const& testCase);
->>>>>>> f3ac909e
 
   friend std::ostream& operator<<(std::ostream& out, TestUnit const& t)
   { return out << t._name << t._tests; }
