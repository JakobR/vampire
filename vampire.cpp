/*
 * This file is part of the source code of the software program
 * Vampire. It is protected by applicable
 * copyright laws.
 *
 * This source code is distributed under the licence found here
 * https://vprover.github.io/license.html
 * and in the source directory
 */
/**
 * @file vampire.cpp. Implements the top-level procedures of Vampire.
 */

#include <iostream>
#include <ostream>
#include <fstream>
<<<<<<< HEAD
#include <csignal>
#include <string>
=======
>>>>>>> aa6f3c56

#if VZ3
#include "z3++.h"
#endif

#include "Debug/TimeProfiling.hpp"
#include "Lib/Exception.hpp"
#include "Lib/Environment.hpp"
#include "Lib/Random.hpp"
#include "Lib/Timer.hpp"
#include "Lib/VString.hpp"
#include "Lib/List.hpp"
#include "Lib/System.hpp"
#include "Lib/Metaiterators.hpp"
#include "Lib/STL.hpp"

#include "Kernel/Clause.hpp"
#include "Kernel/Formula.hpp"
#include "Kernel/FormulaUnit.hpp"
#include "Kernel/Problem.hpp"
#include "Kernel/Signature.hpp"
#include "Kernel/Term.hpp"

#include "Inferences/InferenceEngine.hpp"
#include "Inferences/TautologyDeletionISE.hpp"

#include "CASC/PortfolioMode.hpp"
#include "CASC/CLTBMode.hpp"
#include "CASC/CLTBModeLearning.hpp"
#include "Shell/CommandLine.hpp"
#include "Shell/Normalisation.hpp"
#include "Shell/Options.hpp"
#include "Shell/Property.hpp"
#include "Saturation/ProvingHelper.hpp"
#include "Shell/Preprocess.hpp"
#include "Shell/TheoryFinder.hpp"
#include "Shell/TPTPPrinter.hpp"
#include "Parse/TPTP.hpp"
#include "Shell/FOOLElimination.hpp"
#include "Shell/Statistics.hpp"
#include "Shell/UIHelper.hpp"
#include "Shell/LaTeX.hpp"

#include "Saturation/SaturationAlgorithm.hpp"

#include "FMB/ModelCheck.hpp"

#if CHECK_LEAKS
#include "Lib/MemoryLeak.hpp"
#endif

using namespace std;

/**
 * Return value is non-zero unless we were successful.
 *
 * Being successful for modes that involve proving means that we have
 * either found refutation or established satisfiability.
 *
 *
 * If Vampire was interrupted by a SIGINT, value
 * VAMP_RESULT_STATUS_SIGINT is returned,
 * and in case of other signal we return VAMP_RESULT_STATUS_OTHER_SIGNAL. For implementation
 * of these return values see Lib/System.hpp.
 *
 * In case of an unhandled exception or user error, we return value
 * VAMP_RESULT_STATUS_UNHANDLED_EXCEPTION.
 *
 * In case Vampire was terminated by the timer, return value is
 * uncertain (but definitely not zero), probably it will be 134
 * (we terminate by a call to the @b abort() function in this case).
 */
int vampireReturnValue = VAMP_RESULT_STATUS_UNKNOWN;

/**
 * Preprocess input problem
 *
 */
VWARN_UNUSED
Problem* getPreprocessedProblem()
{
#ifdef __linux__
  unsigned saveInstrLimit = env.options->instructionLimit();
  if (env.options->parsingDoesNotCount()) {
    env.options->setInstructionLimit(0);
  }
#endif

  Problem* prb = UIHelper::getInputProblem(*env.options);

#ifdef __linux__
  if (env.options->parsingDoesNotCount()) {
    Timer::updateInstructionCount();
    unsigned burnedParsing = Timer::elapsedMegaInstructions();

    env.beginOutput();
    addCommentSignForSZS(env.out());
    env.out() << "Instructions burned parsing: " << burnedParsing << " (million)" << endl;
    env.endOutput();

    env.options->setInstructionLimit(saveInstrLimit+burnedParsing);
  }
#endif

  TIME_TRACE(TimeTrace::PREPROCESSING);

  // this will provide warning if options don't make sense for problem
  if (env.options->mode()!=Options::Mode::SPIDER) {
    env.options->checkProblemOptionConstraints(prb->getProperty(), /*before_preprocessing = */ true);
  }

  Shell::Preprocess prepro(*env.options);
  //phases for preprocessing are being set inside the preprocess method
  prepro.preprocess(*prb);

  return prb;
} // getPreprocessedProblem

void explainException(Exception& exception)
{
  env.beginOutput();
  exception.cry(env.out());
  env.endOutput();
} // explainException

void getRandomStrategy()
{
  // We might have set random_strategy sat
  if(env.options->randomStrategy()==Options::RandomStrategy::OFF){
    env.options->setRandomStrategy(Options::RandomStrategy::ON);
  }

  // One call to randomize before preprocessing (see Options)
  env.options->randomizeStrategy(0);
  ScopedPtr<Problem> prb(getPreprocessedProblem());
  // Then again when the property is here
  env.options->randomizeStrategy(prb->getProperty());

  // It is possible that the random strategy is still incorrect as we don't
  // have access to the Property when setting preprocessing
  env.options->checkProblemOptionConstraints(prb->getProperty(), /*before_preprocessing = */ false);
}

VWARN_UNUSED
Problem *doProving()
{
  // a new strategy randomization mechanism independent with randomizeStrategy below
  if (!env.options->strategySamplerFilename().empty()) {
    env.options->sampleStrategy(env.options->strategySamplerFilename());
  }

  // One call to randomize before preprocessing (see Options)
  env.options->randomizeStrategy(0);

  Problem *prb = getPreprocessedProblem();

  // Then again when the property is here (this will only randomize non-default things if an option is set to do so)
  env.options->randomizeStrategy(prb->getProperty());

  // this will provide warning if options don't make sense for problem
  if (env.options->mode()!=Options::Mode::SPIDER) {
    // env.options->checkProblemOptionConstraints(prb->getProperty(), /*before_preprocessing = */ false);
  }

  ProvingHelper::runVampireSaturation(*prb, *env.options);
  return prb;
}

/**
 * Read a problem and output profiling information about it.
 * @since 03/08/2008 Torrevieja
 */
void profileMode()
{
  ScopedPtr<Problem> prb(UIHelper::getInputProblem(*env.options));

  /* CAREFUL: Make sure that the order
   * 1) getProperty, 2) normalise, 3) TheoryFinder::search
   * is the same as in PortfolioMode::searchForProof
   * also, cf. the beginning of Preprocessing::preprocess*/
  Property* property = prb->getProperty();
  Normalisation().normalise(*prb);
  TheoryFinder(prb->units(), property).search();

  env.beginOutput();
  env.out() << property->categoryString() << ' ' << property->props() << ' '
	  << property->atoms() << "\n";
  env.endOutput();

  //we have succeeded with the profile mode, so we'll terminate with zero return value
  vampireReturnValue = VAMP_RESULT_STATUS_SUCCESS;
} // profileMode

// prints Unit u at an index to latexOut using the LaTeX object
void outputUnitToLaTeX(LaTeX& latex, ofstream& latexOut, Unit* u,unsigned index)
{
    vstring stringform = latex.toString(u);
    latexOut << index++ << " & ";
    unsigned count = 0;
    for(const char* p = stringform.c_str();*p;p++){
      latexOut << *p;
      count++;
      if(count>80 && *p==' '){
        latexOut << "\\\\ \n & ~~~~~";
        count=0;
      }
    }
    latexOut << "\\\\" << endl;
}

// print the clauses of a problem to a LaTeX file
void outputClausesToLaTeX(Problem* prb)
{
  ASS(env.options->latexOutput()!="off");

  BYPASSING_ALLOCATOR; // not sure why we need this yet, ofstream?

  LaTeX latex;
  ofstream latexOut(env.options->latexOutput().c_str());
  latexOut << latex.header() << endl;
  latexOut << "\\section{Problem "<<env.options->problemName() << "}" << endl;
  //TODO output more header
  latexOut << "\\[\n\\begin{array}{ll}" << endl;

  CompositeISE simplifier;
  simplifier.addFront(new TrivialInequalitiesRemovalISE());
  simplifier.addFront(new TautologyDeletionISE());
  simplifier.addFront(new DuplicateLiteralRemovalISE());

  unsigned index=0;
  ClauseIterator cit = prb->clauseIterator();
  while (cit.hasNext()) {
    Clause* cl = cit.next();
    cl = simplifier.simplify(cl);
    if (!cl) {
      continue;
    }
    outputUnitToLaTeX(latex,latexOut,cl,index++);
  }
  latexOut  << "\\end{array}\n\\]" << latex.footer() << "\n";

  //close ofstream?
}

// print the formulas of a problem to a LaTeX file
void outputProblemToLaTeX(Problem* prb)
{
  ASS(env.options->latexOutput()!="off");

  BYPASSING_ALLOCATOR; // not sure why we need this yet, ofstream?

  LaTeX latex;
  ofstream latexOut(env.options->latexOutput().c_str());
  latexOut << latex.header() << endl;
  latexOut << "\\section{Problem "<<env.options->problemName() << "}" << endl;
  //TODO output more header
  latexOut << "\\[\n\\begin{array}{ll}" << endl;

  //TODO  get symbol and sort declarations into LaTeX

  UnitList::Iterator units(prb->units());

  unsigned index = 0;
  while (units.hasNext()) {
    Unit* u = units.next();
    outputUnitToLaTeX(latex,latexOut,u,index++);
  }
  latexOut  << "\\end{array}\n\\]" << latex.footer() << "\n";

  //close ofstream?
}

/**
 * This mode only preprocesses the input using the current preprocessing
 * options and outputs it to stdout. It is useful for either preprocessing
 * per se or also for converting one syntax to another. For the latter, the input
 * and the output syntaxes must be set to different values. Note that for
 * simply translating one syntax to another, output mode is the right one.
 *
 * @author Andrei Voronkov
 * @since 02/07/2013 Manchester
 */
void preprocessMode(bool theory)
{
  Problem* prb = UIHelper::getInputProblem(*env.options);

  TIME_TRACE(TimeTrace::PREPROCESSING);

  // preprocess without clausification
  Shell::Preprocess prepro(*env.options);
  prepro.turnClausifierOff();
  if(env.options->mode() == Options::Mode::PREPROCESS2){
    prepro.keepSimplifyStep();
  }
  prepro.preprocess(*prb);

  env.beginOutput();
  //outputSymbolDeclarations also deals with sorts for now
  //UIHelper::outputSortDeclarations(env.out());
  UIHelper::outputSymbolDeclarations(env.out());
  UnitList::Iterator units(prb->units());
  while (units.hasNext()) {
    Unit* u = units.next();
    if (!env.options->showFOOL()) {
      if (u->inference().rule() == InferenceRule::FOOL_AXIOM_TRUE_NEQ_FALSE || u->inference().rule() == InferenceRule::FOOL_AXIOM_ALL_IS_TRUE_OR_FALSE) {
        continue;
      }
    }

    if (theory) {
      Formula* f = u->getFormula();

      // CONJECTURE as inputType is evil, as it cannot occur multiple times
      if (u->inference().inputType() == UnitInputType::CONJECTURE) {
        u->inference().setInputType(UnitInputType::NEGATED_CONJECTURE);
      }

      FormulaUnit* fu = new FormulaUnit(f,u->inference()); // we are stealing u's inference which is not nice
      env.out() << TPTPPrinter::toString(fu) << "\n";
    } else {
      env.out() << TPTPPrinter::toString(u) << "\n";
    }
  }
  env.endOutput();

  if(env.options->latexOutput()!="off"){ outputProblemToLaTeX(prb); }

  //we have successfully output all clauses, so we'll terminate with zero return value
  vampireReturnValue = VAMP_RESULT_STATUS_SUCCESS;
} // preprocessMode

/**
 *
 * @author Giles
 * @since 6/10/2015
 */
void modelCheckMode()
{
  env.options->setOutputAxiomNames(true);
  Problem* prb = UIHelper::getInputProblem(*env.options);

  if(env.getMainProblem()->hasPolymorphicSym() || env.getMainProblem()->isHigherOrder()){
    USER_ERROR("Polymorphic Vampire is not yet compatible with theory reasoning");
  }

  FMB::ModelCheck::doCheck(prb);

} // modelCheckMode


/**
 * This mode only outputs the input problem. It is useful for converting
 * one syntax to another.
 * @author Laura Kovacs and Andrei Voronkov
 * @since 02/07/2013 Gothenburg and Manchester
 */
void outputMode()
{
  Problem* prb = UIHelper::getInputProblem(*env.options);

  env.beginOutput();
  //outputSymbolDeclarations also deals with sorts for now
  //UIHelper::outputSortDeclarations(env.out());
  UIHelper::outputSymbolDeclarations(env.out());
  UnitList::Iterator units(prb->units());

  while (units.hasNext()) {
    Unit* u = units.next();
    env.out() << TPTPPrinter::toString(u) << "\n";
  }
  env.endOutput();

  if(env.options->latexOutput()!="off"){ outputProblemToLaTeX(prb); }

  //we have successfully output all clauses, so we'll terminate with zero return value
  vampireReturnValue = VAMP_RESULT_STATUS_SUCCESS;
} // outputMode

void vampireMode()
{
  if (env.options->mode() == Options::Mode::CONSEQUENCE_ELIMINATION) {
    env.options->setUnusedPredicateDefinitionRemoval(false);
  }

  ScopedPtr<Problem> prb(doProving());

  env.beginOutput();
  UIHelper::outputResult(env.out());
  env.endOutput();

  if (env.statistics->terminationReason == Statistics::REFUTATION
      || env.statistics->terminationReason == Statistics::SATISFIABLE) {
      vampireReturnValue = VAMP_RESULT_STATUS_SUCCESS;
  }
} // vampireMode

vmap<unsigned int, Clause*> getNumberedClauses(UnitList const* units)
{
  vmap<unsigned int, Clause*> clauses;

  while (UnitList::isNonEmpty(units)) {
    Clause* clause = units->head()->asClause();
    // std::cerr << "Clause: " << clause->toString() << std::endl;

    Unit* unit = clause;
    while (true) {
      auto const& inference = unit->inference();
      auto parents = inference.iterator();
      if (!inference.hasNext(parents)) {
        // no parents -> we have an axiom
        vstring name;
        Parse::TPTP::findAxiomName(unit, name);

        vstring prefix = "clause_";
        if (std::strncmp(name.c_str(), prefix.c_str(), prefix.size()) == 0) {
          unsigned int number = std::strtoul(name.c_str() + prefix.size(), nullptr, 10);
          bool inserted = clauses.insert({number, clause}).second;
          if (!inserted) {
             throw UserErrorException("duplicate clause with number: ", number);
          }
        }
        // done with this clause, go to the next one
        break;
      } else {
        // There's still parents to process
        Unit* parent = inference.next(parents);
        ASS(!inference.hasNext(parents));  // we expect exactly one parent
        unit = parent;
      }
    }

    units = units->tail();
  }

  // The parser reverses the order of literals in the clause as given in the input file, so we correct this here
  DHSet<Clause*> seen;
  for (auto& pair : clauses) {
    Clause* clause = pair.second;
    if (seen.insert(clause)) {
      std::reverse(clause->literals(), clause->literals() + clause->length());
    }
  }

  return clauses;
}

void spiderMode()
{
  env.options->setBadOptionChoice(Options::BadOption::HARD);
  env.options->setOutputMode(Options::Output::SPIDER);
  env.options->setNormalize(true);
  // to start counting instructions
#ifdef __linux__
  Timer::ensureTimerInitialized();
#endif

  Exception* exception = 0;
#if VZ3
  z3::exception* z3_exception = 0;
#endif
  
  bool exceptionRaised = false;
  ScopedPtr<Problem> prb;
  try {
    prb = doProving();
  } catch (Exception& e) {
    exception = &e;
    exceptionRaised = true;
#if VZ3
  } catch(z3::exception& e){
<<<<<<< HEAD
    z3_exception = &e;
    noException = false;
=======
    z3_exception = &e; 
    exceptionRaised = true;
>>>>>>> aa6f3c56
#endif
  } catch (...) {
    exceptionRaised = true;
  }

  env.beginOutput();
  if (!exceptionRaised) {
    switch (env.statistics->terminationReason) {
    case Statistics::REFUTATION:
      reportSpiderStatus('+');
      vampireReturnValue = VAMP_RESULT_STATUS_SUCCESS;
      break;
      
    case Statistics::TIME_LIMIT:
      reportSpiderStatus('t');
      break;
      
    case Statistics::MEMORY_LIMIT:
      reportSpiderStatus('m');
      break;
      
    case Statistics::UNKNOWN:
    case Statistics::INAPPROPRIATE:
      reportSpiderStatus('u');
      break;
      
    case Statistics::REFUTATION_NOT_FOUND:
      if (env.statistics->discardedNonRedundantClauses > 0) {
        reportSpiderStatus('n');
      }
      else{
        reportSpiderStatus('i');
      }
      break;
      
    case Statistics::SATISFIABLE:
      reportSpiderStatus('-');
      vampireReturnValue = VAMP_RESULT_STATUS_SUCCESS;
      break;
      
    default:
      ASSERTION_VIOLATION;
    }
    
    env.endOutput();
    return;
  }

  // exception
  vampireReturnValue = VAMP_RESULT_STATUS_UNHANDLED_EXCEPTION;

#if VZ3
  if (z3_exception) {
    if (strcmp(z3_exception->msg(),"out of memory\n")) {
      reportSpiderStatus('m');
    }
    else {
      reportSpiderFail();
<<<<<<< HEAD
      ASS(exception);
      explainException(*exception);
#if VZ3
=======
>>>>>>> aa6f3c56
    }
    
    env.endOutput();
    return;
  }
#endif

  reportSpiderFail();
  env.endOutput();
  
  ASS(exception); 
  explainException(*exception); 
} // spiderMode

void clausifyMode(bool theory)
{
  CompositeISE simplifier;
  simplifier.addFront(new TrivialInequalitiesRemovalISE());
  simplifier.addFront(new TautologyDeletionISE());
  simplifier.addFront(new DuplicateLiteralRemovalISE());

  ScopedPtr<Problem> prb(getPreprocessedProblem());

  env.beginOutput();
  //outputSymbolDeclarations deals with sorts as well for now
  //UIHelper::outputSortDeclarations(env.out());
  UIHelper::outputSymbolDeclarations(env.out());

  ClauseIterator cit = prb->clauseIterator();
  bool printed_conjecture = false;
  while (cit.hasNext()) {
    Clause* cl = cit.next();
    cl = simplifier.simplify(cl);
    if (!cl) {
      continue;
    }
    printed_conjecture |= cl->inputType() == UnitInputType::CONJECTURE || cl->inputType() == UnitInputType::NEGATED_CONJECTURE;
    if (theory) {
      Formula* f = Formula::fromClause(cl);

      // CONJECTURE as inputType is evil, as it cannot occur multiple times
      if (cl->inference().inputType() == UnitInputType::CONJECTURE) {
        cl->inference().setInputType(UnitInputType::NEGATED_CONJECTURE);
      }

      FormulaUnit* fu = new FormulaUnit(f,cl->inference()); // we are stealing cl's inference, which is not nice!
      fu->overwriteNumber(cl->number()); // we are also making sure it's number is the same as that of the original (for Kostya from Russia to CASC, with love, and back again)
      env.out() << TPTPPrinter::toString(fu) << "\n";
    } else {
      env.out() << TPTPPrinter::toString(cl) << "\n";
    }
  }
  if(!printed_conjecture && UIHelper::haveConjecture()){
    unsigned p = env.signature->addFreshPredicate(0,"p");
    Clause* c = new(2) Clause(2,NonspecificInference0(UnitInputType::NEGATED_CONJECTURE,InferenceRule::INPUT));
    (*c)[0] = Literal::create(p,0,true,false,0);
    (*c)[1] = Literal::create(p,0,false,false,0);
    env.out() << TPTPPrinter::toString(c) << "\n";
  }
  env.endOutput();

  if (env.options->latexOutput() != "off") { outputClausesToLaTeX(prb.ptr()); }

  //we have successfully output all clauses, so we'll terminate with zero return value
  vampireReturnValue = VAMP_RESULT_STATUS_SUCCESS;
} // clausifyMode

void axiomSelectionMode()
{
  env.options->setSineSelection(Options::SineSelection::AXIOMS);

  ScopedPtr<Problem> prb(UIHelper::getInputProblem(*env.options));

  if (prb->hasFOOL()) {
    FOOLElimination().apply(*prb);
  }

  // reorder units
  if (env.options->normalize()) {
    env.statistics->phase = Statistics::NORMALIZATION;
    Normalisation norm;
    norm.normalise(*prb);
  }

  env.statistics->phase = Statistics::SINE_SELECTION;
  SineSelector(*env.options).perform(*prb);

  env.statistics->phase = Statistics::FINALIZATION;

  UnitList::Iterator uit(prb->units());
  env.beginOutput();
  while (uit.hasNext()) {
    Unit* u = uit.next();
    env.out() << TPTPPrinter::toString(u) << "\n";
  }
  env.endOutput();

  //we have successfully output the selected units, so we'll terminate with zero return value
  vampireReturnValue = VAMP_RESULT_STATUS_SUCCESS;
}

/**
 * The main function.
 * @since 03/12/2003 many changes related to logging
 *        and exception handling.
 * @since 10/09/2004, Manchester changed to use knowledge bases
 */
int main(int argc, char* argv[])
{
  System::registerArgv0(argv[0]);
  System::setSignalHandlers();

  START_CHECKING_FOR_ALLOCATOR_BYPASSES;

  try {
    // read the command line and interpret it
    Shell::CommandLine cl(argc, argv);
    cl.interpret(*env.options);
#if VTIME_PROFILING
    TimeTrace::instance().setEnabled(env.options->timeStatistics());
#endif

    // If any of these options are set then we just need to output and exit
    if (env.options->showHelp() ||
        env.options->showOptions() ||
        env.options->showExperimentalOptions() ||
        !env.options->explainOption().empty() ||
        env.options->printAllTheoryAxioms()) {
      env.beginOutput();
      env.options->output(env.out());
      env.endOutput();
      exit(0);
    }

    Lib::setMemoryLimit(env.options->memoryLimit() * 1048576ul);
    Lib::Random::setSeed(env.options->randomSeed());

    switch (env.options->mode())
    {
    case Options::Mode::AXIOM_SELECTION:
      axiomSelectionMode();
      break;
    case Options::Mode::SPIDER:
      spiderMode();
      break;
    case Options::Mode::RANDOM_STRATEGY:
      getRandomStrategy();
      break;
    case Options::Mode::CONSEQUENCE_ELIMINATION:
    case Options::Mode::VAMPIRE:
      vampireMode();
      break;

    case Options::Mode::CASC:
      env.options->setIgnoreMissing(Options::IgnoreMissing::WARN);
      env.options->setSchedule(Options::Schedule::CASC);
      env.options->setOutputMode(Options::Output::SZS);
      env.options->setProof(Options::Proof::TPTP);
      env.options->setOutputAxiomNames(true);
      env.options->setNormalize(true);
      env.options->setRandomizeSeedForPortfolioWorkers(false);

      if (CASC::PortfolioMode::perform(env.options->slowness())) {
        vampireReturnValue = VAMP_RESULT_STATUS_SUCCESS;
      }
      break;

    case Options::Mode::CASC_HOL: {
      env.options->setIgnoreMissing(Options::IgnoreMissing::WARN);
      env.options->setSchedule(Options::Schedule::CASC_HOL_2020);
      env.options->setOutputMode(Options::Output::SZS);
      env.options->setProof(Options::Proof::TPTP);
      env.options->setOutputAxiomNames(true);

<<<<<<< HEAD
      //unsigned int nthreads = std::thread::hardware_concurrency();
      //float slowness = 1.00 + (0.04 * nthreads);

=======
>>>>>>> aa6f3c56
      if (CASC::PortfolioMode::perform(env.options->slowness())) {
        vampireReturnValue = VAMP_RESULT_STATUS_SUCCESS;
      }
      break;
    }
    case Options::Mode::CASC_SAT:
      env.options->setIgnoreMissing(Options::IgnoreMissing::WARN);
      env.options->setSchedule(Options::Schedule::CASC_SAT);
      env.options->setOutputMode(Options::Output::SZS);
      env.options->setProof(Options::Proof::TPTP);
      env.options->setOutputAxiomNames(true);
      env.options->setNormalize(true);
      env.options->setRandomizeSeedForPortfolioWorkers(false);

      if (CASC::PortfolioMode::perform(env.options->slowness())) {
        vampireReturnValue = VAMP_RESULT_STATUS_SUCCESS;
      }
      break;

    case Options::Mode::SMTCOMP:
      env.options->setIgnoreMissing(Options::IgnoreMissing::OFF);
      env.options->setInputSyntax(Options::InputSyntax::SMTLIB2);
      if(env.options->outputMode() != Options::Output::UCORE){
        env.options->setOutputMode(Options::Output::SMTCOMP);
      }
      env.options->setSchedule(Options::Schedule::SMTCOMP);
      env.options->setProof(Options::Proof::OFF);
      env.options->setNormalize(true);
      env.options->setRandomizeSeedForPortfolioWorkers(false);

      env.options->setMulticore(0); // use all available cores
      env.options->setTimeLimitInSeconds(1800);
      env.options->setStatistics(Options::Statistics::NONE);

      //TODO needed?
      // to prevent from terminating by time limit
      env.options->setTimeLimitInSeconds(100000);

      if (CASC::PortfolioMode::perform(env.options->slowness())){
        vampireReturnValue = VAMP_RESULT_STATUS_SUCCESS;
      }
      else {
        cout << "unknown" << endl;
      }
      break;

    case Options::Mode::PORTFOLIO:
      env.options->setIgnoreMissing(Options::IgnoreMissing::WARN);

      if (CASC::PortfolioMode::perform(env.options->slowness())) {
        vampireReturnValue = VAMP_RESULT_STATUS_SUCCESS;
      }
      break;

    case Options::Mode::CASC_LTB: {
      bool learning = env.options->ltbLearning()!=Options::LTBLearning::OFF;
      try {
        if(learning){
          CASC::CLTBModeLearning::perform();
        }
        else{
          CASC::CLTBMode::perform();
        }
      } catch (Lib::SystemFailException& ex) {
        cerr << "Process " << getpid() << " received SystemFailException" << endl;
        ex.cry(cerr);
        cerr << " and will now die" << endl;
      }
      //we have processed the ltb batch file, so we can return zero
      vampireReturnValue = VAMP_RESULT_STATUS_SUCCESS;
      break;
    }
    case Options::Mode::MODEL_CHECK:
      modelCheckMode();
      break;

    case Options::Mode::CLAUSIFY:
      clausifyMode(false);
      break;

    case Options::Mode::TCLAUSIFY:
      clausifyMode(true);
      break;

    case Options::Mode::OUTPUT:
      outputMode();
      break;

    case Options::Mode::PROFILE:
      profileMode();
      break;

    case Options::Mode::PREPROCESS:
    case Options::Mode::PREPROCESS2:
      preprocessMode(false);
      break;

    case Options::Mode::TPREPROCESS:
      preprocessMode(true);
      break;
    }
#if CHECK_LEAKS
    delete env.signature;
    env.signature = 0;
#endif
  }
#if VZ3
  catch (z3::exception& exception) {
    BYPASSING_ALLOCATOR;
    vampireReturnValue = VAMP_RESULT_STATUS_UNHANDLED_EXCEPTION;
    if (outputAllowed()) {
      cout << "Z3 exception:\n" << exception.msg() << endl;
    }
    reportSpiderFail();
  }
#endif
  catch (UserErrorException& exception) {
    vampireReturnValue = VAMP_RESULT_STATUS_UNHANDLED_EXCEPTION;
    reportSpiderFail();
#if CHECK_LEAKS
    MemoryLeak::cancelReport();
#endif
    explainException(exception);
  }
catch (Parse::TPTP::ParseErrorException& exception) {
    vampireReturnValue = VAMP_RESULT_STATUS_UNHANDLED_EXCEPTION;
    reportSpiderFail();
#if CHECK_LEAKS
    MemoryLeak::cancelReport();
#endif
    explainException(exception);
  }
  catch (Exception& exception) {
    vampireReturnValue = VAMP_RESULT_STATUS_UNHANDLED_EXCEPTION;
    reportSpiderFail();
#if CHECK_LEAKS
    MemoryLeak::cancelReport();
#endif
    env.beginOutput();
    explainException(exception);
    env.endOutput();
  } catch (std::bad_alloc& _) {
    vampireReturnValue = VAMP_RESULT_STATUS_UNHANDLED_EXCEPTION;
    reportSpiderFail();
#if CHECK_LEAKS
    MemoryLeak::cancelReport();
#endif
    env.beginOutput();
    env.out() << "Insufficient system memory" << '\n';
    env.endOutput();
  }

  return vampireReturnValue;
} // main<|MERGE_RESOLUTION|>--- conflicted
+++ resolved
@@ -14,11 +14,6 @@
 #include <iostream>
 #include <ostream>
 #include <fstream>
-<<<<<<< HEAD
-#include <csignal>
-#include <string>
-=======
->>>>>>> aa6f3c56
 
 #if VZ3
 #include "z3++.h"
@@ -479,7 +474,7 @@
 #if VZ3
   z3::exception* z3_exception = 0;
 #endif
-  
+
   bool exceptionRaised = false;
   ScopedPtr<Problem> prb;
   try {
@@ -489,13 +484,8 @@
     exceptionRaised = true;
 #if VZ3
   } catch(z3::exception& e){
-<<<<<<< HEAD
     z3_exception = &e;
-    noException = false;
-=======
-    z3_exception = &e; 
     exceptionRaised = true;
->>>>>>> aa6f3c56
 #endif
   } catch (...) {
     exceptionRaised = true;
@@ -508,20 +498,20 @@
       reportSpiderStatus('+');
       vampireReturnValue = VAMP_RESULT_STATUS_SUCCESS;
       break;
-      
+
     case Statistics::TIME_LIMIT:
       reportSpiderStatus('t');
       break;
-      
+
     case Statistics::MEMORY_LIMIT:
       reportSpiderStatus('m');
       break;
-      
+
     case Statistics::UNKNOWN:
     case Statistics::INAPPROPRIATE:
       reportSpiderStatus('u');
       break;
-      
+
     case Statistics::REFUTATION_NOT_FOUND:
       if (env.statistics->discardedNonRedundantClauses > 0) {
         reportSpiderStatus('n');
@@ -530,16 +520,16 @@
         reportSpiderStatus('i');
       }
       break;
-      
+
     case Statistics::SATISFIABLE:
       reportSpiderStatus('-');
       vampireReturnValue = VAMP_RESULT_STATUS_SUCCESS;
       break;
-      
+
     default:
       ASSERTION_VIOLATION;
     }
-    
+
     env.endOutput();
     return;
   }
@@ -554,14 +544,8 @@
     }
     else {
       reportSpiderFail();
-<<<<<<< HEAD
-      ASS(exception);
-      explainException(*exception);
-#if VZ3
-=======
->>>>>>> aa6f3c56
-    }
-    
+    }
+
     env.endOutput();
     return;
   }
@@ -569,9 +553,9 @@
 
   reportSpiderFail();
   env.endOutput();
-  
-  ASS(exception); 
-  explainException(*exception); 
+
+  ASS(exception);
+  explainException(*exception);
 } // spiderMode
 
 void clausifyMode(bool theory)
@@ -734,12 +718,6 @@
       env.options->setProof(Options::Proof::TPTP);
       env.options->setOutputAxiomNames(true);
 
-<<<<<<< HEAD
-      //unsigned int nthreads = std::thread::hardware_concurrency();
-      //float slowness = 1.00 + (0.04 * nthreads);
-
-=======
->>>>>>> aa6f3c56
       if (CASC::PortfolioMode::perform(env.options->slowness())) {
         vampireReturnValue = VAMP_RESULT_STATUS_SUCCESS;
       }
