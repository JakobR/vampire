/**
 * @file SMTLIB.cpp
 * Implements class SMTLIB.
 */

#include <climits>
#include <fstream>

#include "Lib/Environment.hpp"
#include "Lib/NameArray.hpp"
#include "Lib/StringUtils.hpp"
#include "Kernel/ColorHelper.hpp"
#include "Kernel/Formula.hpp"
#include "Kernel/FormulaUnit.hpp"
#include "Kernel/Inference.hpp"
#include "Kernel/Signature.hpp"
#include "Kernel/SortHelper.hpp"

#include "Shell/LispLexer.hpp"
#include "Shell/Options.hpp"

#include "SMTLIB2.hpp"

#include "TPTP.hpp"

#undef LOGGING
#define LOGGING 0

#if LOGGING
#define LOG1(arg) cout << arg << endl;
#define LOG2(a1,a2) cout << a1 << a2 << endl;
#define LOG3(a1,a2,a3) cout << a1 << a2 << a3 << endl;
#else
#define LOG1(arg)
#define LOG2(a1,a2)
#define LOG3(a1,a2,a3)
#endif

namespace Parse {

SMTLIB2::SMTLIB2(const Options& opts)
: _logicSet(false),
  _logic(LO_INVALID),
  _numeralsAreReal(false),
  _formulas(nullptr)
{
  CALL("SMTLIB2::SMTLIB2");
}

void SMTLIB2::parse(istream& str)
{
  CALL("SMTLIB2::parse(istream&)");

  LispLexer lex(str);
  LispParser lpar(lex);
  LExpr* expr = lpar.parse();
  parse(expr);
}

void SMTLIB2::parse(LExpr* bench)
{
  CALL("SMTLIB2::parse(LExpr*)");

  ASS(bench->isList());
  readBenchmark(bench->list);
}

void SMTLIB2::readBenchmark(LExprList* bench)
{
  CALL("SMTLIB2::readBenchmark");
  LispListReader bRdr(bench);

  // iteration over benchmark top level entries
  while(bRdr.hasNext()){
    LExpr* lexp = bRdr.next();

    LOG2("readBenchmark ",lexp->toString(true));

    LispListReader ibRdr(lexp);

    if (ibRdr.tryAcceptAtom("set-logic")) {
      if (_logicSet) {
        USER_ERROR("set-logic can appear only once in a problem");
      }
      readLogic(ibRdr.readAtom());
      ibRdr.acceptEOL();
      continue;
    }

    if (ibRdr.tryAcceptAtom("set-info")) {

      if (ibRdr.tryAcceptAtom(":status")) {
        _statusStr = ibRdr.readAtom();
        ibRdr.acceptEOL();
        continue;
      }

      if (ibRdr.tryAcceptAtom(":source")) {
        _sourceInfo = ibRdr.readAtom();
        ibRdr.acceptEOL();
        continue;
      }

      // ignore unknown info
      ibRdr.readAtom();
      ibRdr.readAtom();
      ibRdr.acceptEOL();
      continue;
    }

    if (ibRdr.tryAcceptAtom("declare-sort")) {
      vstring name = ibRdr.readAtom();
      vstring arity = ibRdr.readAtom();

      readDeclareSort(name,arity);

      ibRdr.acceptEOL();

      continue;
    }

    if (ibRdr.tryAcceptAtom("define-sort")) {
      vstring name = ibRdr.readAtom();
      LExprList* args = ibRdr.readList();
      LExpr* body = ibRdr.readNext();

      readDefineSort(name,args,body);

      ibRdr.acceptEOL();

      continue;
    }

    if (ibRdr.tryAcceptAtom("declare-fun")) {
      vstring name = ibRdr.readAtom();
      LExprList* iSorts = ibRdr.readList();
      LExpr* oSort = ibRdr.readNext();

      readDeclareFun(name,iSorts,oSort);

      ibRdr.acceptEOL();

      continue;
    }

    if (ibRdr.tryAcceptAtom("define-fun")) {
      vstring name = ibRdr.readAtom();
      LExprList* iArgs = ibRdr.readList();
      LExpr* oSort = ibRdr.readNext();
      LExpr* body = ibRdr.readNext();

      readDefineFun(name,iArgs,oSort,body);

      ibRdr.acceptEOL();

      continue;
    }

    if (ibRdr.tryAcceptAtom("assert")) {
      readAssert(ibRdr.readNext());

      ibRdr.acceptEOL();

      continue;
    }

    if (ibRdr.tryAcceptAtom("check-sat")) {
      if (bRdr.hasNext()) {
        LispListReader exitRdr(bRdr.readList());
        if (!exitRdr.tryAcceptAtom("exit")) {
          if(env.options->mode()!=Options::Mode::SPIDER) {
            env.beginOutput();
            env.out() << "Warning: check-sat is not the last entry. Skipping the rest!" << endl;
            env.endOutput();
          }
        }
      }
      break;
    }

    if (ibRdr.tryAcceptAtom("exit")) {
      bRdr.acceptEOL();
      break;
    }

    USER_ERROR("unrecognized entry "+ibRdr.readAtom());
  }
}

//  ----------------------------------------------------------------------

const char * SMTLIB2::s_smtlibLogicNameStrings[] = {
    "ALIA",
    "AUFLIA",
    "AUFLIRA",
    "AUFNIRA",
    "BV",
    "LIA",
    "LRA",
    "NIA",
    "NRA",
    "QF_ABV",
    "QF_ALIA",
    "QF_ANIA",
    "QF_AUFBV",
    "QF_AUFLIA",
    "QF_AUFNIA",
    "QF_AX",
    "QF_BV",
    "QF_IDL",
    "QF_LIA",
    "QF_LIRA",
    "QF_LRA",
    "QF_NIA",
    "QF_NIRA",
    "QF_NRA",
    "QF_RDL",
    "QF_UF",
    "QF_UFBV",
    "QF_UFIDL",
    "QF_UFLIA",
    "QF_UFLRA",
    "QF_UFNIA",
    "QF_UFNRA",
    "UF",
    "UFBV",
    "UFIDL",
    "UFLIA",
    "UFLRA",
    "UFNIA"
};

SMTLIB2::SmtlibLogic SMTLIB2::getLogicFromString(const vstring& str)
{
  CALL("SMTLIB2::getLogicFromString");

  static NameArray smtlibLogicNames(s_smtlibLogicNameStrings, sizeof(s_smtlibLogicNameStrings)/sizeof(char*));
  ASS_EQ(smtlibLogicNames.length, LO_INVALID);

  int res = smtlibLogicNames.tryToFind(str.c_str());
  if(res==-1) {
    return LO_INVALID;
  }
  return static_cast<SmtlibLogic>(res);
}

void SMTLIB2::readLogic(const vstring& logicStr)
{
  CALL("SMTLIB2::checkLogic");

  _logic = getLogicFromString(logicStr);
  _logicSet = true;

  switch (_logic) {
  case LO_ALIA:
  case LO_AUFLIA:
  case LO_AUFLIRA:
  case LO_AUFNIRA:
  case LO_LIA:
  case LO_NIA:
  case LO_QF_ALIA:
  case LO_QF_ANIA:
  case LO_QF_AUFLIA:
  case LO_QF_AUFNIA:
  case LO_QF_AX:
  case LO_QF_IDL:
  case LO_QF_LIA:
  case LO_QF_LIRA:
  case LO_QF_NIA:
  case LO_QF_NIRA:
  case LO_QF_UF:
  case LO_QF_UFIDL:
  case LO_QF_UFLIA:
  case LO_QF_UFNIA:
  case LO_UF:
  case LO_UFIDL:
  case LO_UFLIA:
  case LO_UFNIA:
    break;

  // pure real arithmetic theories treat decimals as Real constants
  case LO_LRA:
  case LO_NRA:
  case LO_QF_LRA:
  case LO_QF_NRA:
  case LO_QF_RDL:
  case LO_QF_UFLRA:
  case LO_QF_UFNRA:
  case LO_UFLRA:
    _numeralsAreReal = true;
    break;

  // we don't support bit vectors
  case LO_BV:
  case LO_QF_ABV:
  case LO_QF_AUFBV:
  case LO_QF_BV:
  case LO_QF_UFBV:
  case LO_UFBV:
    USER_ERROR("unsupported logic "+logicStr);
  default:
    USER_ERROR("unrecognized logic "+logicStr);
  }

}

//  ----------------------------------------------------------------------

const char * SMTLIB2::s_builtInSortNameStrings[] = {
    "Array",
    "Bool",
    "Int",
    "Real"
};

SMTLIB2::BuiltInSorts SMTLIB2::getBuiltInSortFromString(const vstring& str)
{
  CALL("SMTLIB::getBuiltInSortFromString");

  static NameArray builtInSortNames(s_builtInSortNameStrings, sizeof(s_builtInSortNameStrings)/sizeof(char*));
  ASS_EQ(builtInSortNames.length, BS_INVALID);

  int res = builtInSortNames.tryToFind(str.c_str());
  if(res==-1) {
    return BS_INVALID;
  }
  return static_cast<BuiltInSorts>(res);
}

bool SMTLIB2::isAlreadyKnownSortSymbol(const vstring& name)
{
  CALL("SMTLIB::isAlreadyKnownSortSymbol");

  if (getBuiltInSortFromString(name) != BS_INVALID) {
    return true;
  }

  if (_declaredSorts.find(name)) {
    return true;
  }

  if (_sortDefinitions.find(name)) {
    return true;
  }

  return false;
}

void SMTLIB2::readDeclareSort(const vstring& name, const vstring& arity)
{
  CALL("SMTLIB2::readDeclareSort");

  if (isAlreadyKnownSortSymbol(name)) {
    USER_ERROR("Redeclaring built-in, declared or defined sort symbol: "+name);
  }

  if (not StringUtils::isPositiveInteger(arity)) {
    USER_ERROR("Unrecognized declared sort arity: "+arity);
  }

  unsigned val;
  if (!Int::stringToUnsignedInt(arity, val)) {
    USER_ERROR("Couldn't convert sort arity: "+arity);
  }

  ALWAYS(_declaredSorts.insert(name,val));
}

void SMTLIB2::readDefineSort(const vstring& name, LExprList* args, LExpr* body)
{
  CALL("SMTLIB2::readDefineSort");

  if (isAlreadyKnownSortSymbol(name)) {
    USER_ERROR("Redeclaring built-in, declared or defined sort symbol: "+name);
  }

  // here we could check the definition for well-formed-ness
  // current solution: crash only later, at application site

  ALWAYS(_sortDefinitions.insert(name,SortDefinition(args,body)));
}

//  ----------------------------------------------------------------------

/**
 * SMTLIB sort expression turned into vampire sort id.
 *
 * Taking into account built-in sorts, declared sorts and sort definitions.
 */
unsigned SMTLIB2::declareSort(LExpr* sExpr)
{
  CALL("SMTLIB2::declareSort");

  enum SortParseOperation {
    SPO_PARSE,
    SPO_POP_LOOKUP,
    SPO_CHECK_ARITY
  };
  static Stack<pair<SortParseOperation,LExpr*> > todo;
  ASS(todo.isEmpty());

  ASS_EQ(Sorts::SRT_DEFAULT,0); // there is no default sort in smtlib, so we can use 0 as a results separator
  static const int SEPARATOR = 0;
  static Stack<unsigned> results;
  ASS(results.isEmpty());

  // evaluation contexts for the expansion of sort definitions
  typedef DHMap<vstring,unsigned> SortLookup;
  static Stack<SortLookup*> lookups;
  ASS(lookups.isEmpty());

  todo.push(make_pair(SPO_PARSE,sExpr));

  while (todo.isNonEmpty()) {
    pair<SortParseOperation,LExpr*> cur = todo.pop();
    SortParseOperation op = cur.first;

    if (op == SPO_POP_LOOKUP) {
      delete lookups.pop();
      continue;
    }

    if (op == SPO_CHECK_ARITY) {
      if (results.size() < 2) {
        goto malformed;
      }
      unsigned true_result = results.pop();
      unsigned separator   = results.pop();

      if (true_result == SEPARATOR || separator != SEPARATOR) {
        goto malformed;
      }
      results.push(true_result);

      continue;
    }

    ASS_EQ(op,SPO_PARSE);
    LExpr* exp = cur.second;

    if (exp->isList()) {
      LExprList::Iterator lIt(exp->list);

      todo.push(make_pair(SPO_CHECK_ARITY,nullptr));
      results.push(SEPARATOR);

      while (lIt.hasNext()) {
        todo.push(make_pair(SPO_PARSE,lIt.next()));
      }
    } else {
      ASS(exp->isAtom());
      vstring& id = exp->str;

      // try (top) context lookup
      if (lookups.isNonEmpty()) {
        SortLookup* lookup = lookups.top();
        unsigned res;
        if (lookup->find(id,res)) {
          results.push(res);
          continue;
        }
      }

      // try declared sorts
      unsigned arity;
      if (_declaredSorts.find(id,arity)) {
        // building an arbitrary but unique sort string
        // TODO: this may not be good enough for a tptp-compliant output!
        vstring sortName = id + "(";
        while (arity--) {
          if (results.isEmpty() || results.top() == SEPARATOR) {
            goto malformed;
          }
          sortName += Int::toString(results.pop());
          if (arity) {
            sortName += ",";
          }
        }
        sortName += ")";

        unsigned newSort = env.sorts->addSort(sortName);
        results.push(newSort);

        continue;
      }

      // try defined sorts
      SortDefinition def;
      if (_sortDefinitions.find(id,def)) {
        SortLookup* lookup = new SortLookup();

        LispListReader argRdr(def.args);

        while (argRdr.hasNext()) {
          if (results.isEmpty() || results.top() == SEPARATOR) {
            goto malformed;
          }
          unsigned argSort = results.pop();
          const vstring& argName = argRdr.readAtom();
          // TODO: could check if the same string names more than one argument positions
          // the following just takes the first and ignores the others
          lookup->insert(argName,argSort);
        }

        lookups.push(lookup);

        todo.push(make_pair(SPO_POP_LOOKUP,nullptr)); //schedule lookup deletion (see above)
        todo.push(make_pair(SPO_PARSE,def.body));

        continue;
      }

      // try built-ins
      BuiltInSorts bs = getBuiltInSortFromString(id);
      switch (bs) {
        case BS_BOOL:
          results.push(Sorts::SRT_BOOL);
          continue;
        case BS_INT:
          results.push(Sorts::SRT_INTEGER);
          continue;
        case BS_REAL:
          results.push(Sorts::SRT_REAL);
          continue;
        case BS_ARRAY:
          if (results.size() < 2) {
            goto malformed;
          } else {
            unsigned indexSort = results.pop();
            unsigned innerSort = results.pop();
            if (indexSort == SEPARATOR || innerSort == SEPARATOR) {
              goto malformed;
            }
            results.push(env.sorts->addArraySort(indexSort,innerSort));
            continue;
          }

        default:
          ASS_EQ(bs,BS_INVALID);
      }

      USER_ERROR("Unrecognized sort identifier "+id);
    }
  }

  if (results.size() == 1) {
    return results.pop();
  } else {
    malformed:
    USER_ERROR("Malformed type expression "+sExpr->toString());
  }
}

static const char* EXISTS = "exists";
static const char* FORALL = "forall";

const char * SMTLIB2::s_formulaSymbolNameStrings[] = {
    "<",
    "<=",
    "=",
    "=>",
    ">",
    ">=",
    "and",
    "distinct",
    EXISTS,
    "false",
    FORALL,
    "is_int",
    "not",
    "or",
    "true",
    "xor"
};

SMTLIB2::FormulaSymbol SMTLIB2::getBuiltInFormulaSymbol(const vstring& str)
{
  CALL("SMTLIB::getFormulaSymbol");

  static NameArray formulaSymbolNames(s_formulaSymbolNameStrings, sizeof(s_formulaSymbolNameStrings)/sizeof(char*));
  ASS_EQ(formulaSymbolNames.length, FS_USER_PRED_SYMBOL);

  int res = formulaSymbolNames.tryToFind(str.c_str());
  if(res==-1) {
    return FS_USER_PRED_SYMBOL;
  }
  return static_cast<FormulaSymbol>(res);
}

static const char* LET = "let";

const char * SMTLIB2::s_termSymbolNameStrings[] = {
    "*",
    "+",
    "-",
    "/",
    "abs",
    "div",
    "ite",
    LET,
    "mod",
    "select",
    "store",
    "to_int",
    "to_real"
};

SMTLIB2::TermSymbol SMTLIB2::getBuiltInTermSymbol(const vstring& str)
{
  CALL("SMTLIB::getTermSymbol");

  static NameArray termSymbolNames(s_termSymbolNameStrings, sizeof(s_termSymbolNameStrings)/sizeof(char*));
  ASS_EQ(termSymbolNames.length, TS_USER_FUNCTION);

  int resInt = termSymbolNames.tryToFind(str.c_str());
  if(resInt==-1) {
    return TS_USER_FUNCTION;
  }
  return static_cast<TermSymbol>(resInt);
}

bool SMTLIB2::isAlreadyKnownFunctionSymbol(const vstring& name)
{
  CALL("SMTLIB2::isAlreadyKnownFunctionSymbol");

  if (getBuiltInFormulaSymbol(name) != FS_USER_PRED_SYMBOL) {
    return true;
  }

  if (getBuiltInTermSymbol(name) != TS_USER_FUNCTION) {
    return true;
  }

  if (_declaredFunctions.find(name)) {
    return true;
  }

  return false;
}

void SMTLIB2::readDeclareFun(const vstring& name, LExprList* iSorts, LExpr* oSort)
{
  CALL("SMTLIB2::readDeclareFun");

  if (isAlreadyKnownFunctionSymbol(name)) {
    USER_ERROR("Redeclaring function symbol: "+name);
  }

  unsigned rangeSort = declareSort(oSort);

  LispListReader isRdr(iSorts);

  static Stack<unsigned> argSorts;
  argSorts.reset();

  while (isRdr.hasNext()) {
    argSorts.push(declareSort(isRdr.next()));
  }

  declareFunctionOrPredicate(name,rangeSort,argSorts);
}

SMTLIB2::DeclaredFunction SMTLIB2::declareFunctionOrPredicate(const vstring& name, signed rangeSort, const Stack<unsigned>& argSorts)
{
  CALL("SMTLIB2::declareFunctionOrPredicate");

  bool added;
  unsigned symNum;
  Signature::Symbol* sym;
  BaseType* type;

  if (rangeSort == Sorts::SRT_BOOL) { // predicate
    symNum = env.signature->addPredicate(name, argSorts.size(), added);

    sym = env.signature->getPredicate(symNum);

    type = new PredicateType(argSorts.size(),argSorts.begin());

    LOG1("declareFunctionOrPredicate-Predicate");
  } else { // proper function
    if (argSorts.size() > 0) {
      symNum = env.signature->addFunction(name, argSorts.size(), added);
    } else {
      symNum = TPTP::addUninterpretedConstant(name,_overflow,added);
    }

    sym = env.signature->getFunction(symNum);

    type = new FunctionType(argSorts.size(), argSorts.begin(), rangeSort);

    LOG1("declareFunctionOrPredicate-Function");
  }

  ASS(added);
  sym->setType(type);

  DeclaredFunction res = make_pair(symNum,type->isFunctionType());

  LOG2("declareFunctionOrPredicate -name ",name);
  LOG2("declareFunctionOrPredicate -symNum ",symNum);

  ALWAYS(_declaredFunctions.insert(name,res));

  return res;
}

//  ----------------------------------------------------------------------

void SMTLIB2::readDefineFun(const vstring& name, LExprList* iArgs, LExpr* oSort, LExpr* body)
{
  CALL("SMTLIB2::readDefineFun");

  if (isAlreadyKnownFunctionSymbol(name)) {
    USER_ERROR("Redeclaring function symbol: "+name);
  }

  unsigned rangeSort = declareSort(oSort);

  _nextVar = 0;
  ASS(_scopes.isEmpty());
  TermLookup* lookup = new TermLookup();

  static Stack<unsigned> argSorts;
  argSorts.reset();

  static Stack<TermList> args;
  args.reset();

  LispListReader iaRdr(iArgs);
  while (iaRdr.hasNext()) {
    LExprList* pair = iaRdr.readList();
    LispListReader pRdr(pair);

    vstring vName = pRdr.readAtom();
    unsigned vSort = declareSort(pRdr.readNext());

    pRdr.acceptEOL();

    TermList arg = TermList(_nextVar++,false);
    args.push(arg);

    if (!lookup->insert(vName,make_pair(arg,vSort))) {
      USER_ERROR("Multiple occurrence of variable "+vName+" in the definition of function "+name);
    }

    argSorts.push(vSort);
  }

  _scopes.push(lookup);

  ParseResult res = parseTermOrFormula(body);

  delete _scopes.pop();

  TermList rhs;
  if (res.asTerm(rhs) != rangeSort) {
    USER_ERROR("Defined function body "+body->toString()+" has different sort than declared "+oSort->toString());
  }

  DeclaredFunction fun = declareFunctionOrPredicate(name,rangeSort,argSorts);

  unsigned symbIdx = fun.first;
  bool isTrueFun = fun.second;

  TermList lhs;
  if (isTrueFun) {
    lhs = TermList(Term::create(symbIdx,args.size(),args.begin()));
  } else {
    Formula* frm = new AtomicFormula(Literal::create(symbIdx,args.size(),true,false,args.begin()));
    lhs = TermList(Term::createFormula(frm));
  }

  Formula* fla = new AtomicFormula(Literal::createEquality(true,lhs,rhs,rangeSort));

  FormulaUnit* fu = new FormulaUnit(fla, new Inference(Inference::INPUT), Unit::AXIOM);

  UnitList::push(fu, _formulas);
}

bool SMTLIB2::ParseResult::asFormula(Formula*& resFrm)
{
  CALL("SMTLIB2::ParseResult::asFormula");

  if (formula) {
    ASS_EQ(sort, BS_BOOL);
    resFrm = frm;

    LOG2("asFormula formula ",resFrm->toString());
    return true;
  }

  if (sort == BS_BOOL) {
    // can we unwrap instead of wrapping back and forth?
    if (trm.isTerm()) {
      Term* t = trm.term();
      if (t->isFormula()) {
        resFrm = t->getSpecialData()->getFormula();

        // t->destroy(); -- we cannot -- it can be accessed more than once

        LOG2("asFormula unwrap ",trm.toString());

        return true;
      }
    }

    LOG2("asFormula wrap ",trm.toString());

    resFrm = new BoolTermFormula(trm);
    return true;
  }

  return false;
}

unsigned SMTLIB2::ParseResult::asTerm(TermList& resTrm)
{
  CALL("SMTLIB2::ParseResult::asTerm");

  if (formula) {
    ASS_EQ(sort, BS_BOOL);

    LOG2("asTerm wrap ",frm->toString());

    resTrm = TermList(Term::createFormula(frm));
    return BS_BOOL;
  } else {
    resTrm = trm;

    LOG2("asTerm native ",trm.toString());

    LOG2("asTerm sort ",sort);

    return sort;
  }
}

vstring SMTLIB2::ParseResult::toString()
{
  CALL("SMTLIB2::ParseResult::toString");
  if (isSeparator()) {
    return "separator";
  }
  if (formula) {
    return "formula of sort "+Int::toString(sort)+": "+frm->toString();
  }
  return "term of sort "+Int::toString(sort)+": "+trm.toString();
}

Interpretation SMTLIB2::getFormulaSymbolInterpretation(FormulaSymbol fs, unsigned firstArgSort)
{
  CALL("SMTLIB2::getFormulaSymbolInterpretation");

  switch(fs) {
  case FS_LESS:
    switch(firstArgSort) {
    case Sorts::SRT_INTEGER:
  return Theory::INT_LESS;
    case Sorts::SRT_REAL:
  return Theory::REAL_LESS;
    default:
      break;
    }
    break;
  case FS_LESS_EQ:
    switch(firstArgSort) {
    case Sorts::SRT_INTEGER:
  return Theory::INT_LESS_EQUAL;
    case Sorts::SRT_REAL:
      return Theory::REAL_LESS_EQUAL;
    default:
      break;
    }
    break;
  case FS_GREATER:
    switch(firstArgSort) {
    case Sorts::SRT_INTEGER:
      return Theory::INT_GREATER;
    case Sorts::SRT_REAL:
      return Theory::REAL_GREATER;
    default:
      break;
    }
    break;
  case FS_GREATER_EQ:
    switch(firstArgSort) {
    case Sorts::SRT_INTEGER:
      return Theory::INT_GREATER_EQUAL;
    case Sorts::SRT_REAL:
      return Theory::REAL_GREATER_EQUAL;
    default:
      break;
    }
    break;

  default:
    ASSERTION_VIOLATION;
  }
  USER_ERROR("invalid sort "+env.sorts->sortName(firstArgSort)+" for interpretation "+vstring(s_formulaSymbolNameStrings[fs]));
}

Interpretation SMTLIB2::getUnaryMinusInterpretation(unsigned argSort)
{
  CALL("SMTLIB2::getUnaryMinusInterpretation");

  switch(argSort) {
    case Sorts::SRT_INTEGER:
      return Theory::INT_UNARY_MINUS;
    case Sorts::SRT_REAL:
      return Theory::REAL_UNARY_MINUS;
    default:
      USER_ERROR("invalid sort "+env.sorts->sortName(argSort)+" for interpretation -");
  }
}

Interpretation SMTLIB2::getTermSymbolInterpretation(TermSymbol ts, unsigned firstArgSort)
{
  CALL("SMTLIB2::getTermSymbolInterpretation");

  switch(ts) {
  case TS_MINUS:
    switch(firstArgSort) {
    case Sorts::SRT_INTEGER:
  return Theory::INT_MINUS;
    case Sorts::SRT_REAL:
  return Theory::REAL_MINUS;
    default:
      break;
    }
    break;
  case TS_PLUS:
    switch(firstArgSort) {
    case Sorts::SRT_INTEGER:
  return Theory::INT_PLUS;
    case Sorts::SRT_REAL:
      return Theory::REAL_PLUS;
    default:
      break;
    }
    break;
  case TS_MULTIPLY:
    switch(firstArgSort) {
    case Sorts::SRT_INTEGER:
      return Theory::INT_MULTIPLY;
    case Sorts::SRT_REAL:
      return Theory::REAL_MULTIPLY;
    default:
      break;
    }
    break;

  case TS_DIVIDE:
    if (firstArgSort == Sorts::SRT_REAL)
      return Theory::REAL_DIVIDE;
    break;

  case TS_DIV:
    if (firstArgSort == Sorts::SRT_INTEGER)
      return Theory::INT_DIVIDE;
    break;

  default:
    ASSERTION_VIOLATION_REP(ts);
  }
    USER_ERROR("invalid sort "+env.sorts->sortName(firstArgSort)+" for interpretation "+vstring(s_termSymbolNameStrings[ts]));
}

void SMTLIB2::complainAboutArgShortageOrWrongSorts(const vstring& symbolClass, LExpr* exp)
{
  CALL("SMTLIB2::complainAboutArgShortageOrWrongSorts");

  USER_ERROR("Not enough arguments or wrong sorts for "+symbolClass+" application "+exp->toString());
}

void SMTLIB2::parseLetBegin(LExpr* exp)
{
  CALL("SMTLIB2::parseLetBegin");

  ASS(exp->isList());
  LispListReader lRdr(exp->list);

  // the let atom
  const vstring& theLetAtom = lRdr.readAtom();
  ASS_EQ(theLetAtom,LET);

  // now, there should be a list of bindings
  LExprList* bindings = lRdr.readList();

  // and the actual body term
  LExpr* body = lRdr.readNext();

  // and that's it
  lRdr.acceptEOL();

  // now read the following bottom up:

  // this will later create the actual let term and kill the lookup
  _todo.push(make_pair(PO_LET_END,exp));

  // this will parse the let's body (in the context of the lookup)
  _todo.push(make_pair(PO_PARSE,body));

  // this will create the lookup when all bindings' expressions are parsed (and their sorts known)
  _todo.push(make_pair(PO_LET_PREPARE_LOOKUP,exp));

  // but we start by parsing the bound expressions
  LispListReader bindRdr(bindings);
  while (bindRdr.hasNext()) {
    LExprList* pair = bindRdr.readList();
    LispListReader pRdr(pair);

    pRdr.readAtom(); // for now ignore the identifier
    LExpr* expr = pRdr.readNext();

    _todo.push(make_pair(PO_PARSE,expr)); // just parse the expression
    pRdr.acceptEOL();
  }
}

void SMTLIB2::parseLetPrepareLookup(LExpr* exp)
{
  CALL("SMTLIB2::parseLetPrepareLookup");
  LOG2("PO_LET_PREPARE_LOOKUP",exp->toString());

  // so we know it is let
  ASS(exp->isList());
  LispListReader lRdr(exp->list);
  const vstring& theLetAtom = lRdr.readAtom();
  ASS_EQ(theLetAtom,LET);

  // with a list of bindings
  LispListReader bindRdr(lRdr.readList());

  // corresponding results have already been parsed
  ParseResult* boundExprs = _results.end();

  TermLookup* lookup = new TermLookup();

  while (bindRdr.hasNext()) {
    LExprList* pair = bindRdr.readList();
    LispListReader pRdr(pair);

    const vstring& cName = pRdr.readAtom();
    unsigned sort = (--boundExprs)->sort; // the should be big enough (

    TermList trm;
    if (sort == Sorts::SRT_BOOL) {
      unsigned symb = env.signature->addFreshPredicate(0,"sLP");
      PredicateType* type = new PredicateType(0, nullptr);
      env.signature->getPredicate(symb)->setType(type);

      Formula* atom = new AtomicFormula(Literal::create(symb,0,true,false,nullptr));
      trm = TermList(Term::createFormula(atom));
    } else {
      unsigned symb = env.signature->addFreshFunction (0,"sLF");
      FunctionType* type = new FunctionType(0, nullptr, sort);
      env.signature->getFunction(symb)->setType(type);

      trm = TermList(Term::createConstant(symb));
    }

    if (!lookup->insert(cName,make_pair(trm,sort))) {
      USER_ERROR("Multiple bindings of symbol "+cName+" in let expression "+exp->toString());
    }
  }

  _scopes.push(lookup);
}

void SMTLIB2::parseLetEnd(LExpr* exp)
{
  CALL("SMTLIB2::parseLetEnd");
  LOG2("PO_LET_END ",exp->toString());

  // so we know it is let
  ASS(exp->isList());
  LispListReader lRdr(exp->list);
  const vstring& theLetAtom = lRdr.readAtom();
  ASS_EQ(getBuiltInTermSymbol(theLetAtom),TS_LET);

  // with a list of bindings
  LispListReader bindRdr(lRdr.readList());

  TermLookup* lookup = _scopes.pop();

  // there has to be the body result:
  TermList let;
  unsigned letSort = _results.pop().asTerm(let);

  LOG2("LET body  ",let.toString());

  while (bindRdr.hasNext()) {
    LExprList* pair = bindRdr.readList();
    LispListReader pRdr(pair);

    const vstring& cName = pRdr.readAtom();
    TermList boundExpr;
    _results.pop().asTerm(boundExpr);

    LOG2("BOUND name  ",cName);
    LOG2("BOUND term  ",boundExpr.toString());

    SortedTerm term;
    ALWAYS(lookup->find(cName,term));
    TermList exprTerm = term.first;
    unsigned exprSort = term.second;

<<<<<<< HEAD
    unsigned symbol = 0;
    if (exprSort == Sorts::SRT_BOOL) { // it has to be formula term, with atomic formula
      symbol = exprTerm.term()->getSpecialData()->getFormula()->literal()->functor();
    } else {
      symbol = exprTerm.term()->functor();
    }
=======
        let = TermList(Term::createLet(symbol, nullptr, boundExpr, let, exprSort));
      }
>>>>>>> 58518ec5

    let = TermList(Term::createLet(symbol, nullptr, boundExpr, let));
  }

  _results.push(ParseResult(letSort,let));

  delete lookup;
}

void SMTLIB2::parseQuantBegin(LExpr* exp)
{
  CALL("SMTLIB2::parseQuantBegin");

  ASS(exp->isList());
  LispListReader lRdr(exp->list);

  // the quant atom
  const vstring& theQuantAtom = lRdr.readAtom();
  ASS(theQuantAtom == FORALL || theQuantAtom == EXISTS);

  // there should next be a list of sorted variables
  LispListReader varRdr(lRdr.readList());

  TermLookup* lookup = new TermLookup();

  while (varRdr.hasNext()) {
    LExprList* pair = varRdr.readList();
    LispListReader pRdr(pair);

    vstring vName = pRdr.readAtom();
    unsigned vSort = declareSort(pRdr.readNext());

    pRdr.acceptEOL();

    if (!lookup->insert(vName,make_pair(TermList(_nextVar++,false),vSort))) {
      USER_ERROR("Multiple occurrence of variable "+vName+" in quantification "+exp->toString());
    }
  }

  _scopes.push(lookup);

  _todo.push(make_pair(PO_PARSE_APPLICATION,exp)); // will create the actual quantified formula and clear the lookup...
  _todo.push(make_pair(PO_PARSE,lRdr.readNext())); // ... from the only remaining argument, the body
  lRdr.acceptEOL();
}

static const char* EXCLAMATION = "!";

void SMTLIB2::parseAnnotatedTerm(LExpr* exp)
{
  CALL("SMTLIB2::parseAnnotatedTerm");

  ASS(exp->isList());
  LispListReader lRdr(exp->list);

  // the exclamation atom
  const vstring& theExclAtom = lRdr.readAtom();
  ASS_EQ(theExclAtom,EXCLAMATION);

  LExpr* toParse = lRdr.readListExpr();

  const vstring& attributeKind = lRdr.readAtom();

  if (attributeKind != ":pattern" && attributeKind != ":named") {
    USER_ERROR("Unrecognized term attribute "+attributeKind);
  }

  // we ignore the rest in lRdr (no matter the number of remaining arguments and their structure)

  _todo.push(make_pair(PO_PARSE,toParse));
}

bool SMTLIB2::parseAsScopeLookup(const vstring& id)
{
  CALL("SMTLIB2::parseAsScopeLookup");

  Scopes::Iterator sIt(_scopes);
  while (sIt.hasNext()) {
    TermLookup* lookup = sIt.next();

    SortedTerm st;
    if (lookup->find(id,st)) {
      _results.push(ParseResult(st.second,st.first));
      return true;
    }
  }

  return false;
}

bool SMTLIB2::parseAsSpecConstant(const vstring& id)
{
  CALL("SMTLIB2::parseAsSpecConstant");

  if (StringUtils::isPositiveInteger(id)) {
    if (_numeralsAreReal) {
      goto real_constant; // just below
    }

    unsigned symb = TPTP::addIntegerConstant(id,_overflow,false);
    TermList res = TermList(Term::createConstant(symb));
    _results.push(ParseResult(Sorts::SRT_INTEGER,res));

    return true;
  }

  if (StringUtils::isPositiveDecimal(id)) {
    real_constant:

    unsigned symb = TPTP::addRealConstant(id,_overflow,false);
    TermList res = TermList(Term::createConstant(symb));
    _results.push(ParseResult(Sorts::SRT_REAL,res));

    return true;
  }

  return false;
}

bool SMTLIB2::parseAsUserDefinedSymbol(const vstring& id,LExpr* exp)
{
  CALL("SMTLIB2::parseAsUserDefinedSymbol");

  DeclaredFunction fun;
  if (!_declaredFunctions.find(id,fun)) {
    return false;
  }

  unsigned symbIdx = fun.first;
  bool isTrueFun = fun.second;

  Signature::Symbol* symbol = isTrueFun ? env.signature->getFunction(symbIdx) : env.signature->getPredicate(symbIdx);
  BaseType* type = isTrueFun ? static_cast<BaseType*>(symbol->fnType()) : static_cast<BaseType*>(symbol->predType());

  unsigned arity = symbol->arity();

  static Stack<TermList> args;
  args.reset();

  LOG2("DeclaredFunction of arity ",arity);

  for (unsigned i = 0; i < arity; i++) {
    unsigned sort = type->arg(i);

    TermList arg;
    if (_results.isEmpty() || _results.top().isSeparator() ||
        _results.pop().asTerm(arg) != sort) {
      complainAboutArgShortageOrWrongSorts("user defined symbol",exp);
    }

    args.push(arg);
  }

  if (isTrueFun) {
    unsigned sort = symbol->fnType()->result();
    TermList res = TermList(Term::create(symbIdx,arity,args.begin()));
    _results.push(ParseResult(sort,res));
  } else {
    Formula* res = new AtomicFormula(Literal::create(symbIdx,arity,true,false,args.begin()));
    _results.push(ParseResult(res));
  }

  return true;
}

static const char* BUILT_IN_SYMBOL = "built-in symbol";

bool SMTLIB2::parseAsBuiltinFormulaSymbol(const vstring& id, LExpr* exp)
{
  CALL("SMTLIB2::parseAsBuiltinFormulaSymbol");

  FormulaSymbol fs = getBuiltInFormulaSymbol(id);
  switch (fs) {
    case FS_TRUE:
      _results.push(ParseResult(Formula::trueFormula()));
      return true;
    case FS_FALSE:
      _results.push(ParseResult(Formula::falseFormula()));
      return true;
    case FS_NOT:
    {
      if (_results.isEmpty() || _results.top().isSeparator()) {
        complainAboutArgShortageOrWrongSorts(BUILT_IN_SYMBOL,exp);
      }
      Formula* argFla;
      if (!(_results.pop().asFormula(argFla))) {
        complainAboutArgShortageOrWrongSorts(BUILT_IN_SYMBOL,exp);
      }
      Formula* res = new NegatedFormula(argFla);
      _results.push(ParseResult(res));
      return true;
    }
    case FS_AND:
    case FS_OR:
    {
      FormulaList* argLst = nullptr;

      LOG1("FS_AND and FS_OR");

      unsigned argcnt = 0;
      while (_results.isNonEmpty() && (!_results.top().isSeparator())) {
        argcnt++;
        Formula* argFla;
        if (!(_results.pop().asFormula(argFla))) {
          complainAboutArgShortageOrWrongSorts(BUILT_IN_SYMBOL,exp);
        }
        FormulaList::push(argFla,argLst);
      }

      if (argcnt < 1) { // TODO: officially, we might want to disallow singleton AND and OR, but they are harmless and appear in smtlib
        complainAboutArgShortageOrWrongSorts(BUILT_IN_SYMBOL,exp);
      }

      Formula* res;
      if (argcnt > 1) {
        res = new JunctionFormula( (fs==FS_AND) ? AND : OR, argLst);
      } else {
        res = argLst->head();
        argLst->destroy();
      }
      _results.push(ParseResult(res));

      return true;
    }
    case FS_IMPLIES: // done in a right-assoc multiple-argument fashion
    case FS_XOR: // they say XOR should be left-associative, but semantically, it does not matter
    {
      Connective con = (fs==FS_IMPLIES) ? IMP : XOR;

      static Stack<Formula*> args;
      ASS(args.isEmpty());

      // put argument formulas on stack (reverses the order)
      while (_results.isNonEmpty() && (!_results.top().isSeparator())) {
        Formula* argFla;
        if (!(_results.pop().asFormula(argFla))) {
          complainAboutArgShortageOrWrongSorts(BUILT_IN_SYMBOL,exp);
        }
        args.push(argFla);
      }

      if (args.size() < 2) {
        complainAboutArgShortageOrWrongSorts(BUILT_IN_SYMBOL,exp);
      }

      // the last two go first
      Formula* arg_n = args.pop();
      Formula* arg_n_1 = args.pop();
      Formula* res = new BinaryFormula(con, arg_n_1, arg_n);

      // keep on adding in a right-assoc way
      while(args.isNonEmpty()) {
        res = new BinaryFormula(con, args.pop(), res);
      }

      _results.push(ParseResult(res));

      return true;
    }
    // all the following are "chainable" and need to respect sorts
    case FS_EQ:
    case FS_LESS:
    case FS_LESS_EQ:
    case FS_GREATER:
    case FS_GREATER_EQ:
    {
      // read the first two arguments
      TermList first;
      if (_results.isEmpty() || _results.top().isSeparator()) {
        complainAboutArgShortageOrWrongSorts(BUILT_IN_SYMBOL,exp);
      }
      unsigned sort = _results.pop().asTerm(first);
      TermList second;
      if (_results.isEmpty() || _results.top().isSeparator() ||
          _results.pop().asTerm(second) != sort) { // has the same sort as first
        complainAboutArgShortageOrWrongSorts(BUILT_IN_SYMBOL,exp);
      }

      Formula* lastConjunct;
      unsigned pred = 0;
      if (fs == FS_EQ) {
        lastConjunct = new AtomicFormula(Literal::createEquality(true, first, second, sort));
      } else {
        Interpretation intp = getFormulaSymbolInterpretation(fs,sort);
        pred = Theory::instance()->getPredNum(intp);
        lastConjunct = new AtomicFormula(Literal::create2(pred,true,first,second));
      }

      FormulaList* argLst = nullptr;
      // for every other argument ... pipelining
      while (_results.isEmpty() || !_results.top().isSeparator()) {
        TermList next;
        if (_results.pop().asTerm(next) != sort) {
          complainAboutArgShortageOrWrongSorts(BUILT_IN_SYMBOL,exp);
        }
        // store the old conjunct
        FormulaList::push(lastConjunct,argLst);
        // shift the arguments
        first = second;
        second = next;
        // create next conjunct
        if (fs == FS_EQ) {
          lastConjunct = new AtomicFormula(Literal::createEquality(true, first, second, sort));
        } else {
          lastConjunct = new AtomicFormula(Literal::create2(pred,true,first,second));
        }
      }
      if (argLst == nullptr) { // there were only two arguments, let's return lastConjunct
        _results.push(lastConjunct);
      } else {
        // add the last lastConjunct created (pipelining)
        FormulaList::push(lastConjunct,argLst);
        // create the actual conjunction
        Formula* res = new JunctionFormula( AND, argLst);
        _results.push(ParseResult(res));
      }

      return true;
    }
    case FS_DISTINCT:
    {
      static Stack<TermList> args;
      args.reset();

      // read the first argument and its sort
      TermList first;
      if (_results.isEmpty() || _results.top().isSeparator()) {
        complainAboutArgShortageOrWrongSorts(BUILT_IN_SYMBOL,exp);
      }
      unsigned sort = _results.pop().asTerm(first);

      args.push(first);

      // put remaining arguments on stack (reverses the order, which does not matter)
      while (_results.isNonEmpty() && (!_results.top().isSeparator())) {
        TermList argTerm;
        if (_results.pop().asTerm(argTerm) != sort) {
          complainAboutArgShortageOrWrongSorts(BUILT_IN_SYMBOL,exp);
        }
        args.push(argTerm);
      }

      if (args.size() < 2) {
        complainAboutArgShortageOrWrongSorts(BUILT_IN_SYMBOL,exp);
      }

      Formula* res;
      if(args.size()==2) { // if there are 2 just create a disequality
        res = new AtomicFormula(Literal::createEquality(false,args[0],args[1],sort));
      } else { // Otherwise create a formula list of disequalities
        FormulaList* diseqs = nullptr;

        for(unsigned i=0;i<args.size();i++){
          for(unsigned j=0;j<i;j++){
            Formula* new_dis = new AtomicFormula(Literal::createEquality(false,args[i],args[j],sort));
            FormulaList::push(new_dis,diseqs);
          }
        }

        res = new JunctionFormula(AND, diseqs);
      }

      _results.push(res);

      return true;
    }
    case FS_IS_INT:
    {
      TermList arg;
      if (_results.isEmpty() || _results.top().isSeparator() ||
          _results.pop().asTerm(arg) != Sorts::SRT_REAL) {
        complainAboutArgShortageOrWrongSorts(BUILT_IN_SYMBOL,exp);
      }

      unsigned pred = Theory::instance()->getPredNum(Theory::REAL_IS_INT);
      Formula* res = new AtomicFormula(Literal::create1(pred,true,arg));

<<<<<<< HEAD
      _results.push(res);
=======
          TermList res = TermList(Term::createITE(cond, thenBranch, elseBranch, sort));
>>>>>>> 58518ec5

      return true;
    }
    case FS_EXISTS:
    case FS_FORALL:
    {
      Formula* argFla;
      if (_results.isEmpty() || _results.top().isSeparator() ||
          !(_results.pop().asFormula(argFla))) {
        complainAboutArgShortageOrWrongSorts(BUILT_IN_SYMBOL,exp);
      }

      Formula::VarList* qvars = nullptr;
      Formula::SortList* qsorts = nullptr;

      TermLookup::Iterator varIt(*_scopes.top());
      while(varIt.hasNext()) {
        SortedTerm vTerm = varIt.next();
        unsigned varIdx = vTerm.first.var();
        unsigned sort = vTerm.second;
        Formula::VarList::push(varIdx, qvars);
        Formula::SortList::push(sort,qsorts);
      }
      delete _scopes.pop();

      Formula* res = new QuantifiedFormula((fs==FS_EXISTS) ? Kernel::EXISTS : Kernel::FORALL, qvars, qsorts, argFla);

      _results.push(ParseResult(res));
      return true;
    }

    default:
      ASS_EQ(fs,FS_USER_PRED_SYMBOL);
      return false;
  }
}

bool SMTLIB2::parseAsBuiltinTermSymbol(const vstring& id, LExpr* exp)
{
  CALL("SMTLIB2::parseAsBuiltinTermSymbol");

  // try built-in term symbols
  TermSymbol ts = getBuiltInTermSymbol(id);
  switch(ts) {
    case TS_ITE:
    {
      Formula* cond;
      if (_results.isEmpty() || _results.top().isSeparator() ||
          !(_results.pop().asFormula(cond))) {
        complainAboutArgShortageOrWrongSorts(BUILT_IN_SYMBOL,exp);
      }
      TermList thenBranch;
      if (_results.isEmpty() || _results.top().isSeparator()){
        complainAboutArgShortageOrWrongSorts(BUILT_IN_SYMBOL,exp);
      }
      unsigned sort = _results.pop().asTerm(thenBranch);
      TermList elseBranch;
      if (_results.isEmpty() || _results.top().isSeparator() ||
          _results.pop().asTerm(elseBranch) != sort){
        complainAboutArgShortageOrWrongSorts(BUILT_IN_SYMBOL,exp);
      }

      TermList res = TermList(Term::createITE(cond, thenBranch, elseBranch));

      _results.push(ParseResult(sort,res));
      return true;
    }
    case TS_TO_REAL:
    {
      TermList theInt;
      if (_results.isEmpty() || _results.top().isSeparator() ||
          _results.pop().asTerm(theInt) != Sorts::SRT_INTEGER) {
        complainAboutArgShortageOrWrongSorts(BUILT_IN_SYMBOL,exp);
      }

      unsigned fun = Theory::instance()->getFnNum(Theory::INT_TO_REAL);
      TermList res = TermList(Term::create1(fun,theInt));

      _results.push(ParseResult(Sorts::SRT_REAL,res));
      return true;
    }
    case TS_TO_INT:
    {
      TermList theReal;
      if (_results.isEmpty() || _results.top().isSeparator() ||
          _results.pop().asTerm(theReal) != Sorts::SRT_REAL) {
        complainAboutArgShortageOrWrongSorts(BUILT_IN_SYMBOL,exp);
      }

      unsigned fun = Theory::instance()->getFnNum(Theory::REAL_TO_INT);
      TermList res = TermList(Term::create1(fun,theReal));

      _results.push(ParseResult(Sorts::SRT_INTEGER,res));
      return true;
    }
    case TS_SELECT:
    {
      TermList theArray;
      if (_results.isEmpty() || _results.top().isSeparator()) {
        complainAboutArgShortageOrWrongSorts(BUILT_IN_SYMBOL,exp);
      }
      unsigned arraySortIdx = _results.pop().asTerm(theArray);
      if (!env.sorts->hasStructuredSort(arraySortIdx,Sorts::StructuredSort::ARRAY)) {
        complainAboutArgShortageOrWrongSorts(BUILT_IN_SYMBOL,exp);
      }
      Sorts::ArraySort* arraySort = env.sorts->getArraySort(arraySortIdx);

      TermList theIndex;
      if (_results.isEmpty() || _results.top().isSeparator() ||
          _results.pop().asTerm(theIndex) != arraySort->getIndexSort()) {
        complainAboutArgShortageOrWrongSorts(BUILT_IN_SYMBOL,exp);
      }

      if (arraySort->getInnerSort() == Sorts::SRT_BOOL) {
        unsigned pred = Theory::instance()->getSymbolForStructuredSort(arraySortIdx,Theory::StructuredSortInterpretation::ARRAY_BOOL_SELECT);

        Formula* res = new AtomicFormula(Literal::create2(pred,true,theArray,theIndex));

        _results.push(ParseResult(res));
      } else {
        unsigned fun = Theory::instance()->getSymbolForStructuredSort(arraySortIdx,Theory::StructuredSortInterpretation::ARRAY_SELECT);
        TermList res = TermList(Term::create2(fun,theArray,theIndex));

        _results.push(ParseResult(arraySort->getInnerSort(),res));
      }

      return true;
    }
    case TS_STORE:
    {
      TermList theArray;
      if (_results.isEmpty() || _results.top().isSeparator()) {
        complainAboutArgShortageOrWrongSorts(BUILT_IN_SYMBOL,exp);
      }
      unsigned arraySortIdx = _results.pop().asTerm(theArray);
      if (!env.sorts->hasStructuredSort(arraySortIdx,Sorts::StructuredSort::ARRAY)) {
        complainAboutArgShortageOrWrongSorts(BUILT_IN_SYMBOL,exp);
      }
      Sorts::ArraySort* arraySort = env.sorts->getArraySort(arraySortIdx);

      TermList theIndex;
      if (_results.isEmpty() || _results.top().isSeparator() ||
          _results.pop().asTerm(theIndex) != arraySort->getIndexSort()) {
        complainAboutArgShortageOrWrongSorts(BUILT_IN_SYMBOL,exp);
      }

      TermList theValue;
      if (_results.isEmpty() || _results.top().isSeparator() ||
          _results.pop().asTerm(theValue) != arraySort->getInnerSort()) {
        complainAboutArgShortageOrWrongSorts(BUILT_IN_SYMBOL,exp);
      }

      unsigned fun = Theory::instance()->getSymbolForStructuredSort(arraySortIdx,Theory::StructuredSortInterpretation::ARRAY_STORE);

      TermList args[] = {theArray, theIndex, theValue};
      TermList res = TermList(Term::Term::create(fun, 3, args));

      _results.push(ParseResult(arraySortIdx,res));

      return true;
    }
    case TS_ABS:
    {
      TermList theInt;
      if (_results.isEmpty() || _results.top().isSeparator() ||
          _results.pop().asTerm(theInt) != Sorts::SRT_INTEGER) {
        complainAboutArgShortageOrWrongSorts(BUILT_IN_SYMBOL,exp);
      }

      unsigned fun = Theory::instance()->getFnNum(Theory::INT_ABS);
      TermList res = TermList(Term::create1(fun,theInt));

      _results.push(ParseResult(Sorts::SRT_INTEGER,res));

      return true;
    }
    case TS_MOD:
    {
      TermList int1, int2;
      if (_results.isEmpty() || _results.top().isSeparator() || _results.pop().asTerm(int1) != Sorts::SRT_INTEGER ||
          _results.isEmpty() || _results.top().isSeparator() || _results.pop().asTerm(int2) != Sorts::SRT_INTEGER) {
        complainAboutArgShortageOrWrongSorts(BUILT_IN_SYMBOL,exp);
      }

      unsigned fun = Theory::instance()->getFnNum(Theory::INT_MODULO);
      TermList res = TermList(Term::create2(fun,int1,int2));

      _results.push(ParseResult(Sorts::SRT_INTEGER,res));

      return true;
    }
    case TS_MULTIPLY:
    case TS_PLUS:
    case TS_MINUS:
    case TS_DIVIDE:
    case TS_DIV:
    {
      // read the first argument
      TermList first;
      if (_results.isEmpty() || _results.top().isSeparator()) {
        complainAboutArgShortageOrWrongSorts(BUILT_IN_SYMBOL,exp);
      }
      unsigned sort = _results.pop().asTerm(first);

      if (_results.isEmpty() || _results.top().isSeparator()) {
        if (ts == TS_MINUS) { // unary minus
          Interpretation intp = getUnaryMinusInterpretation(sort);
          unsigned fun = Theory::instance()->getFnNum(intp);

          TermList res = TermList(Term::create1(fun,first));

          _results.push(ParseResult(sort,res));
        } else {
          complainAboutArgShortageOrWrongSorts(BUILT_IN_SYMBOL,exp); // we need at least two arguments otherwise
        }
      }

      Interpretation intp = getTermSymbolInterpretation(ts,sort);
      unsigned fun = Theory::instance()->getFnNum(intp);

      TermList second;
      if (_results.pop().asTerm(second) != sort) {
        complainAboutArgShortageOrWrongSorts(BUILT_IN_SYMBOL,exp);
      }

      TermList res = TermList(Term::create2(fun,first,second));
      while (_results.isNonEmpty() && !_results.top().isSeparator()) {
        TermList another;
        if (_results.pop().asTerm(another) != sort) {
          complainAboutArgShortageOrWrongSorts(BUILT_IN_SYMBOL,exp);
        }

        res = TermList(Term::create2(fun,res,another));
      }
      _results.push(ParseResult(sort,res));

      return true;
    }
    default:
      ASS_EQ(ts,TS_USER_FUNCTION);
      return false;
  }
}

static const char* UNDERSCORE = "_";

SMTLIB2::ParseResult SMTLIB2::parseTermOrFormula(LExpr* body)
{
  CALL("SMTLIB2::parseTermOrFormula");

  ASS(_todo.isEmpty());
  ASS(_results.isEmpty());

  _todo.push(make_pair(PO_PARSE,body));

  while (_todo.isNonEmpty()) {
    /*
    cout << "Results:" << endl;
    for (unsigned i = 0; i < results.size(); i++) {
      cout << results[i].toString() << endl;
    }
    cout << "---" << endl;
    */

    pair<ParseOperation,LExpr*> cur = _todo.pop();
    ParseOperation op = cur.first;
    LExpr* exp = cur.second;

    switch (op) {
      case PO_PARSE: {
        if (exp->isList()) {
          LispListReader lRdr(exp->list);

          // schedule arity check
          _results.push(ParseResult()); // separator into results
          _todo.push(make_pair(PO_CHECK_ARITY,exp)); // check as a todo (exp for error reporting)

          // special treatment of some tokens
          LExpr* fst = lRdr.readNext();
          if (fst->isAtom()) {
            vstring& id = fst->str;

            if (id == FORALL || id == EXISTS) {
              parseQuantBegin(exp);
              continue;
            }

            if (id == LET) {
              parseLetBegin(exp);
              continue;
            }

            if (id == EXCLAMATION) {
              parseAnnotatedTerm(exp);
              continue;
            }

            if (id == UNDERSCORE) {
              USER_ERROR("Indexed identifiers in general term position are not supported: "+exp->toString());

              // we only support indexed identifiers as functors applied to something (see just below)
            }
          } else {
            // this has to be an UNDERSCORE, otherwise we error later when we PO_PARSE_APPLICATION
          }

          // this handles the general function-to-arguments application:

          _todo.push(make_pair(PO_PARSE_APPLICATION,exp));
          // and all the other arguments too
          while (lRdr.hasNext()) {
            _todo.push(make_pair(PO_PARSE,lRdr.next()));
          }

          continue;
        }

        // INTENTIONAL FALL-THROUGH FOR ATOMS
      }
      case PO_PARSE_APPLICATION: { // the arguments have already been parsed
        vstring id;
        if (exp->isAtom()) { // the fall-through case
          id = exp->str;
        } else {
          ASS(exp->isList());
          LispListReader lRdr(exp->list);

          id = lRdr.readAtom();

          // TODO: we are ignoring the underscore case here!!!
        }

        if (parseAsScopeLookup(id)) {
          continue;
        }

        if (parseAsSpecConstant(id)) {
          continue;
        }

        if (parseAsUserDefinedSymbol(id,exp)) {
          continue;
        }

        if (parseAsBuiltinFormulaSymbol(id,exp)) {
          continue;
        }

        if (parseAsBuiltinTermSymbol(id,exp)) {
          continue;
        }

        USER_ERROR("Unrecognized term identifier "+id);
      }
      case PO_CHECK_ARITY: {
        LOG1("PO_CHECK_ARITY");

        ASS_GE(_results.size(),2);
        ParseResult true_result = _results.pop();
        ParseResult separator   = _results.pop();

        if (true_result.isSeparator() || !separator.isSeparator()) {
          USER_ERROR("Too many arguments in "+exp->toString());
        }
        _results.push(true_result);

        continue;
      }
      case PO_LET_PREPARE_LOOKUP:
        parseLetPrepareLookup(exp);
        continue;
      case PO_LET_END:
        parseLetEnd(exp);
        continue;
    }
  }

  if (_results.size() == 1) {
    return _results.pop();
  } else {
    USER_ERROR("Malformed term expression "+body->toString());
  }
}

void SMTLIB2::readAssert(LExpr* body)
{
  CALL("SMTLIB2::readAssert");

  _nextVar = 0;
  ASS(_scopes.isEmpty());

  ParseResult res = parseTermOrFormula(body);

  Formula* fla;
  if (!res.asFormula(fla)) {
    USER_ERROR("Asserted expression of non-boolean sort "+body->toString());
  }

  FormulaUnit* fu = new FormulaUnit(fla, new Inference(Inference::INPUT), Unit::AXIOM);

  UnitList::push(fu, _formulas);
}

}<|MERGE_RESOLUTION|>--- conflicted
+++ resolved
@@ -1105,19 +1105,14 @@
     TermList exprTerm = term.first;
     unsigned exprSort = term.second;
 
-<<<<<<< HEAD
     unsigned symbol = 0;
     if (exprSort == Sorts::SRT_BOOL) { // it has to be formula term, with atomic formula
       symbol = exprTerm.term()->getSpecialData()->getFormula()->literal()->functor();
     } else {
       symbol = exprTerm.term()->functor();
     }
-=======
-        let = TermList(Term::createLet(symbol, nullptr, boundExpr, let, exprSort));
-      }
->>>>>>> 58518ec5
-
-    let = TermList(Term::createLet(symbol, nullptr, boundExpr, let));
+
+    let = TermList(Term::createLet(symbol, nullptr, boundExpr, let, letSort));
   }
 
   _results.push(ParseResult(letSort,let));
@@ -1493,11 +1488,7 @@
       unsigned pred = Theory::instance()->getPredNum(Theory::REAL_IS_INT);
       Formula* res = new AtomicFormula(Literal::create1(pred,true,arg));
 
-<<<<<<< HEAD
       _results.push(res);
-=======
-          TermList res = TermList(Term::createITE(cond, thenBranch, elseBranch, sort));
->>>>>>> 58518ec5
 
       return true;
     }
@@ -1560,7 +1551,7 @@
         complainAboutArgShortageOrWrongSorts(BUILT_IN_SYMBOL,exp);
       }
 
-      TermList res = TermList(Term::createITE(cond, thenBranch, elseBranch));
+      TermList res = TermList(Term::createITE(cond, thenBranch, elseBranch, sort));
 
       _results.push(ParseResult(sort,res));
       return true;
