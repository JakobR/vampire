/**
 * @file FiniteModelBuilder.cpp
 * Implements class FiniteModelBuilder.
 *
 * NOTE: An important convention to remember is that when we have a DArray representing
 *       the signature or grounding of a function the lastt argument is the return
 *       so array[arity] is return and array[i] is the ith argument of the function
 */

#include <math.h>
#include <errno.h>
#include <fenv.h>

#include "Kernel/Ordering.hpp"
#include "Kernel/Inference.hpp"
#include "Kernel/Clause.hpp"
#include "Kernel/Problem.hpp"
#include "Kernel/SubstHelper.hpp"
#include "Kernel/Signature.hpp"
#include "Kernel/SortHelper.hpp"
#include "Kernel/EqHelper.hpp"
#include "Kernel/Renaming.hpp"
#include "Kernel/Substitution.hpp"
#include "Kernel/FormulaUnit.hpp"

#include "SAT/Preprocess.hpp"
#include "SAT/TWLSolver.hpp"
#include "SAT/LingelingInterfacing.hpp"
#include "SAT/MinisatInterfacingNewSimp.hpp"
#include "SAT/BufferedSolver.hpp"

#include "Lib/Environment.hpp"
#include "Lib/Timer.hpp"
#include "Lib/List.hpp"
#include "Lib/Stack.hpp"
#include "Lib/System.hpp"
#include "Lib/Sort.hpp"
#include "Lib/Random.hpp"
#include "Lib/DHSet.hpp"
#include "Lib/ArrayMap.hpp"

#include "Shell/UIHelper.hpp"
#include "Shell/TPTPPrinter.hpp"
#include "Shell/Statistics.hpp"
#include "Shell/GeneralSplitting.hpp"

#include "DP/DecisionProcedure.hpp"
#include "DP/SimpleCongruenceClosure.hpp"

#include "FiniteModelMultiSorted.hpp"
#include "ClauseFlattening.hpp"
#include "SortInference.hpp"
#include "DefinitionIntroduction.hpp"
#include "FunctionRelationshipInference.hpp"
#include "Monotonicity.hpp"
#include "FiniteModelBuilder.hpp"

#define VTRACE_FMB 0

#define VTRACE_DOMAINS 0

namespace FMB 
{

FiniteModelBuilder::FiniteModelBuilder(Problem& prb, const Options& opt)
<<<<<<< HEAD
: MainLoop(prb, opt), _sortedSignature(0), _groundClauses(0),_clauses(0),
                      _isComplete(true), _maxModelSize(UINT_MAX), _constantCount(0),
                      _maxArity(0)
=======
: MainLoop(prb, opt), _sortedSignature(0), _groundClauses(0), _clauses(0),
                      _isComplete(true)

>>>>>>> 76a7eadf
{
  CALL("FiniteModelBuilder::FiniteModelBuilder");

  // If we are incomplete then stop now
  // Can be incomplete if we used incomplete version of equality proxy
  if(!opt.complete(prb)){
    _isComplete = false;
    return;
  }
  // Record option values
  _startModelSize = opt.fmbStartSize();
  _symmetryRatio = opt.fmbSymmetryRatio();

  // Load any symbols removed during preprocessing (and their definitions)
  _deletedFunctions.loadFromMap(prb.getEliminatedFunctions());
  _deletedPredicates.loadFromMap(prb.getEliminatedPredicates());
  _partiallyDeletedPredicates.loadFromMap(prb.getPartiallyEliminatedPredicates());
  _trivialPredicates.loadFromMap(prb.trivialPredicates());

  _xmass = opt.fmbXmass();
  _sizeWeightRatio = opt.fmbSizeWeightRatio();

  _ignoreMarkers = opt.fmbIgnoreMarkers();
  _noPriority = opt.fmbNoPriority();
  _specialMonotEncoding = opt.fmbSpecialMonotEncoding();
}


// Do all setting up required for finite model search 
// Returns false we if we failed to reset, this can happen if offsets overflow 2^32, possible for
// large signatures and large models. If this a frequent problem then we can go to longs.
bool FiniteModelBuilder::reset(){
  CALL("FiniteModelBuilder::reset");

  // Construct the offsets for symbols
  // Each symbol requires size^n) variables where n is the number of spaces for grounding
  // For function symbols we have n=arity+1 as we have the return value
  // For predicate symbols n=arity 

<<<<<<< HEAD
=======

  // This has been refined after adding multiple sorts i.e. no general 'size'
  // We now need the current size of the sort of each position to compute the offsets

>>>>>>> 76a7eadf
  static const unsigned VAR_MAX = MinisatInterfacingNewSimp::VAR_MAX;

  // Start from 1 as SAT solver variables are 1-based
  unsigned offsets=1;
  for(unsigned f=0; f<env.signature->functions();f++){
    if(del_f[f]) continue; 
    f_offsets[f]=offsets;
<<<<<<< HEAD
    feclearexcept(FE_ALL_EXCEPT);
    unsigned add = pow(size,arity+2);
    if(fetestexcept(FE_INVALID | FE_DIVBYZERO | FE_OVERFLOW |
             FE_UNDERFLOW)){
      return false;
    }
=======
#if VTRACE_FMB
    cout << "offset for " << f << " is " << offsets << " (arity is " << env.signature->functionArity(f) << ") " << endl;
#endif

    DArray<unsigned> f_signature = _sortedSignature->functionSignatures[f];
    ASS(f_signature.size() == env.signature->functionArity(f)+1);

    unsigned add = _sortModelSizes[f_signature[0]]; 
    for(unsigned i=1;i<f_signature.size();i++){
      add *= _sortModelSizes[f_signature[i]];
    }

>>>>>>> 76a7eadf
    // Check that we do not overflow
    if(VAR_MAX - add < offsets){
      return false;
    }
    offsets += add;
  }
  // Start from p=1 as we ignore equality
  for(unsigned p=1; p<env.signature->predicates();p++){
    if(del_p[p]) continue;
<<<<<<< HEAD
    unsigned arity=env.signature->predicateArity(p);
    //cout << env.signature->predicateName(p) << "("<<arity<<") has " << offsets << endl;
    p_offsets[p]=offsets;
    feclearexcept(FE_ALL_EXCEPT);
    unsigned add = pow(size,arity+1);
    if(fetestexcept(FE_INVALID | FE_DIVBYZERO | FE_OVERFLOW |
             FE_UNDERFLOW)){
      return false;
    }
=======
    p_offsets[p]=offsets;
#if VTRACE_FMB
    cout << "offset for " << p << " is " << offsets << " for " << env.signature->predicateName(p) << endl; 
 
#endif

    DArray<unsigned> p_signature = _sortedSignature->predicateSignatures[p];
    ASS(p_signature.size()==env.signature->predicateArity(p));
    unsigned add=1;
    for(unsigned i=0;i<p_signature.size();i++){
      add *= _sortModelSizes[p_signature[i]];
    }

>>>>>>> 76a7eadf
    // Check for overflow
    if(VAR_MAX - add < offsets){
      return false;
    }
    offsets += add; 
  }
<<<<<<< HEAD
=======

#if VTRACE_FMB
  cout << "Maximum offset is " << offsets << endl;
#endif

  if (_xmass) {
    marker_offsets.ensure(_distinctSortSizes.size());
    for (unsigned i = 0; i < _distinctSortSizes.size(); i++) {
      unsigned add = _distinctSortSizes[i];

      marker_offsets[i] = offsets;

      // Check for overflow
      if(VAR_MAX - add < offsets){
        return false;
      }

      offsets += add;
    }
  } else {
    unsigned add = _distinctSortSizes.size();

    totalityMarker_offset = offsets;

    // Check for overflow
    if(VAR_MAX - add < offsets){
      return false;
    }

    offsets += add;

    instancesMarker_offset = offsets;

    // Check for overflow
    if(VAR_MAX - add < offsets){
      return false;
    }

    offsets += add;
  }
>>>>>>> 76a7eadf

  // Create a new SAT solver
  try{
    _solver = new MinisatInterfacingNewSimp(_opt,true);
  }catch(Minisat::OutOfMemoryException&){
    MinisatInterfacingNewSimp::reportMinisatOutOfMemory();
  }
  if(_opt.satSolver() != Options::SatSolver::MINISAT){
    cout << "Warning: overriding sat solver for FMB, using minisat" << endl;
  }
/*
  switch(_opt.satSolver()){
    case Options::SatSolver::VAMPIRE:
      _solver = new TWLSolver(_opt, true);
      break;
    case Options::SatSolver::LINGELING:
      _solver = new LingelingInterfacing(_opt, true);
      break;
#if VZ3
    case Options::SatSolver::Z3:
        ASSERTION_VIOLATION_REP("Do not use fmb with Z3");
#endif
    case Options::SatSolver::MINISAT:
        try{
          _solver = new MinisatInterfacingNewSimp(_opt,true);
        }catch(Minisat::OutOfMemoryException&){
          MinisatInterfacingNewSimp::reportMinisatOutOfMemory();
        }
      break;
    default:
      ASSERTION_VIOLATION_REP(_opt.satSolver());
  }
*/

  // set the number of SAT variables, this could cause an exception
  _solver->ensureVarCount(offsets-1);

  // needs to be redone for each size as we use this to pick the number of
  // things to order and the constants to ground with 
  createSymmetryOrdering();

  return true;
}

// Compare function symbols by their usage in the problem
struct FMBSymmetryFunctionComparator
{
  static Comparison compare(unsigned f1, unsigned f2)
  {
    unsigned c1 = env.signature->getFunction(f1)->usageCnt();
    unsigned c2 = env.signature->getFunction(f2)->usageCnt();
    return Int::compare(c2,c1);
  }
};

void FiniteModelBuilder::createSymmetryOrdering()
{
  CALL("FiniteModelBuilder::createSymmeteryOrdreing");
  
  // only really required the first time
  _sortedGroundedTerms.ensure(_sortedSignature->sorts);

  // Build up an ordering of GroundedTerms per sort
  for(unsigned s=0;s<_sortedSignature->sorts;s++){
    unsigned size = _sortModelSizes[s];

    // Remove any previously computed ordering
    _sortedGroundedTerms[s].reset();

    // Add all the constants of that sort
    for(unsigned c=0;c<_sortedSignature->sortedConstants[s].length();c++){
      GroundedTerm g;
      g.f = _sortedSignature->sortedConstants[s][c];
      g.grounding.ensure(0); // no grounding needed
      _sortedGroundedTerms[s].push(g);
      //cout << "Adding " << g.toString()  << " to " << s << endl;
    }

    // Next add some groundings of function symbols
    // Currently these will be uniform groundings i.e. if we have arity 2 then we consider f(1,1),f(2,2)
    // TODO also allow f(1,2) and f(2,1)
    bool arg_first = false;
    switch(env.options->fmbSymmetryWidgetOrders()){
    // If function first then we do each function in turn i.e.
    // f(1)f(2)f(3)g(1)g(2)g(3)
    case Options::FMBWidgetOrders::FUNCTION_FIRST:
    {
      for(unsigned f=0;f<_sortedSignature->sortedFunctions[s].length();f++){
        for(unsigned m=1;m<=size;m++){

          GroundedTerm g;
          g.f =_sortedSignature->sortedFunctions[s][f];

          // We skip f if its range is bounded to less than size
          unsigned arity = env.signature->functionArity(g.f);
          unsigned gfsrt = _sortedSignature->functionSignatures[g.f][arity];
          if(_sortedSignature->sortBounds[gfsrt] < size) continue;

          g.grounding.ensure(arity);

          // We skip f if its domain is bounded to less than g.grounding
          bool outOfBounds = false;
          for(unsigned i=0;i<arity;i++){
            unsigned srtx = _sortedSignature->functionSignatures[g.f][i];
            g.grounding[i] = min(m,_sortModelSizes[srtx]);
            if(_sortedSignature->sortBounds[srtx] < g.grounding[i])
              outOfBounds=true;
          }
          if(outOfBounds) continue;

          _sortedGroundedTerms[s].push(g);
          //cout << "Adding " << g.toString() <<  " to " << s << endl;
        }
      }
      break;
    }
    // If argument first then we do each size and then each function i.e.
    // f(1)g(1)f(2)g(2)f(3)g(3)
    case Options::FMBWidgetOrders::ARGUMENT_FIRST:
      arg_first=true;
      // now use diagional code but don't do the diagonal

    // If diagonal then we do f(1)g(2)h(3)f(2)g(3)h(1)f(3)g(1)h(2)
    case Options::FMBWidgetOrders::DIAGONAL:
    {
      for(unsigned m=1;m<=size;m++){
        for(unsigned f=0;f<_sortedSignature->sortedFunctions[s].length();f++){

          GroundedTerm g;
          g.f =_sortedSignature->sortedFunctions[s][f];

          // We skip f if its range is bounded to less than size
          unsigned arity = env.signature->functionArity(g.f);
          unsigned gfsrt = _sortedSignature->functionSignatures[g.f][arity];
          if(_sortedSignature->sortBounds[gfsrt] < size) continue;

          // If doing arg_first then we ignore the diagonal thing
          // otherwise the grounding is this weird function of m, f and size
          unsigned groundWith = arg_first ? m : 1+((m+f)%(size));
          g.grounding.ensure(arity);

          // We skip f if its domain is bounded to less than g.grounding
          bool outOfBounds = false;
          for(unsigned i=0;i<arity;i++){
            unsigned srtx = _sortedSignature->functionSignatures[g.f][i];
            g.grounding[i] = min(groundWith,_sortModelSizes[srtx]);
            if(_sortedSignature->sortBounds[srtx] < g.grounding[i])
              outOfBounds=true;
          }
          if(outOfBounds) continue;
  
          _sortedGroundedTerms[s].push(g);
          //cout << "Adding " << g.toString() << " to " << s << endl;
        }
      }
    }
    }

  }
}

// Initialise things for the first time
void FiniteModelBuilder::init()
{
  CALL("FiniteModelBuilder::init");

  // If we're not complete don't both doing anything
  if(!_isComplete) return;

  if(!_prb.units()) return;

  env.statistics->phase = Statistics::FMB_PREPROCESSING;

  
  Stack<DHSet<unsigned>*> equivalent_vampire_sorts; 
  DHSet<std::pair<unsigned,unsigned>> vampire_sort_constraints_nonstrict;
  DHSet<std::pair<unsigned,unsigned>> vampire_sort_constraints_strict;
  if(env.options->fmbDetectSortBounds()){
    FunctionRelationshipInference inf;
    inf.findFunctionRelationships(
      _prb.clauseIterator(),
      equivalent_vampire_sorts,
      vampire_sort_constraints_nonstrict,
      vampire_sort_constraints_strict); 
  }

  ClauseList* clist = 0;
  if(env.options->fmbCollapseMonotonicSorts() == Options::FMBMonotonicCollapse::PREDICATE ||
     env.options->fmbCollapseMonotonicSorts() == Options::FMBMonotonicCollapse::PREDICATE_WOM){
    DArray<unsigned> deleted_functions(env.signature->functions());
    for(unsigned f=0;f<env.signature->functions();f++){
      deleted_functions[f] = _deletedFunctions.find(f);
     }
    ClauseList::pushFromIterator(_prb.clauseIterator(),clist);
    bool useMon = (env.options->fmbCollapseMonotonicSorts() != Options::FMBMonotonicCollapse::PREDICATE_WOM);
    Monotonicity::addSortPredicates(useMon, clist,deleted_functions);
  }
  if(env.options->fmbCollapseMonotonicSorts() == Options::FMBMonotonicCollapse::FUNCTION ||
     env.options->fmbCollapseMonotonicSorts() == Options::FMBMonotonicCollapse::FUNCTION_WOM){
    ClauseList::pushFromIterator(_prb.clauseIterator(),clist);
    bool useMon = (env.options->fmbCollapseMonotonicSorts() == Options::FMBMonotonicCollapse::FUNCTION);
    Monotonicity::addSortFunctions(useMon,clist);
  }


  // Perform DefinitionIntroduction as we iterate
  // over the clauses of the problem
  DefinitionIntroduction cit = DefinitionIntroduction(
    (clist ? pvi(ClauseList::Iterator(clist)) : _prb.clauseIterator())
  );

  // Apply flattening and split clauses into ground and non-ground
  while(cit.hasNext()){
    Clause* c = cit.next();
#if VTRACE_FMB
    //cout << "Flatten " << c->toString() << endl;
#endif
    c = ClauseFlattening::flatten(c);
#if VTRACE_FMB
    //cout << "Flattened " << c->toString() << endl;
#endif
    ASS(c);

    if(isRefutation(c)){
      throw RefutationFoundException(c);
    }

    if(c->varCnt()==0){
#if VTRACE_FMB
      //cout << "Add ground clause " << c->toString() << endl;
#endif
      _groundClauses = _groundClauses->cons(c);
    }else{
#if VTRACE_FMB
    //cout << "Add non-ground clause " << c->toString() << endl;
#endif
    _clauses = _clauses->cons(c);

    }
    }
  }
  if(!_clauses){
    cout << "The problem is propositional so there are no sorts!" << endl;
    // ignore sort inference
    env.options->setFMBSortInference(Options::FMBSortInference::IGNORE);
  }

  // Apply GeneralSplitting
  GeneralSplitting splitter;
  {
    TimeCounter tc(TC_FMB_SPLITTING);
    splitter.apply(_clauses);
  }

  // Normalise in place
  ClauseList::Iterator it(_clauses);
  while(it.hasNext()){
    Renaming n;
    Clause* c = it.next();

    //cout << "Normalize " << c->toString() <<endl;
    for(unsigned i=0;i<c->length();i++){
      Literal* l = (*c)[i];
      n.normalizeVariables(l);
      (*c)[i] = n.apply(l);
    }
#if VTRACE_FMB
    cout << "Normalized " << c->toString() << endl;
#endif

  }

  // record the deleted functions and predicates
  // we do this here so that there are slots for symbols introduce in previous
  // preprocessing steps (definition introduction, splitting)
  del_f.ensure(env.signature->functions());
  del_p.ensure(env.signature->predicates());

  for(unsigned f=0;f<env.signature->functions();f++){
    del_f[f] = _deletedFunctions.find(f);
  }
  for(unsigned p=0;p<env.signature->predicates();p++){
    del_p[p] = _deletedPredicates.find(p) || _trivialPredicates.find(p);
    //if(del_p[p]) cout << "Mark " << env.signature->predicateName(p) << " as deleted" << endl;
  }

  // perform SortInference on ground and non-ground clauses
  // preprocessing should preserve sorts and doing this here means that introduced symbols get sorts
  {
    ASS(_clauses);
    TimeCounter tc(TC_FMB_SORT_INFERENCE);
<<<<<<< HEAD
    ClauseIterator cit = pvi(getConcatenatedIterator(ClauseList::Iterator(_clauses),ClauseList::Iterator(_groundClauses)));
    _sortedSignature = SortInference::apply(cit,del_f,del_p);
  }
=======
    //ClauseList* both = ClauseList::concat(_clauses,_groundClauses);
    SortInference inference(_clauses,del_f,del_p,equivalent_vampire_sorts,_distinct_sort_constraints);
    inference.doInference();
    _sortedSignature = inference.getSignature(); 
    ASS(_sortedSignature);
    //cout << "Done sort inference" << endl;

    // now we have a mapping between vampire sorts and distinct sorts we can translate
    // the sort constraints, if any
    {
      DHSet<std::pair<unsigned,unsigned>>::Iterator it(vampire_sort_constraints_nonstrict); 
      while(it.hasNext()){
        std::pair<unsigned,unsigned> vconstraint = it.next();
        unsigned s1 = _sortedSignature->vampireToDistinctParent.get(vconstraint.first);
        unsigned s2 = _sortedSignature->vampireToDistinctParent.get(vconstraint.second);
        _distinct_sort_constraints.push(make_pair(s1,s2));
      }
    }
    {
      DHSet<std::pair<unsigned,unsigned>>::Iterator it(vampire_sort_constraints_strict);
      while(it.hasNext()){
        std::pair<unsigned,unsigned> vconstraint = it.next();
        unsigned s1 = _sortedSignature->vampireToDistinctParent.get(vconstraint.first);
        unsigned s2 = _sortedSignature->vampireToDistinctParent.get(vconstraint.second);
        _strict_distinct_sort_constraints.push(make_pair(s1,s2));
      }
    }


    // Record the maximum sort sizes detected during sort inference 
    _distinctSortMaxs.ensure(_sortedSignature->distinctSorts);
    _distinctSortMins.ensure(_sortedSignature->distinctSorts);
    for(unsigned s=0;s<_sortedSignature->distinctSorts;s++){ 
      _distinctSortMaxs[s]=UINT_MAX; 
      _distinctSortMins[s]=1;
    }

    DArray<unsigned> bfromSI(_sortedSignature->distinctSorts);
    DArray<unsigned> dConstants(_sortedSignature->distinctSorts);
    DArray<unsigned> dFunctions(_sortedSignature->distinctSorts);
    for(unsigned s=0;s<_sortedSignature->distinctSorts;s++){ 
      bfromSI[s]=0;
      dConstants[s]=0;
      dFunctions[s]=0;
    }

    for(unsigned s=0;s<_sortedSignature->sorts;s++){
      unsigned bound = _sortedSignature->sortBounds[s];
      unsigned parent = _sortedSignature->parents[s];
      if(bound > bfromSI[parent]) bfromSI[parent]=bound;
      dConstants[parent] += (_sortedSignature->sortedConstants[s]).size();
      dFunctions[parent] += (_sortedSignature->sortedFunctions[s]).size();
    }
    for(unsigned s=0;s<_sortedSignature->distinctSorts;s++){ 
      _distinctSortMaxs[s] = min(_distinctSortMaxs[s],bfromSI[s]); 
    }


    for(unsigned s=0;s<_sortedSignature->distinctSorts;s++){
      bool epr = env.property->category()==Property::EPR
                 // if we have no functions we are epr in this sort
                 || dFunctions[s]==0; 
      if(epr){
        unsigned c = dConstants[s]; 
        if(c==0) continue; //size of 0 does not make sense... maybe we should set it to 1 here? TODO
        // TODO not sure about this second condition, if c < current max what would happen?
        // why are we looking for the 'biggest' max?
        if(_distinctSortMaxs[s]==UINT_MAX || c > _distinctSortMaxs[s]){
          _distinctSortMaxs[s]=c;
        }
      }
    }

    // if we've done the sort expansion thing then the max for the parent should be
    // the max of all children
    for(unsigned s=0;s<env.sorts->sorts();s++){
      if((env.property->usesSort(s) || s > Sorts::FIRST_USER_SORT) && _sortedSignature->vampireToDistinct.find(s)){
        Stack<unsigned>* dmembers = _sortedSignature->vampireToDistinct.get(s);
        ASS(dmembers);
        if(dmembers->size() > 1){ 
          unsigned parent = _sortedSignature->vampireToDistinctParent.get(s);
          Stack<unsigned>::Iterator children(*dmembers);
          while(children.hasNext()){
            unsigned child = children.next();
            if(child==parent) continue;
            //cout << "max of " << parent << " inherets child " << child << endl;
            _distinctSortMaxs[parent] = max(_distinctSortMaxs[parent],_distinctSortMaxs[child]);
          }
        }
      }
    }
>>>>>>> 76a7eadf

    // If symmetry ordering uses the usage after preprocessing then recompute symbol usage
    // Otherwise this was done at clausification
    if(env.options->fmbSymmetryOrderSymbols() != Options::FMBSymbolOrders::PREPROCESSED_USAGE){
     // reset usage counts
     for(unsigned f=0;f<env.signature->functions();f++){
       env.signature->getFunction(f)->resetUsageCnt();
     }
     // do them again!
     {
       ClauseIterator cit = pvi(ClauseList::Iterator(_clauses));
       while(cit.hasNext()){
         Clause* c = cit.next();
         // Can assume c is flat, so no nesting :)
         for(unsigned i=0;i<c->length();i++){
           Literal* l = (*c)[i];
            // Let's only count usage of functions (not predicates) as that's all we use
           if(l->isEquality() && !l->isTwoVarEquality()){
             ASS(!l->nthArgument(0)->isVar());
             ASS(l->nthArgument(1)->isVar());
             Term* t = l->nthArgument(0)->term();
             unsigned f = t->functor();
             env.signature->getFunction(f)->incUsageCnt();
           }
         }
       }
     }
    }

    // Fragile, change if extend FMBSymbolOrders as it assumes that the values that
    //          are not occurence depend on usage (as per FMBSymmetryFunctionComparator)
    if(env.options->fmbSymmetryOrderSymbols() != Options::FMBSymbolOrders::OCCURENCE){
      // Let's try sorting constants and functions in the sorted signature
      for(unsigned s=0;s<_sortedSignature->sorts;s++){
        Stack<unsigned> sortedConstants =  _sortedSignature->sortedConstants[s];
        Stack<unsigned> sortedFunctions = _sortedSignature->sortedFunctions[s];
        sort<FMBSymmetryFunctionComparator>(sortedConstants.begin(),sortedConstants.end());
        sort<FMBSymmetryFunctionComparator>(sortedFunctions.begin(),sortedFunctions.end());
      }
    }

  //TODO why is this here? Can intermediate steps introduce new functions?
  //  - SortInference can introduce new constants
  del_f.expand(env.signature->functions());

  // these offsets are for SAT variables and need to be set to the right size
  f_offsets.ensure(env.signature->functions());
  p_offsets.ensure(env.signature->predicates());

  // Set up fminbound, which records the minimum sort size for a function symbol
  // i.e. the smallest return or parameter sort
  // this loop also counts the number of constants in the problem
  _distinctSortConstantCount.ensure(_sortedSignature->distinctSorts);
  _fminbound.ensure(env.signature->functions());
  for(unsigned f=0;f<env.signature->functions();f++){
    if(del_f[f]) continue;

    if(env.signature->functionArity(f)==0){ 
      unsigned vsrt = env.signature->getFunction(f)->fnType()->result();
      ASS(_sortedSignature->vampireToDistinctParent.find(vsrt));
      unsigned dsrt = _sortedSignature->vampireToDistinctParent.get(vsrt);
      _distinctSortConstantCount[dsrt]++;
    }

    // f might have been added to the signature since we created the sortedSignature
    // TODO how?
    if(f >= _sortedSignature->functionSignatures.size()){
      _fminbound[f]=UINT_MAX;
      continue;
    }
    const DArray<unsigned>& fsig = _sortedSignature->functionSignatures[f];
    unsigned min = _sortedSignature->sortBounds[fsig[0]];
    for(unsigned i=1;i<fsig.size();i++){
      unsigned sz = _sortedSignature->sortBounds[fsig[i]];
      if(sz<min) min = sz;
    }
    _fminbound[f]=min;
  }

  //Set up clause signature
  //cout << "Setting up clause sigs" << endl;
  {
    ClauseList::Iterator cit(_clauses);
    while(cit.hasNext()){
      Clause* c = cit.next();
      //cout << "CLAUSE " << c->toString() << endl;  

      // will record the sorts for each variable in the clause 
      // note that clauses have been normalized so variables go from 0 to varCnt
<<<<<<< HEAD
      DArray<unsigned>* bounds = new DArray<unsigned>(c->varCnt()); 
      for(unsigned i=0;i<bounds->size();i++){
        (*bounds)[i]=0; 
      }
      for(unsigned i=0;i<c->length();i++){
        Literal* lit = (*c)[i];
        if(lit->isEquality()){
          if(lit->isTwoVarEquality()) continue;
=======
      DArray<unsigned>* csig = new DArray<unsigned>(c->varCnt()); 
      DArray<bool> csig_set(c->varCnt());
      for(unsigned i=0;i<c->varCnt();i++) csig_set[i]=false;
      static Stack<Literal*> twoVarEqualities;
      twoVarEqualities.reset();
      for(unsigned i=0;i<c->length();i++){
        Literal* lit = (*c)[i];
        if(lit->isEquality()){
          if(lit->isTwoVarEquality()){
             twoVarEqualities.push(lit);
             continue;
          }
>>>>>>> 76a7eadf
          ASS(lit->nthArgument(0)->isTerm());
          ASS(lit->nthArgument(1)->isVar());
          Term* t = lit->nthArgument(0)->term();
          const DArray<unsigned>& fsg = _sortedSignature->functionSignatures[t->functor()];
          unsigned var = lit->nthArgument(1)->var();
          unsigned ret = fsg[env.signature->functionArity(t->functor())];
          if(csig_set[var]){ ASS_EQ((*csig)[var],ret); }
          else{ 
            (*csig)[var]=ret;
            csig_set[var]=true;
          }
          for(unsigned j=0;j<t->arity();j++){
            ASS(t->nthArgument(j)->isVar());
            unsigned asrt = fsg[j]; 
            unsigned avar = (t->nthArgument(j))->var();
            if(!csig_set[var]){ ASS((*csig)[avar]==asrt); }
            else{ 
              (*csig)[avar]=asrt;
              csig_set[avar]=true;
            }
          }
        }
        else{
          for(unsigned j=0;j<lit->arity();j++){
            ASS(lit->nthArgument(j)->isVar());
            unsigned asrt = _sortedSignature->predicateSignatures[lit->functor()][j];
            unsigned avar = (lit->nthArgument(j))->var();
            if(csig_set[avar]){ ASS((*csig)[avar]==asrt); }
            else{ 
              (*csig)[avar]=asrt;
              csig_set[avar]=true;
            }
          }
        }
      }
<<<<<<< HEAD
      // if anything doesn't have a bound then set it to max
      for(unsigned i=0;i<bounds->size();i++){
          if((*bounds)[i]==0){
            (*bounds)[i] = UINT_MAX;
          }
      }
      _clauseBounds.insert(c,bounds);
=======
      Stack<Literal*>::Iterator tvit(twoVarEqualities);
      while(tvit.hasNext()){
        Literal* lit = tvit.next();
        ASS(lit->isTwoVarEquality());
        unsigned var1 = lit->nthArgument(0)->var();
        unsigned var2 = lit->nthArgument(1)->var();
        //cout << var1 << " and " << var2 << endl;
        if(csig_set[var1]){
          if(csig_set[var2]){
            ASS_EQ((*csig)[var1],(*csig)[var2]);
          }
          else{ 
            (*csig)[var2] = (*csig)[var1]; 
            csig_set[var2]=true;
          }
        }
        else if(csig_set[var2]){
          (*csig)[var1] = (*csig)[var2];
          csig_set[var1]=true;
        }
        else{ 
          // At this point I have a two-variable equality where those variables do not
          // tell me what sorts they should have by appearance in a function or predicate symbol
          // So I use the special sort for this
          unsigned dsort = _sortedSignature->vampireToDistinctParent.get(lit->twoVarEqSort());
          unsigned sort = _sortedSignature->varEqSorts[dsort];
          (*csig)[var1] = sort;
          (*csig)[var2] = sort;
          csig_set[var1]=true;
          csig_set[var2]=true;
        }
      }

#if VDEBUG
      for(unsigned i=0;i<csig->size();i++){
        ASS_REP(csig_set[i],c->toString());
      }
#endif
      _clauseVariableSorts.insert(c,csig);
      //cout << "done" << endl;
>>>>>>> 76a7eadf
    } 
  }
} // init()

<<<<<<< HEAD
void FiniteModelBuilder::addGroundClauses(unsigned size)
=======
void FiniteModelBuilder::addGroundClauses()
>>>>>>> 76a7eadf
{
  CALL("FiniteModelBuilder::addGroundClauses");

  // If we don't have any ground clauses don't do anything
  if(!_groundClauses) return;

  ClauseList::Iterator cit(_groundClauses);

  // Note ground clauses will consist of propositional symbols only due to flattening
  static const DArray<unsigned> emptyGrounding(0);
  while(cit.hasNext()){

      Clause* c = cit.next();
      ASS(c);

      static SATLiteralStack satClauseLits;
      satClauseLits.reset();
      for(unsigned i=0;i<c->length();i++){
        unsigned f = (*c)[i]->functor();
<<<<<<< HEAD
        SATLiteral slit = getSATLiteral(f,emptyGrounding,(*c)[i]->polarity(),false,size);
=======
        SATLiteral slit = getSATLiteral(f,emptyGrounding,(*c)[i]->polarity(),false);
>>>>>>> 76a7eadf
        satClauseLits.push(slit);
      }
      SATClause* satCl = SATClause::fromStack(satClauseLits);
      addSATClause(satCl);
  }
}

<<<<<<< HEAD
void FiniteModelBuilder::addNewInstances(unsigned size)
=======
// uses _distinctSortSizes to estimate how many instances would we generate
unsigned FiniteModelBuilder::estimateInstanceCount()
{
  CALL("FiniteModelBuilder::estimateInstanceCount");
  unsigned res = 0;
  ClauseList::Iterator cit(_clauses);

  while(cit.hasNext()){
    unsigned instances = 1;

    Clause* c = cit.next();
    unsigned vars = c->varCnt();
    const DArray<unsigned>* varSorts = _clauseVariableSorts.get(c) ;
    if(!varSorts){
      continue;
    }

    for(unsigned var=0;var<vars;var++){
      unsigned srt = (*varSorts)[var];
      instances *= min(_distinctSortSizes[_sortedSignature->parents[srt]],_sortedSignature->sortBounds[srt]);
    }

    res += instances;
  }
  return res;
}

void FiniteModelBuilder::addNewInstances()
>>>>>>> 76a7eadf
{
  CALL("FiniteModelBuilder::addNewInstances");

  ClauseList::Iterator cit(_clauses); 

  while(cit.hasNext()){
    Clause* c = cit.next();
    ASS(c);
#if VTRACE_FMB
    cout << "Instances of " << c->toString() << endl;
#endif

    unsigned vars = c->varCnt();
    const DArray<unsigned>* varSorts = _clauseVariableSorts.get(c) ;
    static DArray<unsigned> maxVarSize;
    maxVarSize.ensure(vars);

    if(!varSorts){
      // this means that the clause consists only of variable equalities
      // earlier we ensured that such clauses have at least one positive
      // variable equality, therefore they can always be satisfied
      // so we skip this clause 
      // TODO should it be removed earlier?
      continue;
    }
    ASS(varSorts);

    static ArrayMap<unsigned> varDistinctSortsMaxes(_distinctSortSizes.size());

    if (!_xmass) {
      varDistinctSortsMaxes.reset();
    }

    //cout << "maxVarSizes "<<endl;;
    for(unsigned var=0;var<vars;var++) {
      unsigned srt = (*varSorts)[var];
      //cout << "srt="<<srt;
      maxVarSize[var] = min(_sortModelSizes[srt],_sortedSignature->sortBounds[srt]);
      //cout << ",max="<<maxVarSize[var] << endl;

      if (!_xmass) {
        unsigned dsort = _sortedSignature->parents[srt];
        if (!_specialMonotEncoding || !_sortedSignature->monotonicSorts[dsort]) { // don't mark instances of monotonic sorts!
          varDistinctSortsMaxes.set(dsort,1);
        }
      }
    }
    
    static DArray<unsigned> grounding;
    grounding.ensure(vars);

    for(unsigned i=0;i<vars;i++) grounding[i]=1;
    grounding[vars-1]=0;

instanceLabel:
    for(unsigned var=vars-1;var+1!=0;var--){
     
      //Checking against mins skips instances where sort size restricts it
      if(grounding[var]==maxVarSize[var]){
        grounding[var]=1;
      } 
      else{
        grounding[var]++;
        // Grounding represents a new instance
        static SATLiteralStack satClauseLits;
        satClauseLits.reset();

        if (_xmass) {
          varDistinctSortsMaxes.reset();
          for(unsigned var=0;var<vars;var++) {
            // cout << " var" << var;
            unsigned srt = (*varSorts)[var];
            // cout << " srt" << srt;
            unsigned dsr = _sortedSignature->parents[srt];
            // cout << " dsr" << dsr;

            if (_specialMonotEncoding && _sortedSignature->monotonicSorts[dsr]) {
              continue;
            }

            unsigned prev = varDistinctSortsMaxes.get(dsr,0);
            // cout << " prev" << prev;

            unsigned cur = grounding[var];
            // cout << " cur" << cur;

            varDistinctSortsMaxes.set(dsr,max(cur,prev));

            // cout << endl;
          }

          // start by adding the sort markers
          for (unsigned i = 0; i < _distinctSortSizes.size(); i++) {
            unsigned val = varDistinctSortsMaxes.get(i,0);

            if (val > 1) {
              // cout << "Marking sort " << i << " with " << val-2 << " negative" << endl;
              satClauseLits.push(SATLiteral(marker_offsets[i]+val-2,0));
            }
          }
          // cout << "Clause finised" << endl;
        } else {
          for (unsigned i = 0; i < _distinctSortSizes.size(); i++) {
            if (varDistinctSortsMaxes.get(i,0)) {
              satClauseLits.push(SATLiteral(instancesMarker_offset+i,0));
            }
          }
        }

        // Ground and translate each literal into a SATLiteral
        for(unsigned lindex=0;lindex<c->length();lindex++){
          Literal* lit = (*c)[lindex];

          // check cases where literal is x=y
          if(lit->isTwoVarEquality()){
            bool equal = grounding[lit->nthArgument(0)->var()] == grounding[lit->nthArgument(1)->var()]; 
            if((lit->isPositive() && equal) || (!lit->isPositive() && !equal)){
              //Skip instance
              goto instanceLabel; 
            } 
            if((lit->isPositive() && !equal) || (!lit->isPositive() && equal)){
              //Skip literal
              continue;
            }
          }
          if(lit->isEquality()){
            ASS(lit->nthArgument(0)->isTerm());
            ASS(lit->nthArgument(1)->isVar());
            Term* t = lit->nthArgument(0)->term();
            unsigned functor = t->functor();
            unsigned arity = t->arity();
            static DArray<unsigned> use;
            use.ensure(arity+1);

            for(unsigned j=0;j<arity;j++){
              ASS(t->nthArgument(j)->isVar());
              use[j] = grounding[t->nthArgument(j)->var()];
            }
            use[arity]=grounding[lit->nthArgument(1)->var()];
            satClauseLits.push(getSATLiteral(functor,use,lit->polarity(),true));
            
          }else{
            unsigned functor = lit->functor();
            unsigned arity = lit->arity();
            static DArray<unsigned> use;
            use.ensure(arity);

            for(unsigned j=0;j<arity;j++){
              ASS(lit->nthArgument(j)->isVar());
              use[j] = grounding[lit->nthArgument(j)->var()];
            }
            satClauseLits.push(getSATLiteral(functor,use,lit->polarity(),false));
          }
        }
     
        SATClause* satCl = SATClause::fromStack(satClauseLits);
        addSATClause(satCl);

        goto instanceLabel;
      }
    }
  }
}

// uses _distinctSortSizes to estimate how many instances would we generate
unsigned FiniteModelBuilder::estimateFunctionalDefCount()
{
  CALL("FiniteModelBuilder::estimateFunctionalDefCount");
  unsigned res = 0;

  for(unsigned f=0;f<env.signature->functions();f++){
    unsigned instances = 1;

    if(del_f[f]) continue;
    unsigned arity = env.signature->functionArity(f);

    const DArray<unsigned>& f_signature = _sortedSignature->functionSignatures[f];

    // find max size of y and z
    unsigned returnSrt = f_signature[arity];
    instances *= min(_sortedSignature->sortBounds[returnSrt],_distinctSortSizes[_sortedSignature->parents[returnSrt]]);
    instances *= min(_sortedSignature->sortBounds[returnSrt],_distinctSortSizes[_sortedSignature->parents[returnSrt]]);

    // we skip 0 and 1 as these are y and z
    for(unsigned var=2;var<arity+2;var++){
      unsigned srt = f_signature[var-2]; // f_signature[arity] is return sort
      instances *= min(_sortedSignature->sortBounds[srt],_distinctSortSizes[_sortedSignature->parents[srt]]);
    }

    res += instances / 2;
  }
  return res;
}

void FiniteModelBuilder::addNewFunctionalDefs()
{
  CALL("FiniteModelBuilder::addNewFunctionalDefs");

  // For each function f of arity n we add the constraint 
  // f(x1,...,xn) != y | f(x1,...,xn) != z 
  // they should be instantiated with groundings where y!=z

  for(unsigned f=0;f<env.signature->functions();f++){
    if(del_f[f]) continue;
    unsigned arity = env.signature->functionArity(f);

#if VTRACE_FMB
    cout << "Adding func defs for " << env.signature->functionName(f) << endl;
#endif

    const DArray<unsigned>& f_signature = _sortedSignature->functionSignatures[f];
    static DArray<unsigned> maxVarSize;
    maxVarSize.ensure(arity+2);

    // find max size of y and z 
    unsigned returnSrt = f_signature[arity];
    maxVarSize[0] = min(_sortedSignature->sortBounds[returnSrt],_sortModelSizes[returnSrt]);
    maxVarSize[1] = min(_sortedSignature->sortBounds[returnSrt],_sortModelSizes[returnSrt]);

    // we skip 0 and 1 as these are y and z
    for(unsigned var=2;var<arity+2;var++){
      unsigned srt = f_signature[var-2]; // f_signature[arity] is return sort
      maxVarSize[var] = min(_sortedSignature->sortBounds[srt],_sortModelSizes[srt]);
    }

    static DArray<unsigned> grounding;
    grounding.ensure(arity+2);
    for(unsigned var=0;var<arity+2;var++){ grounding[var]=1; }
    grounding[arity+1]=0;

newFuncLabel:
      for(unsigned var=arity+1;var+1!=0;var--){

        if(grounding[var]==maxVarSize[var]){
          grounding[var]=1;
        }
        else{
          grounding[var]++;
          //cout << "Grounding: ";
          //for(unsigned j=0;j<grounding.size();j++) cout << grounding[j] << " ";
          //cout << endl;

          // we only need to consider the non-symmetric cases where y >= z
          if(grounding[0]>=grounding[1]){
            //Skip this instance
            goto newFuncLabel;
          }
          static SATLiteralStack satClauseLits;
          satClauseLits.reset();

          // grounding is of the form [y,z,x1,x2,...]
          // but use wants to be of the form use[x1,x2,...,y] and use[x1,x2,....,z]
          // so need to do some moving around!
          // btw we put y and z at the front so we can do the symmetry trick above
          static DArray<unsigned> use;
          use.ensure(arity+1);
          for(unsigned k=0;k<arity;k++) use[k]=grounding[k+2];
          use[arity]=grounding[0];
          satClauseLits.push(getSATLiteral(f,use,false,true)); 
          use[arity]=grounding[1];
          satClauseLits.push(getSATLiteral(f,use,false,true)); 

          SATClause* satCl = SATClause::fromStack(satClauseLits);
          addSATClause(satCl);
          goto newFuncLabel;
        }
      }
  }
}

void FiniteModelBuilder::addNewSymmetryOrderingAxioms(unsigned size,
                       Stack<GroundedTerm>& groundedTerms, unsigned maxSize)
{
  CALL("FiniteModelBuilder::addNewSymmetryOrderingAxioms");


  // Add restricted totality 
  // i.e. for constant a1 add { a1=1 } and for a2 add { a2=1, a2=2 } and so on
  if(groundedTerms.length() < size) return;

  GroundedTerm gt = groundedTerms[size-1];

  unsigned arity = env.signature->functionArity(gt.f);
  static DArray<unsigned> grounding;
  grounding.ensure(arity+1);
  for(unsigned i=0;i<arity;i++) grounding[i] = gt.grounding[i];

  //cout << "Add symmetry ordering for " << gt.toString() << endl;

  static SATLiteralStack satClauseLits;
  satClauseLits.reset(); 
  for(unsigned i=1;i<=size;i++){
    grounding[arity]=i;
<<<<<<< HEAD
    SATLiteral sl = getSATLiteral(gt.f,grounding,true,true,maxSize);
=======
    SATLiteral sl = getSATLiteral(gt.f,grounding,true,true);
>>>>>>> 76a7eadf
    satClauseLits.push(sl);
  }
  SATClause* satCl = SATClause::fromStack(satClauseLits);
  addSATClause(satCl);

}

void FiniteModelBuilder::addNewSymmetryCanonicityAxioms(unsigned size,
                       Stack<GroundedTerm>& groundedTerms,
                       unsigned maxSize)
{
  CALL("FiniteModelBuilder::addNewSymmetryCanonicityAxioms");

  if(size<=1) return;

  unsigned w = _symmetryRatio * maxSize; 
  if(w > groundedTerms.length()){
     w = groundedTerms.length();
  }

  for(unsigned i=1;i<w;i++){
      static SATLiteralStack satClauseLits;
      satClauseLits.reset();
   
      GroundedTerm gti = groundedTerms[i];
      unsigned arityi = env.signature->functionArity(gti.f);

<<<<<<< HEAD
      // do not add canonicity for functions
=======
>>>>>>> 76a7eadf
      if(arityi>0) return;

      static DArray<unsigned> grounding_i;
      grounding_i.ensure(arityi+1);
      for(unsigned a=0;a<arityi;a++){ grounding_i[a]=gti.grounding[a];}
      grounding_i[arityi]=size;
<<<<<<< HEAD
      satClauseLits.push(getSATLiteral(gti.f,grounding_i,false,true,maxSize));
=======
      satClauseLits.push(getSATLiteral(gti.f,grounding_i,false,true));
>>>>>>> 76a7eadf
 
      //cout << "Adding cannon for " << gti.toString() << endl;

      for(unsigned j=0;j<i;j++){
        GroundedTerm gtj = groundedTerms[j];
        unsigned arityj = env.signature->functionArity(gtj.f);
        static DArray<unsigned> grounding_j;
        grounding_j.ensure(arityj+1);
        for(unsigned a=0;a<arityj;a++){ grounding_j[a]=gtj.grounding[a];}
        grounding_j[arityj]=size-1;
        //cout << "with " <<gtj.toString()<<endl;

<<<<<<< HEAD
        satClauseLits.push(getSATLiteral(gtj.f,grounding_j,true,true,maxSize));
=======
        satClauseLits.push(getSATLiteral(gtj.f,grounding_j,true,true));
>>>>>>> 76a7eadf
      }
      addSATClause(SATClause::fromStack(satClauseLits));
  }

}

void FiniteModelBuilder::addUseModelSize(unsigned size)
{
  CALL("FiniteModelBuilder::addUseModelSize");

  return;
/*

  // Only do thise if we have unary functions at most
  if(_maxArity>1) return;

  static SATLiteralStack satClauseLits;
  satClauseLits.reset();

  for(unsigned s=0;s<_sortedSignature->sorts;s++){ 
    Stack<GroundedTerm> groundedTerms = _sortedGroundedTerms[s];
    for(unsigned i=0;i< groundedTerms.length();i++){
        GroundedTerm gt = groundedTerms[i];
        unsigned arity = env.signature->functionArity(gt.f);
        ASS(arity<2);
        static DArray<unsigned> grounding;
        grounding.ensure(arity+1);
        grounding[arity]=size;
        if(arity==0){
          satClauseLits.push(getSATLiteral(gt.f,grounding,true,true)); 
        }
        else{
          for(unsigned m=1;m<=size;m++){
            //assume arity=1
            grounding[0]=m;
            satClauseLits.push(getSATLiteral(gt.f,grounding,true,true)); 
          }
        }
    }
  }

  addSATClause(SATClause::fromStack(satClauseLits));
*/
}

void FiniteModelBuilder::addNewTotalityDefs()
{
  CALL("FiniteModelBuilder::addNewTotalityDefs");

  if (_xmass) {
    // make sure to solve the problem of some sorts not growing all the way to _sortModelSizes[srt], because of _sortedSignature->sortBounds[srt]
    for (unsigned i = 0; i < _distinctSortSizes.size(); i++) {
      // for every sort
      for (unsigned j = 0; j < _distinctSortSizes[i]-1; j++) {
        // for every domain size j have clause: not marker(j+1) | marker(j)
        // which says: "d > j+2" -> "d > j+1"
        static SATLiteralStack satClauseLits;
        satClauseLits.reset();
        satClauseLits.push(SATLiteral(marker_offsets[i]+j,1));
        satClauseLits.push(SATLiteral(marker_offsets[i]+j+1,0));
        SATClause* satCl = SATClause::fromStack(satClauseLits);
        addSATClause(satCl);
      }
    }
  }

  for(unsigned f=0;f<env.signature->functions();f++){
    if(del_f[f]) continue;
    unsigned arity = env.signature->functionArity(f);

#if VTRACE_FMB
    cout << "Adding total defs for " << env.signature->functionName(f) << endl;
#endif

    const DArray<unsigned>& f_signature = _sortedSignature->functionSignatures[f];

    if(arity==0){
      unsigned srt = f_signature[0];
      unsigned dsrt = _sortedSignature->parents[srt];
      unsigned maxSize = min(_sortedSignature->sortBounds[srt],_sortModelSizes[srt]);

      // cout << "Totality for const " << f << " of sort " << srt << " and max size " << maxSize << endl;

      for (unsigned i = (!_xmass || (_specialMonotEncoding && _sortedSignature->monotonicSorts[dsrt])) ? maxSize : 1; i <= maxSize; i++) { // just the weakest one, if monotonic
        static SATLiteralStack satClauseLits;
        satClauseLits.reset();

        for(unsigned constant=1;constant<=i;constant++){
          static DArray<unsigned> use(1);
          use[0]=constant;
          SATLiteral slit = getSATLiteral(f,use,true,true);
          satClauseLits.push(slit);
        }
        if (_xmass) {
          unsigned marker_idx = (i == maxSize) ? _distinctSortSizes[dsrt]-1 : i-1; // use the largest marker for the largest version even if it is smaller than _distinctSortSizes[dsrt]
          satClauseLits.push(SATLiteral(marker_offsets[dsrt] + marker_idx,1));
          ///cout << "out sort " << dsrt;
          // cout << "  version for size " << i << " marked with " << i-1 << " positive" << endl;
        } else {
          satClauseLits.push(SATLiteral(totalityMarker_offset+dsrt,0));
        }

        SATClause* satCl = SATClause::fromStack(satClauseLits);
        addSATClause(satCl);
      }

      continue;
    }

    static DArray<unsigned> maxVarSize;
    maxVarSize.ensure(arity);
    for(unsigned var=0;var<arity;var++){
      unsigned srt = f_signature[var]; 
      maxVarSize[var] = min(_sortedSignature->sortBounds[srt],_sortModelSizes[srt]);
    }
    unsigned retSrt = f_signature[arity];
    unsigned dRetSrt = _sortedSignature->parents[retSrt];
    unsigned maxRtSrtSize = min(_sortedSignature->sortBounds[retSrt],_sortModelSizes[retSrt]);

    static DArray<unsigned> grounding;
    grounding.ensure(arity);
    for(unsigned var=0;var<arity;var++){ grounding[var]=1; }
    grounding[arity-1]=0;

newTotalLabel:
      for(unsigned var=arity-1;var+1!=0;var--){

        if(grounding[var]==maxVarSize[var]){
          grounding[var]=1;
        }
        else{
          grounding[var]++;
          //cout << "Grounding: ";
          //for(unsigned j=0;j<grounding.size();j++) cout << grounding[j] << " ";
          //cout << endl;

          for (unsigned i = (!_xmass || (_specialMonotEncoding && _sortedSignature->monotonicSorts[dRetSrt])) ? maxRtSrtSize : 1; i <= maxRtSrtSize; i++) {
            static SATLiteralStack satClauseLits;
            satClauseLits.reset();

            for(unsigned constant=1;constant<=i;constant++) {
              static DArray<unsigned> use;
              use.ensure(arity+1);
              for(unsigned k=0;k<arity;k++) use[k]=grounding[k];
              use[arity]=constant;
              satClauseLits.push(getSATLiteral(f,use,true,true));
            }
            if (_xmass) {
              unsigned marker_idx = (i == maxRtSrtSize) ? _distinctSortSizes[dRetSrt]-1 : i-1; // use the largest marker for the largest version even if it is smaller than _distinctSortSizes[dsrt]
              satClauseLits.push(SATLiteral(SATLiteral(marker_offsets[dRetSrt]+marker_idx,1)));
            } else {
              satClauseLits.push(SATLiteral(totalityMarker_offset+dRetSrt,0));
            }
            SATClause* satCl = SATClause::fromStack(satClauseLits);
            addSATClause(satCl);
          }
          goto newTotalLabel;
        }
      }
  }
}


/*
 * We expect grounding to have [x,y] for predicate p(x,y) and [x,y,z] for function z=f(x,y)
 * i.e. as noted above grounding[arity] should be the return for a function
 *
 */
SATLiteral FiniteModelBuilder::getSATLiteral(unsigned f, const DArray<unsigned>& grounding,
                                                           bool polarity,bool isFunction)
{
  CALL("FiniteModelBuilder::getSATLiteral");

  // cannot have predicate 0 here (it's equality)
  ASS(f>0 || isFunction);

  unsigned arity = isFunction ? env.signature->functionArity(f) : env.signature->predicateArity(f);
  ASS((isFunction && arity==grounding.size()-1) || (!isFunction && arity==grounding.size()));

  unsigned offset = isFunction ? f_offsets[f] : p_offsets[f];

<<<<<<< HEAD
/*
  vstring name = isFunction ? env.signature->functionName(f) : env.signature->predicateName(f);
  cout << "getSATLiteral [ " << name << "(";
  for(unsigned i=0;i<arity;i++) cout <<  grounding[i] << " "; 
  cout << ")";
  if(isFunction) cout << " = " << grounding[arity];
  cout << " ] = ";
*/
=======
  //cout << "getSATLiteral " << f<< ","  << offset << ", grounding = ";
  //for(unsigned i=0;i<grounding.size();i++) cout <<  grounding[i] << " "; 
  //cout << endl;
>>>>>>> 76a7eadf

  DArray<unsigned> signature = isFunction ? 
             _sortedSignature->functionSignatures[f] : 
             _sortedSignature->predicateSignatures[f];

  unsigned var = offset;
  unsigned mult=1;
  for(unsigned i=0;i<grounding.size();i++){
    var += mult*(grounding[i]-1);
    unsigned srt = signature[i];
    //cout << var << ", " << mult << "," << _sortModelSizes[srt] << endl;
    mult *= _sortModelSizes[srt];
  }
//  cout << var << endl;

  return SATLiteral(var,polarity);
}

void FiniteModelBuilder::addSATClause(SATClause* cl)
{
  CALL("FiniteModelBuilder::addSATClause");
  cl = Preprocess::removeDuplicateLiterals(cl);
  if(!cl){ return; }
#if VTRACE_FMB
  cout << "ADDING " << cl->toString() << endl; // " of size " << cl->length() << endl;
#endif

  _clausesToBeAdded.push(cl);

}

MainLoopResult FiniteModelBuilder::runImpl()
{
  CALL("FiniteModelBuilder::runImpl");

  if(!_isComplete){
    // give up!
    return MainLoopResult(Statistics::UNKNOWN);
  }
  if(!_prb.units()){
    return MainLoopResult(Statistics::SATISFIABLE);
  }

  env.statistics->phase = Statistics::FMB_CONSTRAINT_GEN;


  if(env.options->mode()!=Options::Mode::SPIDER){
      bool doPrinting = false;
      vstring res = "[";
      for(unsigned s=0;s<_sortedSignature->distinctSorts;s++){
        if(_distinctSortMaxs[s]==UINT_MAX){
          res+="max";
        }else{
          res+=Lib::Int::toString(_distinctSortMaxs[s]);
          doPrinting=true;
        }
        if(s+1 < _sortedSignature->distinctSorts) res+=",";
      }
      if(doPrinting){
        cout << "Detected maximum model sizes of " << res << "]" << endl;
      }
  }

  _sortModelSizes.ensure(_sortedSignature->sorts);
  _distinctSortSizes.ensure(_sortedSignature->distinctSorts);
  for(unsigned i=0;i<_distinctSortSizes.size();i++) _distinctSortSizes[i]=_startModelSize;
  for(unsigned i=0;i<_sortModelSizes.size();i++){
    _sortModelSizes[i]=_startModelSize;
  }

<<<<<<< HEAD
  unsigned modelSize = _useConstantsAsStart ? _constantCount : _startModelSize;

  if (reset(modelSize)) {
=======
  if (reset()) {
>>>>>>> 76a7eadf
  while(true){
    if(env.options->mode()!=Options::Mode::SPIDER) { 
      cout << "TRYING " << "["; 
      for(unsigned i=0;i<_distinctSortSizes.size();i++){
        cout << _distinctSortSizes[i];
        if(i+1 < _distinctSortSizes.size()) cout << ",";
      }
      cout << "]" << endl;
    }
    Timer::syncClock();
    if(env.timeLimitReached()){ return MainLoopResult(Statistics::TIME_LIMIT); }

    {
    TimeCounter tc(TC_FMB_CONSTRAINT_CREATION);

    // add the new clauses to _clausesToBeAdded
#if VTRACE_FMB
    cout << "GROUND" << endl;
#endif
<<<<<<< HEAD
    addGroundClauses(modelSize);
=======
    addGroundClauses();
>>>>>>> 76a7eadf
#if VTRACE_FMB
    cout << "INSTANCES" << endl;
#endif
    addNewInstances();
#if VTRACE_FMB
    cout << "FUNC DEFS" << endl;
#endif
    addNewFunctionalDefs();
#if VTRACE_FMB
    cout << "SYM DEFS" << endl;
#endif
    addNewSymmetryAxioms();
    
#if VTRACE_FMB
    cout << "TOTAL DEFS" << endl;
#endif
    addNewTotalityDefs();

    }

#if VTRACE_FMB
    cout << "SOLVING" << endl;
#endif
    //TODO consider adding clauses directly to SAT solver in new interface?
    // pass clauses and assumption to SAT Solver
    {
      TimeCounter tc(TC_FMB_SAT_SOLVING);
      _solver->addClausesIter(pvi(SATClauseStack::ConstIterator(_clausesToBeAdded)));
    }

    SATSolver::Status satResult = SATSolver::UNKNOWN;
    {
      env.statistics->phase = Statistics::FMB_SOLVING;
      TimeCounter tc(TC_FMB_SAT_SOLVING);

      static SATLiteralStack assumptions(_distinctSortSizes.size());
      assumptions.reset();
      if (_xmass) {
        for (unsigned i = 0; i < _distinctSortSizes.size(); i++) {
          assumptions.push(SATLiteral(marker_offsets[i]+_distinctSortSizes[i]-1,0));
          // cout << "assuming sort " << i << " value " << _distinctSortSizes[i]-1 << " negative" << endl;
        }
      } else {
        for (unsigned i = 0; i < _distinctSortSizes.size(); i++) {
          assumptions.push(SATLiteral(totalityMarker_offset+i,1));
        }
        for (unsigned i = 0; i < _distinctSortSizes.size(); i++) {
          assumptions.push(SATLiteral(instancesMarker_offset+i,1));
        }
      }

      satResult = _solver->solveUnderAssumptions(assumptions);
      env.statistics->phase = Statistics::FMB_CONSTRAINT_GEN;
    }

    // if the clauses are satisfiable then we have found a finite model
    if(satResult == SATSolver::SATISFIABLE){
      onModelFound();
      return MainLoopResult(Statistics::SATISFIABLE);
    }

    static unsigned numberOfSatCalls = 0;
    numberOfSatCalls++;
    unsigned clauseSetSize = _clausesToBeAdded.size();
    unsigned weight = _noPriority ? numberOfSatCalls : clauseSetSize;

    // destroy the clauses
    SATClauseStack::Iterator it(_clausesToBeAdded);
    while (it.hasNext()) {
      it.next()->destroy();
    }
    // but the container needs to be empty for the next round in any case
    _clausesToBeAdded.reset();

<<<<<<< HEAD
    modelSize++;
    if(!reset(modelSize)) {
      break;
=======
    {
      // _solver->explicitlyMinimizedFailedAssumptions(false,true); // TODO: try adding this in
      const SATLiteralStack& failed = _solver->failedAssumptions();

      if (_xmass) {
        unsigned domToGrow = UINT_MAX;
        unsigned domsWeight = UINT_MAX;

        static unsigned alternator = 0;
        alternator++;

        for (unsigned i = 0; i < failed.size(); i++) {
          unsigned var = failed[i].var();

          unsigned srt = which_sort(var);

          // cout << "which_sort(var) = " << srt << endl;

          // skip if already maxed
          if (_distinctSortSizes[srt] == _distinctSortMaxs[srt]) {
            continue;
          }

          unsigned weight = 0;

          if (alternator % (_sizeWeightRatio+1) != 0) {
            _distinctSortSizes[srt]++;
            weight = estimateInstanceCount();
            _distinctSortSizes[srt]--;
          } else {
            weight = _distinctSortSizes[srt];
          }

  #if VTRACE_DOMAINS
          cout << "dom "<<srt<<" of weight "<< weight << " could grow." << endl;
  #endif
          if (weight < domsWeight) {
            domToGrow = srt;
            domsWeight = weight;
          }
        }

        if (domsWeight < UINT_MAX) {
          ASS_L(domToGrow,UINT_MAX);
  #if VTRACE_DOMAINS
          cout << "chosen "<<domToGrow<< " of weight " << domsWeight << endl;
  #endif
          _distinctSortSizes[domToGrow]++;

          { // check distinct sort constraints (until fixpoint)
            bool updated;
            do {
              updated = false;
              Stack<std::pair<unsigned,unsigned>>::Iterator it1(_distinct_sort_constraints);
              while (it1.hasNext()) {
                std::pair<unsigned,unsigned> constr = it1.next();
                if (_distinctSortSizes[constr.first] < _distinctSortSizes[constr.second]) {
                  _distinctSortSizes[constr.first] = _distinctSortSizes[constr.second];
                  updated = true;
                }
              }

              Stack<std::pair<unsigned,unsigned>>::Iterator it2(_strict_distinct_sort_constraints);
              while (it1.hasNext()) {
                std::pair<unsigned,unsigned> constr = it1.next();
                if (_distinctSortSizes[constr.first] <= _distinctSortSizes[constr.second]) {
                  _distinctSortSizes[constr.first] = _distinctSortSizes[constr.second]+1;
                  updated = true;
                }
              }

            } while (updated);
          }

          for(unsigned s=0;s<_sortedSignature->sorts;s++) {
            _sortModelSizes[s] = _distinctSortSizes[_sortedSignature->parents[s]];
          }
        } else {
          Clause* empty = new(0) Clause(0,Unit::AXIOM,
             new Inference(Inference::MODEL_NOT_FOUND));
          return MainLoopResult(Statistics::REFUTATION,empty);
        }
      } else { // i.e. (!_xmass)
        Constraint_Generator* constraint_p = new Constraint_Generator(_distinctSortSizes.size(),weight);
        Constraint_Generator_Vals& constraint = constraint_p->_vals;

        for (unsigned i = 0; i < _distinctSortSizes.size(); i++) {
          constraint[i] = make_pair(_ignoreMarkers ? EQ : STAR,_distinctSortSizes[i]);
        }

        if (!_ignoreMarkers) {
          for (unsigned i = 0; i < failed.size(); i++) {
            unsigned var = failed[i].var();
            ASS_GE(var,totalityMarker_offset);

            if (var < instancesMarker_offset) { // totality used (-> instances used as well / unless the sort is monotonic)
              unsigned dsort = var-totalityMarker_offset;
              if (_specialMonotEncoding && _sortedSignature->monotonicSorts[dsort]) {
                constraint[dsort].first = LEQ;
              } else {
                constraint[dsort].first = EQ;
              }
            } else if (constraint[var-instancesMarker_offset].first == STAR) { // instances used (and we don't know yet about totality)
              ASS(!_specialMonotEncoding || !_sortedSignature->monotonicSorts[var-instancesMarker_offset]);
              constraint[var-instancesMarker_offset].first = GEQ;
            }
          }
        }

  // #if VTRACE_DOMAINS
        cout << "Adding generator/constraint: ";
        output_cg(constraint);
        cout << " of weight " << weight << endl;
  // #endif

        _constraints_generators.insert(constraint_p);

        if (!increaseModelSizes()) {
          Clause* empty = new(0) Clause(0,Unit::AXIOM,
             new Inference(Inference::MODEL_NOT_FOUND));
          return MainLoopResult(Statistics::REFUTATION,empty);
        }
      }
>>>>>>> 76a7eadf
    }

    if(!reset()){
      break;
    }
  }
  }

  // reset returned false, we can't represent all the variables; giving up!

  if(env.options->mode()!=Options::Mode::SPIDER){
    cout << "Cannot represent all propositional literals internally" <<endl;
  }
  }

  // reset returned false, we can't represent all the variables; giving up!

<<<<<<< HEAD
  if(env.options->mode()!=Options::Mode::SPIDER){
    cout << "Cannot represent all propositional literals internally" <<endl;
  }

=======
>>>>>>> 76a7eadf
  if(UIHelper::szsOutput) {
    env.beginOutput();
    env.out() << "% SZS status GaveUp for " << _opt.problemName() << endl;
    env.endOutput();
  }

  return MainLoopResult(Statistics::UNKNOWN);
}

void FiniteModelBuilder::onModelFound()
{
 CALL("FiniteModelBuilder::onModelFound");
 // Don't do any output if proof is off
 if(_opt.proof()==Options::Proof::OFF){ 
   return; 
 }
 if(_opt.mode()==Options::Mode::SPIDER){
   reportSpiderStatus('-');
 }
 cout << "Finite Model Found!" << endl;

 //we need to print this early because model generating can take some time
 if(UIHelper::szsOutput) {
   env.beginOutput();
   env.out() << "% SZS status "<<( UIHelper::haveConjecture() ? "CounterSatisfiable" : "Satisfiable" )
       << " for " << _opt.problemName() << endl << flush;
   env.endOutput();
   UIHelper::satisfiableStatusWasAlreadyOutput = true;
 }
  // Prevent timing out whilst the model is being printed
  Timer::setTimeLimitEnforcement(false);


 DHMap<unsigned,unsigned> vampireSortSizes;
 for(unsigned vSort=0;vSort<env.sorts->sorts();vSort++){
   unsigned size = 0;
   unsigned dsort;
   if(_sortedSignature->vampireToDistinctParent.find(vSort,dsort)){
     size = _distinctSortSizes[dsort];
   }
   vampireSortSizes.insert(vSort,size);
 }

  FiniteModelMultiSorted model(vampireSortSizes);

  //Record interpretation of constants
  for(unsigned f=0;f<env.signature->functions();f++){
    if(env.signature->functionArity(f)>0) continue;
    if(del_f[f]) continue;

    bool found=false;
    for(unsigned c=1;c<=_sortModelSizes[_sortedSignature->functionSignatures[f][0]];c++){
      static DArray<unsigned> grounding(1);
      grounding[0]=c;
      SATLiteral slit = getSATLiteral(f,grounding,true,true);
      if(_solver->trueInAssignment(slit)){
        //if(found){ cout << "Error: multiple interpretations of " << name << endl;}
        ASS(!found);
        found=true;
        model.addConstantDefinition(f,c);
      }
    }
    ASS(found);
  }

  //Record interpretation of functions 
  for(unsigned f=0;f<env.signature->functions();f++){
    unsigned arity = env.signature->functionArity(f);
    if(arity==0) continue;
    if(del_f[f]) continue;

    //cout << "For " << env.signature->getFunction(f)->name() << endl;

    static DArray<unsigned> grounding;
    grounding.ensure(arity);
    for(unsigned i=0;i<arity;i++){
       grounding[i]=1;
    }
    grounding[arity-1]=0;

    const DArray<unsigned>& f_signature = _sortedSignature->functionSignatures[f];
    static DArray<unsigned> maxVarSize;
    maxVarSize.ensure(arity);
    for(unsigned var=0;var<arity;var++){ 
      unsigned srt = f_signature[var];
      maxVarSize[var] = min(_sortedSignature->sortBounds[srt],_sortModelSizes[srt]);
    }
    unsigned retSrt = f_signature[arity];
    unsigned maxRtSrtSize = min(_sortedSignature->sortBounds[retSrt],_sortModelSizes[retSrt]);

fModelLabel:
      for(unsigned var=arity-1;var+1!=0;var--){

        if(grounding[var] == maxVarSize[var]){
          grounding[var]=1;
        }
        else{
          grounding[var]++;

          static DArray<unsigned> use;
          use.ensure(arity+1);
          for(unsigned k=0;k<arity;k++) use[k]=grounding[k];

          bool found=false;
          for(unsigned c=1;c<=maxRtSrtSize;c++){
            use[arity]=c;
            SATLiteral slit = getSATLiteral(f,use,true,true);
            if(_solver->trueInAssignment(slit)){
              //if(found){ cout << "Error: multiple interpretations of " << name << endl; }
              ASS(!found);
              found=true;
              model.addFunctionDefinition(f,grounding,c);
            }
          }
          if(!found){
             // This means that there is no result for this input
             // This is a result of the finite sort bounding and the argument
             // says that we can equate this domain element to a smaller one below the bound
             //TODO fix this 
             //cout << "NOT FOUND for " << env.signature->functionName(f) << endl; 
          }

          goto fModelLabel;
        }
      }
  }

  //Record interpretation of prop symbols 
  static const DArray<unsigned> emptyG(0);
  for(unsigned f=1;f<env.signature->predicates();f++){
    if(env.signature->predicateArity(f)>0) continue;
    if(del_p[f]) continue;
    if(_partiallyDeletedPredicates.find(f)) continue;

    bool res;
    if(!_trivialPredicates.find(f,res)){ 
      SATLiteral slit = getSATLiteral(f,emptyG,true,false);
      res=_solver->trueInAssignment(slit); 
    }
    model.addPropositionalDefinition(f,res);
  }

  //Record interpretation of predicates 
  for(unsigned f=1;f<env.signature->predicates();f++){
    unsigned arity = env.signature->predicateArity(f);
    if(arity==0) continue;
    if(del_p[f]) continue;
    if(_partiallyDeletedPredicates.find(f)) continue;

    //cout << "Record for " << env.signature->getPredicate(f)->name() << endl;

    static DArray<unsigned> grounding;
    static DArray<unsigned> args;
    grounding.ensure(arity);
    args.ensure(arity);
    for(unsigned i=0;i<arity-1;i++){grounding[i]=1;args[1]=1;}
    grounding[arity-1]=0;
    args[arity-1]=0;

    const DArray<unsigned>& f_signature = _sortedSignature->predicateSignatures[f];
    static DArray<unsigned> maxVarSize;
    maxVarSize.ensure(arity);
    for(unsigned var=0;var<arity;var++){
      unsigned srt = f_signature[var];
      maxVarSize[var] = _sortedSignature->sortBounds[srt];
    }

pModelLabel:
      for(unsigned i=arity-1;i+1!=0;i--){
    
        if(args[i]==_sortModelSizes[f_signature[i]]){
          grounding[i]=1;
          args[i]=1;
       }
        else{
          if(args[i]<maxVarSize[i]){
            grounding[i]++;
          }
          args[i]++;
          bool res;
          if(!_trivialPredicates.find(f,res)){ 
            SATLiteral slit = getSATLiteral(f,grounding,true,false);
            res=_solver->trueInAssignment(slit); 
          }
          //for(unsigned j=0;j<arity;j++){ cout << grounding[j] << ", ";}; cout << " = " << res << endl;

          model.addPredicateDefinition(f,grounding,res);

          goto pModelLabel;
        }
      }
  }

  //Evaluate removed functions and constants
  unsigned maxf = env.signature->functions(); // model evaluation can add new constants
  //bool unfinished=true;
  //while(unfinished){
  //unfinished=false;
  unsigned f=maxf;
  while(f > 0){ 
    f--;
    //cout << "Consider " << f << endl;
    unsigned arity = env.signature->functionArity(f);
    if(!del_f[f]) continue; 
    //del_f[f]=false;

    Literal* def = _deletedFunctions.get(f);

    //cout << "For " << env.signature->getFunction(f)->name() << endl;
    //cout << def->toString() << endl;

    ASS(def->isEquality());
    Term* funApp = 0; 
    Term* funDef = 0;

    if(def->nthArgument(0)->term()->functor()==f){
      funApp = def->nthArgument(0)->term();
      funDef = def->nthArgument(1)->term();
    }
    else{
      ASS(def->nthArgument(1)->term()->functor()==f);
      funApp = def->nthArgument(1)->term();
      funDef = def->nthArgument(0)->term();
    }

    ASS(def->polarity());
    DArray<int> vars(arity);
    for(unsigned i=0;i<arity;i++){
      ASS(funApp->nthArgument(i)->isVar());
      vars[i] = funApp->nthArgument(i)->var();
    }

    if(arity>0){
      static DArray<unsigned> grounding;
      grounding.ensure(arity);
      for(unsigned i=0;i<arity-1;i++) grounding[i]=1;
      grounding[arity-1]=0;

      const DArray<unsigned>& f_signature = _sortedSignature->functionSignatures[f];

ffModelLabel:
      for(unsigned i=arity-1;i+1!=0;i--){

        if(grounding[i]==_sortModelSizes[f_signature[i]]){
          grounding[i]=1;
        }
        else{
          grounding[i]++;

          Substitution subst;
          for(unsigned j=0;j<arity;j++){
            //cout << grounding[j] << " is " << model.getDomainConstant(grounding[j])->toString() << endl;
            unsigned vampireSrt = env.signature->getFunction(f)->fnType()->arg(j); 
            subst.bind(vars[j],model.getDomainConstant(grounding[j],vampireSrt));
          }
          Term* defGround = SubstHelper::apply(funDef,subst);
          //cout << predDefGround << endl;
          try{
            unsigned res = model.evaluateGroundTerm(defGround);
            model.addFunctionDefinition(f,grounding,res);
          }
          catch(UserErrorException& exception){
            //cout << "Setting unfinished" << endl;
            //unfinished=true;
            //del_f[f]=true;
          }

          goto ffModelLabel;
        }
      }
    }
    else{
      //constant
      try{
        model.addConstantDefinition(f,model.evaluateGroundTerm(funDef));
      }
      catch(UserErrorException& exception){
        //cout << "Setting unfinished" << endl;
        //unfinished=true;  
        //del_f[f]=true;
      }
    }
  }
  //}

  //Evaluate removed propositions and predicates
  f=env.signature->predicates()-1;
  while(f>0){
    f--;
    unsigned arity = env.signature->predicateArity(f);
    if(!del_p[f] && !_partiallyDeletedPredicates.find(f)) continue;

    Unit* udef = del_p[f] ? _deletedPredicates.get(f) : _partiallyDeletedPredicates.get(f);

    //if(_partiallyDeletedPredicates.find(f)){
      //cout << "For " << env.signature->getPredicate(f)->name() << endl;
      //cout << udef->toString() << endl;
    //}
    Formula* def = udef->getFormula();   
    Literal* predApp = 0;
    Formula* predDef = 0;
    bool polarity = true;
    bool pure = false;

    switch(def->connective()){
      case FORALL:
      {
        Formula* inner = def->qarg();
        ASS(inner->connective()==Connective::IFF);
        Formula* left = inner->left();
        Formula* right = inner->right(); 

        if(left->connective()==Connective::NOT){
          polarity=!polarity;
          left = left->uarg();
        }
        if(right->connective()==Connective::NOT){
          polarity=!polarity;
          right = right->uarg();
        }

        if(left->connective()==Connective::LITERAL){
          if(left->literal()->functor()==f){
            predDef = right;
            predApp = left->literal();
          }
        }
        if(!predDef){
          ASS(right->connective()==Connective::LITERAL);
          ASS(right->literal()->functor()==f);
          predDef = left;
          predApp = right->literal();
        }
        break;
      }
      case TRUE:
        pure=true;
        polarity=true;
        break;
      case FALSE:
        pure=true;
        polarity=false;
        break;
      default: ASSERTION_VIOLATION;
    }

    ASS(pure || (predDef && predApp));
    if(!pure && (!predDef || !predApp)) continue; // we failed, ignore this

    DArray<int> vars(arity);
    if(!pure){
      if(!predApp->polarity()) polarity=!polarity;
      for(unsigned i=0;i<arity;i++){
        ASS(predApp->nthArgument(i)->isVar());
        vars[i] = predApp->nthArgument(i)->var();
      }
    }

    DArray<unsigned> grounding;
    grounding.ensure(arity);
    for(unsigned i=0;i<arity;i++) grounding[i]=1;
    grounding[arity-1]=0;

    const DArray<unsigned>& f_signature = _sortedSignature->predicateSignatures[f];

ppModelLabel:
      for(unsigned i=arity-1;i+1!=0;i--){

        if(grounding[i]==_sortModelSizes[f_signature[i]]){
          grounding[i]=1;
        }
        else{
          grounding[i]++;

          if(pure){
            model.addPredicateDefinition(f,grounding,polarity);
          }
          else{
            Substitution subst;
            for(unsigned j=0;j<arity;j++){ 
              //cout << grounding[j] << " is " << model.getDomainConstant(grounding[j])->toString() << endl;
              unsigned vampireSrt = env.signature->getFunction(f)->predType()->arg(j); 
              subst.bind(vars[j],model.getDomainConstant(grounding[j],vampireSrt));
            }
            Formula* predDefGround = SubstHelper::apply(predDef,subst);
            //cout << predDefGround << endl;
            try{
              bool res = model.evaluate(
                new FormulaUnit(predDefGround,new Inference(Inference::INPUT),Unit::InputType::AXIOM));
              if(!polarity) res=!res;
              model.addPredicateDefinition(f,grounding,res);
            }
            catch(UserErrorException& exception){ 
              // TODO order symbols for partial evaluation
            }
          }

          goto ppModelLabel;
        }
      }
  }

  env.statistics->model = model.toString();
}

bool FiniteModelBuilder::increaseModelSizes(){
  CALL("FiniteModelBuilder::increaseModelSizes");

  cout << "_constraints_generators.size() " << _constraints_generators.size() << endl;

  while (!_constraints_generators.isEmpty()) {
    Constraint_Generator* generator_p = _constraints_generators.top();
    Constraint_Generator_Vals& generator = generator_p->_vals;

#if VTRACE_DOMAINS
    cout << "Picking generator: ";
    output_cg(generator);
    cout << endl;
#endif

    // copy generator to _distinctSortSizes
    for (unsigned i = 0; i< _distinctSortSizes.size(); i++) {
      _distinctSortSizes[i] = generator[i].second;
    }

    // all possible increments [+1,+0,+0,..],[+0,+1,+0,..],[+0,+0,+1,..], ...
    for (unsigned i = 0; i< _distinctSortSizes.size(); i++) {
      // generate
      _distinctSortSizes[i] += 1;

      // test 1 -- max sizes
      if (_distinctSortSizes[i] > _distinctSortMaxs[i]) {
        //cout << "Skipping increasing distinct sort " << i << " as has max of " << _distinctSortMaxs[i] << endl;
        goto next_candidate;
      }

#if VTRACE_DOMAINS
      cout << "  Testing increment on " << i << endl;
#endif

      // test 2 -- generator constraints
      {
        Constraint_Generator_Heap::Iterator it(_constraints_generators);
        while (it.hasNext()) {
          Constraint_Generator_Vals& constraint = it.next()->_vals;

          // bool risky = false;

          for (unsigned j = 0; j < _distinctSortSizes.size(); j++) {
            pair<ConstraintSign,unsigned>& cc = constraint[j];
            if (cc.first == EQ && cc.second != _distinctSortSizes[j]) {
              goto next_constraint;
            }
            if (cc.first == GEQ && cc.second > _distinctSortSizes[j]) {
              goto next_constraint;
            }
            if (cc.first == LEQ) {
              if (cc.second < _distinctSortSizes[j]) {
                goto next_constraint;
              }
              // if (cc.second > _distinctSortSizes[j]) { // leq applied in a proper sense
              //   risky = true;
              // }
            }
          }

          //if (risky) { // ruled out by the monotonicity trick - spawn the child anyway not to lose completeness
          //  Constraint_Generator* gen_p = new Constraint_Generator(_distinctSortSizes.size(), generator_p->_weight+1 /* TODO a better estimate! */);
          //  Constraint_Generator_Vals& gen = gen_p->_vals;
          //  for (unsigned j = 0; j < _distinctSortSizes.size(); j++) {
          //    // copying signs from constraint, to be as powerful as possible
          //    gen[j] = make_pair(constraint[j].first,_distinctSortSizes[j]);
          //  }
          //  _constraints_generators.insert(gen_p);
          // }

  #if VTRACE_DOMAINS
          cout << "  Ruled out by "; output_cg(constraint); cout << endl;
  #endif

          goto next_candidate;

          next_constraint: ;
        }
      }

      // test 3 -- (strict)_distinct_sort_constraints
      {
        Stack<std::pair<unsigned,unsigned>>::Iterator it1(_distinct_sort_constraints);
        while (it1.hasNext()) {
          std::pair<unsigned,unsigned> constr = it1.next();
          if (_distinctSortSizes[constr.first] < _distinctSortSizes[constr.second]) {
             cout << "  Ruled out by _distinct_sort_constraints " << constr.first << " >= " << constr.second << endl;

            // We will skip testing it, but we need it as a generator to proceed through the space:
            Constraint_Generator* gen_p = new Constraint_Generator(_distinctSortSizes.size(), generator_p->_weight+1 /* TODO a better estimate! */);
            Constraint_Generator_Vals& gen = gen_p->_vals;
            for (unsigned j = 0; j < _distinctSortSizes.size(); j++) {
              gen[j] = make_pair(STAR,_distinctSortSizes[j]);
            }
            gen[constr.first].first = EQ;
            gen[constr.second].first = GEQ;

            _constraints_generators.insert(gen_p);

            goto next_candidate;
          }
        }

        Stack<std::pair<unsigned,unsigned>>::Iterator it2(_strict_distinct_sort_constraints);
        while (it2.hasNext()) {
          std::pair<unsigned,unsigned> constr = it2.next();
          if (_distinctSortSizes[constr.first] <= _distinctSortSizes[constr.second]) {
            // cout << "  Ruled out by _strict_distinct_sort_constraints " << constr.first << " > " << constr.second << endl;

            // We will skip testing it, but we need it as a generator to proceed through the space:
            Constraint_Generator* gen_p = new Constraint_Generator(_distinctSortSizes.size(), generator_p->_weight+1 /* TODO a better estimate! */);
            Constraint_Generator_Vals& gen = gen_p->_vals;
            for (unsigned j = 0; j < _distinctSortSizes.size(); j++) {
              gen[j] = make_pair(STAR,_distinctSortSizes[j]);
            }
            gen[constr.first].first = EQ;
            gen[constr.second].first = GEQ;

            _constraints_generators.insert(gen_p);

            goto next_candidate;
          }
        }
      }

      // all passed
      for(unsigned s=0;s<_sortedSignature->sorts;s++) {
        _sortModelSizes[s] = _distinctSortSizes[_sortedSignature->parents[s]];
      }
      return true;

      //undo
      next_candidate:
      _distinctSortSizes[i] -= 1;
    }

    delete _constraints_generators.pop();
#if VTRACE_DOMAINS
    cout << "Deleted" << endl;
#endif
  }

  return false;
}

}<|MERGE_RESOLUTION|>--- conflicted
+++ resolved
@@ -8,8 +8,6 @@
  */
 
 #include <math.h>
-#include <errno.h>
-#include <fenv.h>
 
 #include "Kernel/Ordering.hpp"
 #include "Kernel/Inference.hpp"
@@ -63,15 +61,9 @@
 {
 
 FiniteModelBuilder::FiniteModelBuilder(Problem& prb, const Options& opt)
-<<<<<<< HEAD
-: MainLoop(prb, opt), _sortedSignature(0), _groundClauses(0),_clauses(0),
-                      _isComplete(true), _maxModelSize(UINT_MAX), _constantCount(0),
-                      _maxArity(0)
-=======
 : MainLoop(prb, opt), _sortedSignature(0), _groundClauses(0), _clauses(0),
                       _isComplete(true)
 
->>>>>>> 76a7eadf
 {
   CALL("FiniteModelBuilder::FiniteModelBuilder");
 
@@ -111,13 +103,10 @@
   // For function symbols we have n=arity+1 as we have the return value
   // For predicate symbols n=arity 
 
-<<<<<<< HEAD
-=======
 
   // This has been refined after adding multiple sorts i.e. no general 'size'
   // We now need the current size of the sort of each position to compute the offsets
 
->>>>>>> 76a7eadf
   static const unsigned VAR_MAX = MinisatInterfacingNewSimp::VAR_MAX;
 
   // Start from 1 as SAT solver variables are 1-based
@@ -125,14 +114,6 @@
   for(unsigned f=0; f<env.signature->functions();f++){
     if(del_f[f]) continue; 
     f_offsets[f]=offsets;
-<<<<<<< HEAD
-    feclearexcept(FE_ALL_EXCEPT);
-    unsigned add = pow(size,arity+2);
-    if(fetestexcept(FE_INVALID | FE_DIVBYZERO | FE_OVERFLOW |
-             FE_UNDERFLOW)){
-      return false;
-    }
-=======
 #if VTRACE_FMB
     cout << "offset for " << f << " is " << offsets << " (arity is " << env.signature->functionArity(f) << ") " << endl;
 #endif
@@ -145,7 +126,6 @@
       add *= _sortModelSizes[f_signature[i]];
     }
 
->>>>>>> 76a7eadf
     // Check that we do not overflow
     if(VAR_MAX - add < offsets){
       return false;
@@ -155,17 +135,6 @@
   // Start from p=1 as we ignore equality
   for(unsigned p=1; p<env.signature->predicates();p++){
     if(del_p[p]) continue;
-<<<<<<< HEAD
-    unsigned arity=env.signature->predicateArity(p);
-    //cout << env.signature->predicateName(p) << "("<<arity<<") has " << offsets << endl;
-    p_offsets[p]=offsets;
-    feclearexcept(FE_ALL_EXCEPT);
-    unsigned add = pow(size,arity+1);
-    if(fetestexcept(FE_INVALID | FE_DIVBYZERO | FE_OVERFLOW |
-             FE_UNDERFLOW)){
-      return false;
-    }
-=======
     p_offsets[p]=offsets;
 #if VTRACE_FMB
     cout << "offset for " << p << " is " << offsets << " for " << env.signature->predicateName(p) << endl; 
@@ -179,15 +148,12 @@
       add *= _sortModelSizes[p_signature[i]];
     }
 
->>>>>>> 76a7eadf
     // Check for overflow
     if(VAR_MAX - add < offsets){
       return false;
     }
     offsets += add; 
   }
-<<<<<<< HEAD
-=======
 
 #if VTRACE_FMB
   cout << "Maximum offset is " << offsets << endl;
@@ -228,7 +194,6 @@
 
     offsets += add;
   }
->>>>>>> 76a7eadf
 
   // Create a new SAT solver
   try{
@@ -468,7 +433,6 @@
     _clauses = _clauses->cons(c);
 
     }
-    }
   }
   if(!_clauses){
     cout << "The problem is propositional so there are no sorts!" << endl;
@@ -518,13 +482,7 @@
   // perform SortInference on ground and non-ground clauses
   // preprocessing should preserve sorts and doing this here means that introduced symbols get sorts
   {
-    ASS(_clauses);
     TimeCounter tc(TC_FMB_SORT_INFERENCE);
-<<<<<<< HEAD
-    ClauseIterator cit = pvi(getConcatenatedIterator(ClauseList::Iterator(_clauses),ClauseList::Iterator(_groundClauses)));
-    _sortedSignature = SortInference::apply(cit,del_f,del_p);
-  }
-=======
     //ClauseList* both = ClauseList::concat(_clauses,_groundClauses);
     SortInference inference(_clauses,del_f,del_p,equivalent_vampire_sorts,_distinct_sort_constraints);
     inference.doInference();
@@ -616,7 +574,6 @@
         }
       }
     }
->>>>>>> 76a7eadf
 
     // If symmetry ordering uses the usage after preprocessing then recompute symbol usage
     // Otherwise this was done at clausification
@@ -657,6 +614,7 @@
         sort<FMBSymmetryFunctionComparator>(sortedFunctions.begin(),sortedFunctions.end());
       }
     }
+  }
 
   //TODO why is this here? Can intermediate steps introduce new functions?
   //  - SortInference can introduce new constants
@@ -706,16 +664,6 @@
 
       // will record the sorts for each variable in the clause 
       // note that clauses have been normalized so variables go from 0 to varCnt
-<<<<<<< HEAD
-      DArray<unsigned>* bounds = new DArray<unsigned>(c->varCnt()); 
-      for(unsigned i=0;i<bounds->size();i++){
-        (*bounds)[i]=0; 
-      }
-      for(unsigned i=0;i<c->length();i++){
-        Literal* lit = (*c)[i];
-        if(lit->isEquality()){
-          if(lit->isTwoVarEquality()) continue;
-=======
       DArray<unsigned>* csig = new DArray<unsigned>(c->varCnt()); 
       DArray<bool> csig_set(c->varCnt());
       for(unsigned i=0;i<c->varCnt();i++) csig_set[i]=false;
@@ -728,7 +676,6 @@
              twoVarEqualities.push(lit);
              continue;
           }
->>>>>>> 76a7eadf
           ASS(lit->nthArgument(0)->isTerm());
           ASS(lit->nthArgument(1)->isVar());
           Term* t = lit->nthArgument(0)->term();
@@ -764,15 +711,6 @@
           }
         }
       }
-<<<<<<< HEAD
-      // if anything doesn't have a bound then set it to max
-      for(unsigned i=0;i<bounds->size();i++){
-          if((*bounds)[i]==0){
-            (*bounds)[i] = UINT_MAX;
-          }
-      }
-      _clauseBounds.insert(c,bounds);
-=======
       Stack<Literal*>::Iterator tvit(twoVarEqualities);
       while(tvit.hasNext()){
         Literal* lit = tvit.next();
@@ -813,16 +751,11 @@
 #endif
       _clauseVariableSorts.insert(c,csig);
       //cout << "done" << endl;
->>>>>>> 76a7eadf
     } 
   }
 } // init()
 
-<<<<<<< HEAD
-void FiniteModelBuilder::addGroundClauses(unsigned size)
-=======
 void FiniteModelBuilder::addGroundClauses()
->>>>>>> 76a7eadf
 {
   CALL("FiniteModelBuilder::addGroundClauses");
 
@@ -842,11 +775,7 @@
       satClauseLits.reset();
       for(unsigned i=0;i<c->length();i++){
         unsigned f = (*c)[i]->functor();
-<<<<<<< HEAD
-        SATLiteral slit = getSATLiteral(f,emptyGrounding,(*c)[i]->polarity(),false,size);
-=======
         SATLiteral slit = getSATLiteral(f,emptyGrounding,(*c)[i]->polarity(),false);
->>>>>>> 76a7eadf
         satClauseLits.push(slit);
       }
       SATClause* satCl = SATClause::fromStack(satClauseLits);
@@ -854,9 +783,6 @@
   }
 }
 
-<<<<<<< HEAD
-void FiniteModelBuilder::addNewInstances(unsigned size)
-=======
 // uses _distinctSortSizes to estimate how many instances would we generate
 unsigned FiniteModelBuilder::estimateInstanceCount()
 {
@@ -885,7 +811,6 @@
 }
 
 void FiniteModelBuilder::addNewInstances()
->>>>>>> 76a7eadf
 {
   CALL("FiniteModelBuilder::addNewInstances");
 
@@ -1157,7 +1082,7 @@
 }
 
 void FiniteModelBuilder::addNewSymmetryOrderingAxioms(unsigned size,
-                       Stack<GroundedTerm>& groundedTerms, unsigned maxSize)
+                       Stack<GroundedTerm>& groundedTerms)
 {
   CALL("FiniteModelBuilder::addNewSymmetryOrderingAxioms");
 
@@ -1179,11 +1104,7 @@
   satClauseLits.reset(); 
   for(unsigned i=1;i<=size;i++){
     grounding[arity]=i;
-<<<<<<< HEAD
-    SATLiteral sl = getSATLiteral(gt.f,grounding,true,true,maxSize);
-=======
     SATLiteral sl = getSATLiteral(gt.f,grounding,true,true);
->>>>>>> 76a7eadf
     satClauseLits.push(sl);
   }
   SATClause* satCl = SATClause::fromStack(satClauseLits);
@@ -1211,21 +1132,13 @@
       GroundedTerm gti = groundedTerms[i];
       unsigned arityi = env.signature->functionArity(gti.f);
 
-<<<<<<< HEAD
-      // do not add canonicity for functions
-=======
->>>>>>> 76a7eadf
       if(arityi>0) return;
 
       static DArray<unsigned> grounding_i;
       grounding_i.ensure(arityi+1);
       for(unsigned a=0;a<arityi;a++){ grounding_i[a]=gti.grounding[a];}
       grounding_i[arityi]=size;
-<<<<<<< HEAD
-      satClauseLits.push(getSATLiteral(gti.f,grounding_i,false,true,maxSize));
-=======
       satClauseLits.push(getSATLiteral(gti.f,grounding_i,false,true));
->>>>>>> 76a7eadf
  
       //cout << "Adding cannon for " << gti.toString() << endl;
 
@@ -1238,11 +1151,7 @@
         grounding_j[arityj]=size-1;
         //cout << "with " <<gtj.toString()<<endl;
 
-<<<<<<< HEAD
-        satClauseLits.push(getSATLiteral(gtj.f,grounding_j,true,true,maxSize));
-=======
         satClauseLits.push(getSATLiteral(gtj.f,grounding_j,true,true));
->>>>>>> 76a7eadf
       }
       addSATClause(SATClause::fromStack(satClauseLits));
   }
@@ -1424,20 +1333,9 @@
 
   unsigned offset = isFunction ? f_offsets[f] : p_offsets[f];
 
-<<<<<<< HEAD
-/*
-  vstring name = isFunction ? env.signature->functionName(f) : env.signature->predicateName(f);
-  cout << "getSATLiteral [ " << name << "(";
-  for(unsigned i=0;i<arity;i++) cout <<  grounding[i] << " "; 
-  cout << ")";
-  if(isFunction) cout << " = " << grounding[arity];
-  cout << " ] = ";
-*/
-=======
   //cout << "getSATLiteral " << f<< ","  << offset << ", grounding = ";
   //for(unsigned i=0;i<grounding.size();i++) cout <<  grounding[i] << " "; 
   //cout << endl;
->>>>>>> 76a7eadf
 
   DArray<unsigned> signature = isFunction ? 
              _sortedSignature->functionSignatures[f] : 
@@ -1451,7 +1349,7 @@
     //cout << var << ", " << mult << "," << _sortModelSizes[srt] << endl;
     mult *= _sortModelSizes[srt];
   }
-//  cout << var << endl;
+  //cout << "return " << var << endl;
 
   return SATLiteral(var,polarity);
 }
@@ -1508,13 +1406,7 @@
     _sortModelSizes[i]=_startModelSize;
   }
 
-<<<<<<< HEAD
-  unsigned modelSize = _useConstantsAsStart ? _constantCount : _startModelSize;
-
-  if (reset(modelSize)) {
-=======
   if (reset()) {
->>>>>>> 76a7eadf
   while(true){
     if(env.options->mode()!=Options::Mode::SPIDER) { 
       cout << "TRYING " << "["; 
@@ -1534,11 +1426,7 @@
 #if VTRACE_FMB
     cout << "GROUND" << endl;
 #endif
-<<<<<<< HEAD
-    addGroundClauses(modelSize);
-=======
     addGroundClauses();
->>>>>>> 76a7eadf
 #if VTRACE_FMB
     cout << "INSTANCES" << endl;
 #endif
@@ -1613,11 +1501,6 @@
     // but the container needs to be empty for the next round in any case
     _clausesToBeAdded.reset();
 
-<<<<<<< HEAD
-    modelSize++;
-    if(!reset(modelSize)) {
-      break;
-=======
     {
       // _solver->explicitlyMinimizedFailedAssumptions(false,true); // TODO: try adding this in
       const SATLiteralStack& failed = _solver->failedAssumptions();
@@ -1741,7 +1624,6 @@
           return MainLoopResult(Statistics::REFUTATION,empty);
         }
       }
->>>>>>> 76a7eadf
     }
 
     if(!reset()){
@@ -1755,17 +1637,7 @@
   if(env.options->mode()!=Options::Mode::SPIDER){
     cout << "Cannot represent all propositional literals internally" <<endl;
   }
-  }
-
-  // reset returned false, we can't represent all the variables; giving up!
-
-<<<<<<< HEAD
-  if(env.options->mode()!=Options::Mode::SPIDER){
-    cout << "Cannot represent all propositional literals internally" <<endl;
-  }
-
-=======
->>>>>>> 76a7eadf
+
   if(UIHelper::szsOutput) {
     env.beginOutput();
     env.out() << "% SZS status GaveUp for " << _opt.problemName() << endl;
