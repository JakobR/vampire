--- conflicted
+++ resolved
@@ -30,21 +30,14 @@
 #include "Lib/Set.hpp"
 
 #include "Kernel/Clause.hpp"
-<<<<<<< HEAD
-#include "Kernel/Unit.hpp"
-#include "Kernel/Inference.hpp"
-#include "Kernel/OperatorType.hpp"
-#include "Kernel/Theory.hpp"
-=======
 #include "Kernel/Connective.hpp"
->>>>>>> 96c3dbfb
 #include "Kernel/Formula.hpp"
 #include "Kernel/FormulaUnit.hpp"
 #include "Kernel/Inference.hpp"
 #include "Kernel/InterpretedLiteralEvaluator.hpp"
 #include "Kernel/RobSubstitution.hpp"
 #include "Kernel/Signature.hpp"
-#include "Kernel/Sorts.hpp"
+#include "Kernel/OperatorType.hpp"
 #include "Kernel/Term.hpp"
 #include "Kernel/TermIterators.hpp"
 #include "Kernel/Unit.hpp"
@@ -340,14 +333,7 @@
           if(InductionHelper::isStructInductionOn() && InductionHelper::isStructInductionFunctor(f)){
             ta_terms.insert(ts.term());
           }
-<<<<<<< HEAD
-          if(intInd && 
-             env.signature->getFunction(f)->fnType()->result()==AtomicSort::intSort() &&
-             !theory->isInterpretedConstant(f)
-            ){
-=======
           if(InductionHelper::isIntInductionOneOn() && InductionHelper::isIntInductionTermListInLiteral(ts, lit)){
->>>>>>> 96c3dbfb
             int_terms.insert(ts.term());
           }
         }
@@ -1081,7 +1067,7 @@
   static Term* blank;
   static unsigned freshInt = env.signature->addFreshFunction(0, "blank");
   if (!blank) {
-    env.signature->getFunction(freshInt)->setType(OperatorType::getConstantsType(Term::intSort()));
+    env.signature->getFunction(freshInt)->setType(OperatorType::getConstantsType(AtomicSort::intSort()));
     blank = Term::createConstant(freshInt);
   }
   TermReplacement cr(t, TermList(blank));
