/*
 * This file is part of the source code of the software program
 * Vampire. It is protected by applicable
 * copyright laws.
 *
 * This source code is distributed under the licence found here
 * https://vprover.github.io/license.html
 * and in the source directory
 */
/**
 * @file Induction.cpp
 * Implements class Induction.
 */

#include <utility>

#include "Forwards.hpp"
#include "Indexing/IndexManager.hpp"

#include "Indexing/ResultSubstitution.hpp"
#include "Lib/BitUtils.hpp"
#include "Lib/DHMap.hpp"
#include "Lib/IntUnionFind.hpp"
#include "Lib/Metaiterators.hpp"
#include "Lib/PairUtils.hpp"
#include "Lib/Set.hpp"

#include "Kernel/FormulaUnit.hpp"
#include "Kernel/RobSubstitution.hpp"
#include "Kernel/TermIterators.hpp"

#include "Saturation/SaturationAlgorithm.hpp"

#include "Shell/NewCNF.hpp"
#include "Shell/NNF.hpp"
#include "Shell/Rectify.hpp"

#include "Induction.hpp"

using std::pair;
using std::make_pair;

namespace Inferences
{
using namespace std;
using namespace Kernel;
using namespace Lib; 

Term* ActiveOccurrenceIterator::next()
{
  Term* t = _stack.pop();
  InductionTemplate* templ = _fnDefHandler ?
    _fnDefHandler->getInductionTemplate(t) : nullptr;
  if (templ) {
    auto& actPos = templ->inductionPositions();
    for (unsigned i = t->numTypeArguments(); i < t->arity(); i++) {
      if (actPos[i]) {
        _stack.push(t->nthArgument(i)->term());
      }
    }
  } else {
    for (unsigned i = t->numTypeArguments(); i < t->arity(); i++) {
      _stack.push(t->nthArgument(i)->term());
    }
  }
  return t;
}

Term* getPlaceholderForTerm(const vvector<Term*>& ts, unsigned i)
{
  static DHMap<pair<TermList,unsigned>,Term*> placeholders;
  TermList srt = SortHelper::getResultSort(ts[i]);
  auto p = make_pair(srt,i);
  if(!placeholders.find(p)){
    unsigned fresh = env.signature->addFreshFunction(0,(srt.toString() + "_placeholder" + Int::toString(i)).c_str());
    env.signature->getFunction(fresh)->setType(OperatorType::getConstantsType(srt));
    auto res = Term::createConstant(fresh);
    placeholders.insert(p,res);
    return res;
  }
  return placeholders.get(p);
}

TermList TermReplacement::transformSubterm(TermList trm)
{
  if(trm.isTerm() && _m.count(trm.term())){
    return _m.at(trm.term());
  }
  return trm;
}

TermList SkolemSquashingTermReplacement::transformSubterm(TermList trm)
{
  if (trm.isVar() || trm.term()->isSort()) {
    return trm;
  }
  auto t = trm.term();
  auto it = _m.find(t);
  if (it != _m.end()){
    return it->second;
  }
  unsigned f = t->functor();
  if (env.signature->getFunction(f)->skolem()) {
    unsigned v;
    if (!_tv.find(t,v)) {
      v = _v++;
      _tv.insert(t,v);
    }
    return TermList(v,false);
  }
  return trm;
}

Formula* InductionContext::getFormula(TermReplacement& tr, bool opposite) const
{
  ASS(!_cls.empty());
  auto argLists = FormulaList::empty();
  for (const auto& kv : _cls) {
    auto argList = FormulaList::empty();
    for (const auto& lit : kv.second) {
      auto tlit = tr.transformLiteral(lit);
      FormulaList::push(new AtomicFormula(opposite ? Literal::complementaryLiteral(tlit) : tlit), argList);
    }
    FormulaList::push(JunctionFormula::generalJunction(opposite ? Connective::AND : Connective::OR, argList), argLists);
  }
  return JunctionFormula::generalJunction(opposite ? Connective::OR : Connective::AND, argLists);
}

Formula* InductionContext::getFormula(const vvector<TermList>& r, bool opposite, Substitution* subst) const
{
  ASS_EQ(_indTerms.size(), r.size());

  vmap<Term*,TermList> replacementMap;
  for (unsigned i = 0; i < _indTerms.size(); i++) {
    auto ph = getPlaceholderForTerm(_indTerms,i);
    replacementMap.insert(make_pair(ph,r[i]));
    if (subst) {
      ASS(r[i].isVar());
      subst->bind(r[i].var(), ph);
    }
  }
  TermReplacement tr(replacementMap);
  return getFormula(tr, opposite);
}

Formula* InductionContext::getFormulaWithSquashedSkolems(const vvector<TermList>& r, bool opposite,
  unsigned& var, VList** varList, Substitution* subst) const
{
  const bool strengthenHyp = env.options->inductionStrengthenHypothesis();
  if (!strengthenHyp) {
    return getFormula(r, opposite, subst);
  }
  vmap<Term*,TermList> replacementMap;
  for (unsigned i = 0; i < _indTerms.size(); i++) {
    auto ph = getPlaceholderForTerm(_indTerms,i);
    replacementMap.insert(make_pair(ph,r[i]));
    if (subst) {
      ASS(r[i].isVar());
      subst->bind(r[i].var(), ph);
    }
  }
  SkolemSquashingTermReplacement tr(replacementMap, var);
  unsigned temp = var;
  auto res = getFormula(tr, opposite);
  if (subst) {
    DHMap<Term*,unsigned,SharedTermHash>::Iterator it(tr._tv);
    while (it.hasNext()) {
      unsigned v;
      Term* t;
      it.next(t, v);
      subst->bind(v,t);
    }
  }
  if (varList) {
    // The variables replacing the Skolems after calling transform
    // are needed for quantification if varList is non-null, collect them
    for (unsigned i = temp; i < var; i++) {
      VList::push(i,*varList);
    }
  }
  return res;
}

vmap<Term*,TermList> getContextReplacementMap(const InductionContext& context, bool inverse = false) {
  vmap<Term*,TermList> m;
  for (unsigned i = 0; i < context._indTerms.size(); i++) {
    auto ph = getPlaceholderForTerm(context._indTerms,i);
    m.insert(make_pair(inverse ? ph : context._indTerms[i], inverse ? context._indTerms[i] : ph));
  }
  return m;
}

ContextReplacement::ContextReplacement(const InductionContext& context)
    : TermReplacement(getContextReplacementMap(context)),
      _context(context), _used(false) {}

InductionContext ContextReplacement::next()
{
  ASS(hasNext());
  InductionContext context(_context._indTerms);
  for (const auto& kv : _context._cls) {
    for (const auto& lit : kv.second) {
      auto tlit = transformLiteral(lit);
      if (tlit != lit) {
        context.insert(kv.first, tlit);
      }
    }
  }
  _used = true;
  return context;
}

ActiveOccurrenceContextReplacement::ActiveOccurrenceContextReplacement(
  const InductionContext& context, FunctionDefinitionHandler* fnDefHandler)
  : ContextReplacement(context),
    _fnDefHandler(fnDefHandler),
    _iteration(_context._indTerms.size(),0),
    _matchCount(_context._indTerms.size(),0),
    _hasNonActive(false)
{}

TermList ActiveOccurrenceContextReplacement::transformSubterm(TermList trm)
{
  if (trm.isTerm()) {
    auto it = std::find(_context._indTerms.begin(), _context._indTerms.end(), trm.term());
    if (it != _context._indTerms.end()) {
      auto i = it - _context._indTerms.begin();
      if (1 & (_iteration[i] >> _matchCount[i]++)) {
        return _m.at(trm.term());
      }
    }
  }
  return trm;
}

InductionContext ActiveOccurrenceContextReplacement::next()
{
  ASS(hasNext());
  _used = true;
  InductionContext context(_context._indTerms);
  for (const auto& kv : _context._cls) {
    for (const auto& lit : kv.second) {
      for (unsigned i = 0; i < _iteration.size(); i++) {
        _iteration[i] = 0;
        _matchCount[i] = 0;
      }
      Stack<pair<Term*,bool>> stack(8);
      stack.push(make_pair(lit,true));
      while (stack.isNonEmpty()) {
        auto kv = stack.pop();
        auto t = kv.first;
        auto active = kv.second;
        auto templ = _fnDefHandler->getInductionTemplate(t);
        for (unsigned k = 0; k < t->arity(); k++) {
          stack.push(make_pair(t->nthArgument(k)->term(),
            active && templ ? templ->inductionPositions()[k] : active));
        }
        auto it = std::find(_context._indTerms.begin(), _context._indTerms.end(), t);
        if (it != _context._indTerms.end()) {
          auto idx = it - _context._indTerms.begin();
          _iteration[idx] = (_iteration[idx] << 1) | active;
          if (!active) {
            _hasNonActive = true;
          }
        }
      }
      auto tlit = transformLiteral(lit);
      if (tlit != lit) {
        context.insert(kv.first, tlit);
      }
    }
  }
  // TODO enforce this
  // ASS(!context._cls.empty());
  return context;
}

VirtualIterator<InductionContext> contextReplacementInstance(const InductionContext& context, const Options& opt, FunctionDefinitionHandler* fnDefHandler)
{
  auto ctx = context;
  auto res = VirtualIterator<InductionContext>::getEmpty();
  if (opt.inductionOnActiveOccurrences()) {
    ActiveOccurrenceContextReplacement aor(context, fnDefHandler);
    ASS(aor.hasNext());
    auto ao_ctx = aor.next();
    // TODO do this filtering inside ActiveOccurrenceContextReplacement
    if (!ao_ctx._cls.empty()) {
      ctx = ao_ctx;
      res = pvi(getSingletonIterator(ctx));
      if (!aor.hasNonActive()) {
        return res;
      }
    }
  }
  return pvi(getConcatenatedIterator(res, vi(opt.inductionGen()
    ? new ContextSubsetReplacement(ctx, opt.maxInductionGenSubsetSize())
    : new ContextReplacement(ctx))));
}

ContextSubsetReplacement::ContextSubsetReplacement(const InductionContext& context, const unsigned maxSubsetSize)
  : ContextReplacement(context),
    _iteration(context._indTerms.size(),1), // we want to exclude empty subset, so set all to 1
    _maxIterations(context._indTerms.size(),0),
    _matchCount(context._indTerms.size(),0),
    _maxSubsetSize(maxSubsetSize),
    _ready(false), _done(false)
{
  for (unsigned i = 0; i < _context._indTerms.size(); i++) {
    unsigned occurrences = 0;
    for (const auto& kv : _context._cls) {
      for (const auto& lit : kv.second) {
        occurrences += lit->countSubtermOccurrences(TermList(_context._indTerms[i]));
      }
    }
    _maxIterations[i] = pow(2, occurrences);
    if (_maxIterations[i] > _maxOccurrences) {
      _iteration[i] = _maxIterations[i]-1;
    }
  }
  while (!_done && shouldSkipIteration()) {
    stepIteration();
  }
  _ready = true;
}

TermList ContextSubsetReplacement::transformSubterm(TermList trm)
{
  if (trm.isTerm()) {
    auto it = std::find(_context._indTerms.begin(), _context._indTerms.end(), trm.term());
    if (it != _context._indTerms.end()) {
      auto i = it - _context._indTerms.begin();
      if (1 & (_iteration[i] >> _matchCount[i]++)) {
        return _m.at(trm.term());
      }
    }
  }
  return trm;
}

bool ContextSubsetReplacement::hasNext()
{
  if (_ready) {
    return !_done;
  }
  _ready = true;
  // Increment _iteration, since it either is 0, or was already used.
  // _iteration++;
  // unsigned setBits = BitUtils::oneBits(_iteration);
  // // Skip this iteration if not all bits are set, but more than maxSubset are set.
  // while (hasNextInner() &&
  //        ((_maxSubsetSize > 0) && (setBits < _occurrences) && (setBits > _maxSubsetSize))) {
  //   _iteration++;
  //   setBits = BitUtils::oneBits(_iteration);
  stepIteration();
  while (!_done && shouldSkipIteration()) {
    stepIteration();
  }
  return !_done;
}

InductionContext ContextSubsetReplacement::next() {
  ASS(_ready);
  InductionContext context(_context._indTerms);
  for (unsigned i = 0; i < _context._indTerms.size(); i++) {
    _matchCount[i] = 0;
  }
  for (const auto& kv : _context._cls) {
    for (const auto& lit : kv.second) {
      auto tlit = transformLiteral(lit);
      // check if tlit has placeholders
      bool found = false;
      for (unsigned i = 0; i < _context._indTerms.size(); i++) {
        if (tlit->containsSubterm(TermList(getPlaceholderForTerm(_context._indTerms,i)))) {
          found = true;
          break;
        }
      }
      if (found) {
        context.insert(kv.first, tlit);
      }
    }
  }
  _ready = false;
  return context;
}

bool ContextSubsetReplacement::shouldSkipIteration() const
{
  const bool subsetSizeCheck = _maxSubsetSize > 0;
  for (unsigned i = 0; i < _iteration.size(); i++) {
    unsigned setBits = __builtin_popcount(_iteration[i]);
    // never skip no generalization
    if (_iteration[i] == _maxIterations[i]-1) {
      continue;
    }
    if (subsetSizeCheck && setBits > _maxSubsetSize) {
      return true;
    }
  }
  return false;
}

void ContextSubsetReplacement::stepIteration()
{
  for (unsigned i = 0; i < _iteration.size(); i++) {
    if (_maxIterations[i] > _maxOccurrences) {
      continue;
    }
    _iteration[i]++;
    if (_iteration[i] < _maxIterations[i]) {
      return;
    } else {
      _iteration[i] = 1;
    }
  }
  _done = true;
}

void Induction::attach(SaturationAlgorithm* salg) {
  GeneratingInferenceEngine::attach(salg);
  if (InductionHelper::isIntInductionOneOn()) {
    _comparisonIndex = static_cast<LiteralIndex*>(_salg->getIndexManager()->request(UNIT_INT_COMPARISON_INDEX));
    _inductionTermIndex = static_cast<TermIndex*>(_salg->getIndexManager()->request(INDUCTION_TERM_INDEX));
  }
  if (InductionHelper::isNonUnitStructInductionOn()) {
    _structInductionTermIndex = static_cast<TermIndex*>(
      _salg->getIndexManager()->request(STRUCT_INDUCTION_TERM_INDEX));
  }
}

void Induction::detach() {
  if (InductionHelper::isNonUnitStructInductionOn()) {
    _structInductionTermIndex = nullptr;
    _salg->getIndexManager()->release(STRUCT_INDUCTION_TERM_INDEX);
  }
  if (InductionHelper::isIntInductionOneOn()) {
    _comparisonIndex = nullptr;
    _salg->getIndexManager()->release(UNIT_INT_COMPARISON_INDEX);
    _inductionTermIndex = nullptr;
    _salg->getIndexManager()->release(INDUCTION_TERM_INDEX);
  }
  GeneratingInferenceEngine::detach();
}

ClauseIterator Induction::generateClauses(Clause* premise)
{
  return pvi(InductionClauseIterator(premise, InductionHelper(_comparisonIndex, _inductionTermIndex),
    _salg, _structInductionTermIndex, _formulaIndex));
}

void InductionClauseIterator::processClause(Clause* premise)
{
  // The premise should either contain a literal on which we want to apply induction,
  // or it should be an integer constant comparison we use as a bound.
  if (InductionHelper::isInductionClause(premise)) {
    for (unsigned i=0;i<premise->length();i++) {
      processLiteral(premise,(*premise)[i]);
    }
  }
  if (InductionHelper::isIntInductionOneOn() && InductionHelper::isIntegerComparison(premise)) {
    processIntegerComparison(premise, (*premise)[0]);
  }
}

/**
 * This class implements two heuristics for selecting multiple literals for induction.
 * 1. Induction depth is 0 for all premises, so we should have essentially input
 *    clauses or their descendants in the induction, directly from the conjecture.
 *    TODO: AVATAR compoenents also have induction depth 0, this makes the heuristic
 *          a bit more prolific than intended.
 * 2. Induction depth is d(>0) for all premises, each premise gives exactly one
 *    literal to induct on and each literal has the same topmost (non-equality)
 *    predicate symbol. Additionally, there is one literal p(t1,...t,...,tn) s.t. all
 *    others are of the form [~]p(t1,...,t',...tn) and t' is a subterm of t.
 *    The rationale behind this is that many inductions on predicate symbols get stuck
 *    without the induction hypothesis being applicable, this resolves some of them,
 *    when we induct on t', getting rid of it in both the conclusion and hypotheses.
 *    This is mostly useful when t' is not a constant, so we check for that too.
 */
struct InductionContextFn
{
  InductionContextFn(Clause* premise, Literal* lit) : _premise(premise), _lit(lit) {}

  VirtualIterator<InductionContext> operator()(pair<vvector<Term*>, VirtualIterator<TermQueryResult>> arg) {
    auto indDepth = _premise->inference().inductionDepth();
    // heuristic 2
    if (indDepth) {
      auto res = VirtualIterator<InductionContext>::getEmpty();
      // TODO make this work for multiple induction terms
      if (arg.first.size() > 1) {
        return res;
      }
      auto indTerm = arg.first[0];
      // check for complex term and non-equality
      if (_lit->isEquality()/*  || !indTerm->arity() */) {
        return res;
      }
      while (arg.second.hasNext()) {
        auto tqr = arg.second.next();
        if (indDepth != tqr.clause->inference().inductionDepth()) {
          continue;
        }
        // check for different clauses and same topmost functors
        if (tqr.clause == _premise || _lit->functor() != tqr.literal->functor()) {
          continue;
        }
        bool match = false;
        SubtermIterator sti1(_lit);
        SubtermIterator sti2(tqr.literal);
        while (sti1.hasNext()) {
          ALWAYS(sti2.hasNext());
          auto st1 = sti1.next();
          auto st2 = sti2.next();
          if (st1 != st2) {
            // if the two terms are not equal, we check that
            // - no other non-equal pair of terms have been processed (match)
            // - one of them contains the other and the contained one is the induction term
            if (match ||
              !((st1.containsSubterm(st2) && st2.term() == indTerm) ||
                (st2.containsSubterm(st1) && st1.term() == indTerm)))
            {
              match = false;
              break;
            }
            sti1.right();
            sti2.right();
            match = true;
          }
        }
        if (!match) {
          continue;
        }
        InductionContext ctx(arg.first, _lit, _premise);
        ctx.insert(tqr.clause, tqr.literal);
        res = pvi(concatIters(res, getSingletonIterator(ctx)));
      }
      return res;
    // heuristic 1
    } else {
      InductionContext ctx(arg.first, _lit, _premise);
      Set<Literal*,SharedTermHash> lits;
      lits.insert(_lit);
      while (arg.second.hasNext()) {
        auto tqr = arg.second.next();
        // TODO: having the same literal multiple times or its complement has unwanted effects
        // in the clausification/resolution part, so avoid it for now
        if (lits.contains(tqr.literal) || lits.contains(Literal::complementaryLiteral(tqr.literal))) {
          continue;
        }
        lits.insert(tqr.literal);
        if (indDepth != tqr.clause->inference().inductionDepth()) {
          continue;
        }
        ctx.insert(tqr.clause, tqr.literal);
      }
      return pvi(getSingletonIterator(ctx));
    }
  }
private:
  Clause* _premise;
  Literal* _lit;
};

void InductionClauseIterator::processLiteral(Clause* premise, Literal* lit)
{
  if(_opt.showInduction()){
    env.beginOutput();
    env.out() << "[Induction] process " << lit->toString() << " in " << premise->toString() << endl;
    env.endOutput();
  }

  if (lit->ground()) {
      Set<Term*,SharedTermHash> int_terms;
      vmap<vvector<Term*>,vset<pair<const InductionTemplate*,vvector<Term*>>>> ta_terms;

      auto templ = _fnDefHandler ?
        _fnDefHandler->getInductionTemplate(lit) : nullptr;
      if (templ) {
        vvector<Term*> indTerms;
        if (templ->matchesTerm(lit, indTerms)) {
          vvector<Term*> typeArgs; //(lit->numTypeArguments());
          for (unsigned i = 0; i < lit->numTypeArguments(); i++) {
            typeArgs.push_back(lit->nthArgument(i)->term());
          }
          auto it = ta_terms.find(indTerms);
          if (it == ta_terms.end()) {
            it = ta_terms.insert(make_pair(indTerms,vset<pair<const InductionTemplate*,vvector<Term*>>>())).first;
          }
          it->second.insert(make_pair(templ,typeArgs));
        }
      }

      VirtualIterator<Term*> it;
      if (_opt.inductionOnActiveOccurrences()) {
        it = vi(new ActiveOccurrenceIterator(lit, _fnDefHandler));
      } else {
        it = vi(new NonVariableNonTypeIterator(lit));
      }
      while(it.hasNext()){
        Term* t = it.next();
        if (t->isLiteral()) {
          continue;
        }
        auto f = t->functor();
        if(InductionHelper::isInductionTermFunctor(f)){
          if(InductionHelper::isStructInductionOn() && InductionHelper::isStructInductionTerm(t)){
            vvector<Term*> indTerms = { t };
            auto it = ta_terms.find(indTerms);
            if (it == ta_terms.end()) {
              ta_terms.insert(make_pair(indTerms,vset<pair<const InductionTemplate*,vvector<Term*>>>()));
            }
          }
          if(InductionHelper::isIntInductionOneOn() && InductionHelper::isIntInductionTermListInLiteral(t, lit)){
            int_terms.insert(t);
          }
        }
        auto templ = _fnDefHandler ?
          _fnDefHandler->getInductionTemplate(t) : nullptr;
        if (templ) {
          vvector<Term*> indTerms;
          if (templ->matchesTerm(t, indTerms)) {
            vvector<Term*> typeArgs; //(t->numTypeArguments());
            for (unsigned i = 0; i < t->numTypeArguments(); i++) {
              typeArgs.push_back(t->nthArgument(i)->term());
            }
            auto it = ta_terms.find(indTerms);
            if (it == ta_terms.end()) {
              it = ta_terms.insert(make_pair(indTerms,vset<pair<const InductionTemplate*,vvector<Term*>>>())).first;
            }
            it->second.insert(make_pair(templ,typeArgs));
          }
        }
      }

    if (InductionHelper::isInductionLiteral(lit)) {
      Set<Term*,SharedTermHash>::Iterator citer1(int_terms);
      while(citer1.hasNext()){
        Term* t = citer1.next();
        auto leBound = iterTraits(_helper.getLess(t)).collect<Stack>();
        auto grBound = iterTraits(_helper.getGreater(t)).collect<Stack>();
        auto indLitsIt = contextReplacementInstance(InductionContext({ t }, lit, premise), _opt, _fnDefHandler);
        while (indLitsIt.hasNext()) {
          auto ctx = indLitsIt.next();
          // process lower bounds
          for (const auto& b1 : leBound) {
            if (!isValidBound(ctx, b1)) {
              continue;
            }
            if (_helper.isInductionForFiniteIntervalsOn()) {
              // process upper bounds together with current lower bound
              for (const auto& b2 : grBound) {
                if (!isValidBound(ctx, b2)) {
                  continue;
                }
                performFinIntInduction(ctx, b1, b2);
              }
            }
            // process current lower bound by itself
            if (_helper.isInductionForInfiniteIntervalsOn()) {
              performInfIntInduction(ctx, true, b1);
            }
          }
          // process upper bounds
          if (_helper.isInductionForInfiniteIntervalsOn()) {
            for (const auto& b2 : grBound) {
              if (!isValidBound(ctx, b2)) {
                continue;
              }
              performInfIntInduction(ctx, false, b2);
            }
          }
          // add formula with default bound
          if (_opt.integerInductionDefaultBound()) {
            InductionFormulaIndex::Entry* e = nullptr;
            static TermQueryResult defaultBound(TermList(theory->representConstant(IntegerConstantType(0))), nullptr, nullptr, ResultSubstitutionSP());
            // for now, represent default bounds with no bound in the index, this is unique
            // since the placeholder is still int
            if (notDoneInt(ctx, nullptr, nullptr, e) && isValidBound(ctx, defaultBound)) {
              performIntInduction(ctx, e, true, defaultBound, nullptr);
              performIntInduction(ctx, e, false, defaultBound, nullptr);
            }
            resolveClauses(ctx, e, nullptr, nullptr);
          }
        }
      }
    }
    // collect term queries for each induction term
    auto sideLitsIt = VirtualIterator<pair<vvector<Term*>,TermQueryResultIterator>>::getEmpty();
    if (_opt.nonUnitInduction()) {
      sideLitsIt = pvi(iterTraits(getSTLIterator(ta_terms.begin(), ta_terms.end()))
        .map([](pair<vvector<Term*>,vset<pair<const InductionTemplate*,vvector<Term*>>>> kv){
          return kv.first;
        })
        .map([this](vvector<Term*> ts) {
          auto res = TermQueryResultIterator::getEmpty();
          for (const auto& t : ts) {
            res = pvi(getConcatenatedIterator(res, _structInductionTermIndex->getGeneralizations(t, false)));
          }
          return make_pair(ts, res);
        }));
    }
    // put clauses from queries into contexts alongside with the given clause and induction term
    auto sideLitsIt2 = iterTraits(sideLitsIt)
      .flatMap(InductionContextFn(premise, lit))
      // generalize all contexts if needed
      .flatMap([this](const InductionContext& arg) {
        return contextReplacementInstance(arg, _opt, _fnDefHandler);
      })
      // filter out the ones without the premise, or only one literal
      .filter([&premise](const InductionContext& arg) {
        unsigned cnt = 0;
        bool hasPremise = false;
        for (const auto& kv : arg._cls) {
          if (kv.first == premise) {
            hasPremise = true;
          }
          cnt += kv.second.size();
        }
        return hasPremise && cnt > 1;
      });
    // collect contexts for single-literal induction with given clause
    auto indCtxSingle = iterTraits(getSTLIterator(ta_terms.begin(), ta_terms.end()))
      .map([&lit,&premise](pair<vvector<Term*>,vset<pair<const InductionTemplate*,vvector<Term*>>>> arg) {
        return InductionContext(arg.first, lit, premise);
      })
      // generalize all contexts if needed
      .flatMap([this](const InductionContext& arg) {
        return contextReplacementInstance(arg, _opt, _fnDefHandler);
      });
    auto indCtxIt = concatIters(sideLitsIt2, indCtxSingle)
      // filter out the ones without an induction literal
      .filter([](const InductionContext& arg) {
        for (const auto& kv : arg._cls) {
          for (const auto& lit : kv.second) {
            if (InductionHelper::isInductionLiteral(lit)) {
              return true;
            }
          }
        }
        return false;
      });
    while (indCtxIt.hasNext()) {
      auto ctx = indCtxIt.next();
      static bool one = _opt.structInduction() == Options::StructuralInductionKind::ONE ||
                        _opt.structInduction() == Options::StructuralInductionKind::ALL;
      static bool two = _opt.structInduction() == Options::StructuralInductionKind::TWO ||
                        _opt.structInduction() == Options::StructuralInductionKind::ALL;
      static bool three = _opt.structInduction() == Options::StructuralInductionKind::THREE ||
                        _opt.structInduction() == Options::StructuralInductionKind::ALL;
      static bool rec = _opt.structInduction() == Options::StructuralInductionKind::RECURSION ||
                        _opt.structInduction() == Options::StructuralInductionKind::ALL;
      InductionFormulaIndex::Entry* e;
      // generate formulas and add them to index if not done already
      if (_formulaIndex.findOrInsert(ctx, e)) {
        if (ctx._indTerms.size() == 1) {
          if(one){
            performStructInductionOne(ctx,e);
          }
          if(two){
            performStructInductionTwo(ctx,e);
          }
          if(three){
            performStructInductionThree(ctx,e);
          }
        }
        if (rec) {
          for (const auto& kv : ta_terms.at(ctx._indTerms)) {
            performRecursionInduction(ctx, kv.first, kv.second, e);
          }
        }
      }
      // resolve the formulas with the premises
      for (auto& kv : e->get()) {
        resolveClauses(kv.first, ctx, kv.second);
      }
    }
  }
}

void InductionClauseIterator::processIntegerComparison(Clause* premise, Literal* lit)
{
  ASS((theory->interpretPredicate(lit) == Theory::INT_LESS) && lit->ground());

  bool positive = lit->isPositive();
  InductionFormulaIndex::Entry* e;
  // loop over the arguments of the comparison (i.e. the two bounds)
  for (unsigned i = 0; i <= 1; i++) {
    // i == 0 means 'bound' is upper bound,
    // i == 1 means 'bound' is lower bound
    auto indtl = *lit->nthArgument(positive ? i : 1-i);
    auto indt = indtl.term();
    auto bound = *lit->nthArgument(positive ? 1-i : i);

    auto bound2 = iterTraits(i ? _helper.getGreater(indt) : _helper.getLess(indt)).collect<Stack>();
    auto it = iterTraits(_helper.getTQRsForInductionTerm(indt))
      .filter([&premise](const auto& tqr) {
        return tqr.clause != premise;
      })
<<<<<<< HEAD
      .map([&indt](const TermQueryResult& tqr) {
        return InductionContext({ indt }, tqr.literal, tqr.clause);
=======
      .map([&indt](const auto& tqr) {
        return InductionContext(indt, tqr.literal, tqr.clause);
>>>>>>> 0a2f057b
      })
      .flatMap([this](const InductionContext& arg) {
        return contextReplacementInstance(arg, _opt, _fnDefHandler);
      });
    TermQueryResult b(bound, lit, premise, ResultSubstitutionSP());
    // loop over literals containing the current induction term
    while (it.hasNext()) {
      auto ctx = it.next();
      if (!isValidBound(ctx, b)) {
        continue;
      }
      if (_helper.isInductionForFiniteIntervalsOn()) {
        // go over the lower/upper bounds that contain the same induction term as the current bound
        for (const auto& b2 : bound2) {
          if (!isValidBound(ctx, b2)) {
            ASS_EQ(ctx._cls.size(), 1);
            continue;
          }
          // TODO use performFinIntInduction
          if (notDoneInt(ctx, i ? lit : b2.literal, i ? b2.literal : lit, e)) {
            // TODO: this branching should be deleted, since both upward and downward can
            // be generated based on the given clause but the original code had it like this
            if (i) {
              performIntInduction(ctx, e, true, i ? b : b2, i ? &b2 : &b);
            } else {
              performIntInduction(ctx, e, false, i ? b2 : b, i ? &b : &b2);
            }
          }
          resolveClauses(ctx, e, i ? &b : &b2, i ? &b2 : &b);
        }
      }
      // use given clause comparison as bound appropriately
      if (_helper.isInductionForInfiniteIntervalsOn()) {
        performInfIntInduction(ctx, i, b);
      }
    }
  }
}

ClauseStack InductionClauseIterator::produceClauses(Formula* hypothesis, InferenceRule rule, const InductionContext& context)
{
  NewCNF cnf(0);
  cnf.setForInduction();
  Stack<Clause*> hyp_clauses;
  Inference inf = NonspecificInference0(UnitInputType::AXIOM,rule);
  unsigned maxInductionDepth = 0;
  for (const auto& kv : context._cls) {
    maxInductionDepth = max(maxInductionDepth,kv.first->inference().inductionDepth());
  }
  inf.setInductionDepth(maxInductionDepth+1);
  FormulaUnit* fu = new FormulaUnit(hypothesis,inf);
  if(_opt.showInduction()){
    env.beginOutput();
    env.out() << "[Induction] formula " << fu->toString() << endl;
    env.endOutput();
  }
  cnf.clausify(NNF::ennf(fu), hyp_clauses);

  switch (rule) {
    case InferenceRule::STRUCT_INDUCTION_AXIOM_ONE:
    case InferenceRule::STRUCT_INDUCTION_AXIOM_TWO:
    case InferenceRule::STRUCT_INDUCTION_AXIOM_THREE:
    case InferenceRule::STRUCT_INDUCTION_AXIOM_RECURSION:
      env.statistics->structInduction++;
      break;
    case InferenceRule::INT_INF_UP_INDUCTION_AXIOM:
    case InferenceRule::INT_INF_DOWN_INDUCTION_AXIOM:
      env.statistics->intInfInduction++;
      break;
    case InferenceRule::INT_FIN_UP_INDUCTION_AXIOM:
    case InferenceRule::INT_FIN_DOWN_INDUCTION_AXIOM:
      env.statistics->intFinInduction++;
      break;
    case InferenceRule::INT_DB_UP_INDUCTION_AXIOM:
    case InferenceRule::INT_DB_DOWN_INDUCTION_AXIOM:
      env.statistics->intDBInduction++;
      break;
    default:
      ;
  }
  switch (rule) {
    case InferenceRule::INT_INF_UP_INDUCTION_AXIOM:
      env.statistics->intInfUpInduction++;
      break;
    case InferenceRule::INT_INF_DOWN_INDUCTION_AXIOM:
      env.statistics->intInfDownInduction++;
      break;
    case InferenceRule::INT_FIN_UP_INDUCTION_AXIOM:
      env.statistics->intFinUpInduction++;
      break;
    case InferenceRule::INT_FIN_DOWN_INDUCTION_AXIOM:
      env.statistics->intFinDownInduction++;
      break;
    case InferenceRule::INT_DB_UP_INDUCTION_AXIOM:
      env.statistics->intDBUpInduction++;
      break;
    case InferenceRule::INT_DB_DOWN_INDUCTION_AXIOM:
      env.statistics->intDBDownInduction++;
      break;
    default:
      ;
  }

  return hyp_clauses;
}

// helper function to properly add bounds to integer induction contexts,
// where the bounds are not part of the inner formula for the induction
void InductionClauseIterator::resolveClauses(InductionContext context, InductionFormulaIndex::Entry* e, const TermQueryResult* bound1, const TermQueryResult* bound2)
{
  static unsigned less = env.signature->getInterpretingSymbol(Theory::INT_LESS);
  ASS_EQ(context._indTerms.size(), 1);
  static TermList ph(getPlaceholderForTerm(context._indTerms,0));
  // lower bound
  if (bound1) {
    auto lhs = bound1->literal->polarity() ? bound1->term : ph;
    auto rhs = bound1->literal->polarity() ? ph : bound1->term;
    context.insert(bound1->clause,
      Literal::create2(less, bound1->literal->polarity(), lhs, rhs));
  }
  // upper bound
  if (bound2) {
    auto lhs = bound2->literal->polarity() ? ph : bound2->term;
    auto rhs = bound2->literal->polarity() ? bound2->term : ph;
    context.insert(bound2->clause,
      Literal::create2(less, bound2->literal->polarity(), lhs, rhs));
  }
  // true if we have a default bound
  bool applySubst = !bound1 && !bound2;
  for (auto& kv : e->get()) {
    resolveClauses(kv.first, context, kv.second, applySubst);
  }
}

/**
 * An induction gives back a set of clauses for which it holds that:
 * - each one contains toResolve many conclusion literals
 * - for each set of literals in toResolve, there is a corresponding
 *   set of clauses that differ only in one literal pairwise, and this
 *   literal is the complement of a literal from the set of toResolve
 *   after applying subst
 * These contraints give a partitioning of clauses, where each partition
 * has a sequence of resolutions with the clauses from context, s.t.
 * only the literals not in toResolve nor in the conclusion are present
 * in the resulting clause. We find this partition and return it in form
 * of a union find structure.
 */
IntUnionFind findDistributedVariants(const Stack<Clause*>& clauses, Substitution& subst, const InductionContext& context)
{
  const auto& toResolve = context._cls;
  IntUnionFind uf(clauses.size());
  for (unsigned i = 0; i < clauses.size(); i++) {
    auto cl = clauses[i];
    Stack<Literal*> conclusionLits(toResolve.size());
#if VDEBUG
    Stack<int> variantCounts(toResolve.size());
#endif
    // we first find the conclusion literals in cl, exactly 1 from
    // each of toResolve and save how many variants it should have
    for (unsigned k = 0; k < cl->length(); k++) {
      auto clit = SubstHelper::apply<Substitution>(Literal::complementaryLiteral((*cl)[k]), subst);
      for (const auto& kv : toResolve) {
#if VDEBUG
        bool found = false;
#endif
        for (const auto& lit : kv.second) {
          if (lit == clit) {
            conclusionLits.push((*cl)[k]);
#if VDEBUG
            variantCounts.push(kv.second.size()-1);
            ASS(!found);
            found = true;
#else
            break;
#endif
          }
        }
      }
    }
    // cl should have the same number of conclusion
    // literals as the size of toResolve
    ASS_EQ(conclusionLits.size(), toResolve.size());
    // now we look for the variants
    for (unsigned k = 0; k < conclusionLits.size(); k++) {
#if VDEBUG
      for (unsigned j = 0; j < clauses.size(); j++) {
#else
      for (unsigned j = i+1; j < clauses.size(); j++) {
#endif
        auto other = clauses[j];
        if (i == j || cl->length() != other->length()) {
          continue;
        }
        if (other->contains(conclusionLits[k])) {
          continue;
        }
        unsigned mismatchCnt = 0;
        for (unsigned l = 0; l < cl->length(); l++) {
          if (!cl->contains((*other)[l])) {
            mismatchCnt++;
          }
        }
        if (mismatchCnt == 1) {
#if VDEBUG
          variantCounts[k]--;
#endif
          uf.doUnion(i,j);
        }
      }
      ASS_LE(variantCounts[k],0);
    }
  }
  uf.evalComponents();
  return uf;
}

/**
 * Resolve a set of clauses given by findDistributedVariants with the
 * clauses from an induction context. The resulting clause can be seen
 * as the result of a sequence of resolutions and duplicate literal removals.
 * @param rsubst is for compatibility with default bound integer induction,
 *               it is stored separately so that we don't have to apply
 *               substitutions expensively in all cases.
 */
Clause* resolveClausesHelper(const InductionContext& context, const Stack<Clause*>& cls, IntUnionFind::ElementIterator eIt, Substitution& subst, bool generalized, bool applySubst)
{
  // first create the clause with the required size
  RobSubstitution renaming;
  ASS(eIt.hasNext());
  auto cl = cls[eIt.next()];
  unsigned newLength = cl->length();
  auto premises = UnitList::singleton(cl);
  const auto& toResolve = context._cls;
  while (eIt.hasNext()) {
    auto other = cls[eIt.next()];
    ASS_EQ(other->length(),newLength);
    UnitList::push(other,premises);
  }

  for (const auto& kv : toResolve) {
    newLength += kv.first->length() - kv.second.size() - 1;
    UnitList::push(kv.first, premises);
  }

  Inference inf(GeneratingInferenceMany(
    generalized ? InferenceRule::GEN_INDUCTION_HYPERRESOLUTION : InferenceRule::INDUCTION_HYPERRESOLUTION,
    premises));
  Clause* res = new(newLength) Clause(newLength, inf);

  unsigned next = 0;
#if VDEBUG
  unsigned cnt = next;
#endif
  for (unsigned i = 0; i < cl->length(); i++) {
    Literal* curr=(*cl)[i];
    auto clit = SubstHelper::apply<Substitution>(Literal::complementaryLiteral(curr), subst);
    bool contains = false;
    for (const auto& kv : toResolve) {
      for (const auto& lit : kv.second) {
        if (lit == clit) {
          contains = true;
          break;
        }
      }
      if (contains) {
        break;
      }
    }
    if (!contains) {
      ASS(next < newLength);
      Literal* resLit;
      if (applySubst) {
        TermReplacement tr(getContextReplacementMap(context, /*inverse=*/true));
        resLit = tr.transformLiteral(SubstHelper::apply<Substitution>(curr,subst));
      } else {
        resLit = curr;
      }
      (*res)[next] = renaming.apply(resLit,0);
      next++;
    }
  }
  ASS_EQ(next-cnt,cl->length()-toResolve.size());

  for (const auto& kv : toResolve) {
    ASS(cnt = next);
    for (unsigned i = 0; i < kv.first->length(); i++) {
      bool copyCurr = true;
      for (const auto& lit : kv.second) {
        TermReplacement tr(getContextReplacementMap(context, /*inverse=*/true));
        auto rlit = tr.transformLiteral(lit);
        if (rlit == (*kv.first)[i]) {
          copyCurr = false;
          break;
        }
      }
      if (copyCurr) {
        (*res)[next] = renaming.apply((*kv.first)[i],1);
        next++;
      }
    }
    ASS_EQ(next-cnt,kv.first->length()-kv.second.size());
  }
  ASS_EQ(next,newLength);

  return res;
}

void InductionClauseIterator::resolveClauses(const ClauseStack& cls, const InductionContext& context, Substitution& subst, bool applySubst)
{
  ASS(cls.isNonEmpty());
  bool generalized = false;
  for (const auto& kv : context._cls) {
    for (const auto& lit : kv.second) {
      for (const auto& t : context._indTerms) {
        if (lit->containsSubterm(TermList(t))) {
          generalized = true;
          break;
        }
      }
      if (generalized) {
        break;
      }
    }
    if (generalized) {
      break;
    }
  }
  if (generalized) {
    env.statistics->generalizedInductionApplication++;
  } else {
    env.statistics->inductionApplication++;
  }

  auto uf = findDistributedVariants(cls, subst, context);
  IntUnionFind::ComponentIterator cit(uf);
  while(cit.hasNext()){
    IntUnionFind::ElementIterator eIt = cit.next();
    _clauses.push(resolveClausesHelper(context, cls, eIt, subst, generalized, applySubst));
    if(_opt.showInduction()){
      env.beginOutput();
      env.out() << "[Induction] generate " << _clauses.top()->toString() << endl;
      env.endOutput();
    }
  }
}

void InductionClauseIterator::performFinIntInduction(const InductionContext& context, const TermQueryResult& lb, const TermQueryResult& ub)
{
  InductionFormulaIndex::Entry* e = nullptr;
  if (notDoneInt(context, lb.literal, ub.literal, e)) {
    performIntInduction(context, e, true, lb, &ub);
    performIntInduction(context, e, false, ub, &lb);
  }
  resolveClauses(context, e, &lb, &ub);
}

void InductionClauseIterator::performInfIntInduction(const InductionContext& context, bool increasing, const TermQueryResult& bound)
{
  InductionFormulaIndex::Entry* e = nullptr;
  if (notDoneInt(context, increasing ? bound.literal : nullptr, increasing ? nullptr : bound.literal, e)) {
    performIntInduction(context, e, increasing, bound, nullptr);
  }
  resolveClauses(context, e, increasing ? &bound : nullptr, increasing ? nullptr : &bound);
}

// Given a literal ~L[term], where 'term' is of the integer sort,
// introduce and induction hypothesis for integers, for example:
//   (L[b1] & (![X] : (b1 <= X & X < b2 & L[X]) -> L[x+1])) -> (![Y] : (b1 <= Y & Y <= b2) -> L[Y])
// In general, the hypothesis is an instance of one of the following
// hypotheses (depending on the value of 'increasing'):
//   (L[b1] & (![X] : (interval_x(X)) -> L[x+1])) -> (![Y] : interval_y(Y) -> L[Y])
//   (L[b1] & (![X] : (interval_x(X)) -> L[x-1])) -> (![Y] : interval_y(Y) -> L[Y])
// where 'b1' is bound1.term, and the predicates inteval_x(X) and interval_y(Y)
// capture the property "X (or Y) belongs to the interval [b1, b2] or [b1, b2)",
// where 'b2' is either optionalBound2->term (if present) or depending on 'increasing'
// either infinity or -infinity. (The intervals are set such that the hypothesis
// is valid: if interval_y(Y) holds for some Y, then either interval_x(Y) holds,
// or depending on 'increasing' either interval_x(Y-1) or interval_x(Y+1) holds.)
void InductionClauseIterator::performIntInduction(const InductionContext& context, InductionFormulaIndex::Entry* e, bool increasing, const TermQueryResult& bound1, const TermQueryResult* optionalBound2)
{
  TermList b1(bound1.term);
  TermList one(theory->representConstant(IntegerConstantType(increasing ? 1 : -1)));

  TermList x(0,false);
  TermList y(1,false);

  // create L[b1]
  Formula* Lb1 = context.getFormula({ b1 },true);

  // create L[X]
  Formula* Lx = context.getFormula({ x },true);

  // create L[Y]
  Substitution subst;
  Formula* Ly = context.getFormula({ y },true,&subst);

  // create L[X+1] or L[X-1]
  TermList fpo(Term::create2(env.signature->getInterpretingSymbol(Theory::INT_PLUS),x,one));
  Formula* Lxpo = context.getFormula({ fpo },true);

  static unsigned less = env.signature->getInterpretingSymbol(Theory::INT_LESS);
  // create X>=b1 (which is ~X<b1) or X<=b1 (which is ~b1<X)
  Formula* Lxcompb1 = new AtomicFormula(Literal::create2(less,false,(increasing ? x : b1),(increasing ? b1 : x)));
  // create Y>=b1 (which is ~Y<b1), or Y>b1, or Y<=b1 (which is ~b1<Y), or Y<b1
  // This comparison is mirroring the structure of bound1.literal, which is "b1 <comparison> inductionTerm".
  // If bound1.literal is nullptr, we are using the default bound with the comparison sign >= or <=.
  const bool isBound1Equal = (!bound1.literal || (bound1.literal->functor() == less && bound1.literal->isNegative()));
  const bool isBound1FirstArg = (increasing != isBound1Equal);
  Formula* Lycompb1 = new AtomicFormula(Literal::create2(
        less, !isBound1Equal, (isBound1FirstArg ? b1 : y), (isBound1FirstArg ? y : b1)));

  Formula* FxInterval;
  Formula* FyInterval;
  const bool isDefaultBound = ((bound1.clause == nullptr) || (bound1.literal == nullptr));
  const bool hasBound2 = ((optionalBound2 != nullptr) && (optionalBound2->literal != nullptr));
  // Also resolve the hypothesis with comparisons with bound(s) (if the bound(s) are present/not default).
  if (hasBound2) {
    // Finite interval induction, use two bounds on both x and y.
    TermList b2(optionalBound2->term);
    if (b1 == b2) {
      return;
    }
    // create X<b2 or X>b2 (which is b2<X)
    Formula* Lxcompb2 = new AtomicFormula(Literal::create2(less, true, (increasing ? x : b2), (increasing ? b2 : x)));
    const bool isBound2Equal = (optionalBound2->literal->functor() == less && optionalBound2->literal->isNegative());
    const bool isBound2FirstArg = (increasing == isBound2Equal);
    // create Y<b2, or Y<=b2 (which is ~b2<Y) or Y>b2, or Y>=b2 (which is ~Y<b2)
    Formula* Lycompb2 = new AtomicFormula(Literal::create2(
          less, !isBound2Equal, (isBound2FirstArg ? b2 : y), (isBound2FirstArg ? y : b2)));
    FxInterval = new JunctionFormula(Connective::AND, FormulaList::cons(Lxcompb1, FormulaList::singleton(Lxcompb2)));
    FyInterval = new JunctionFormula(Connective::AND, FormulaList::cons(Lycompb1, FormulaList::singleton(Lycompb2)));
  } else {
    // Infinite interval induction (either with default bound or not), use only one bound on both x and y.
    FxInterval = Lxcompb1;
    FyInterval = Lycompb1;
  }

  // Create the hypothesis, with FxInterval and FyInterval being as described
  // in the comment above this function.
  Formula* hyp = new BinaryFormula(Connective::IMP,
                   new JunctionFormula(Connective::AND,FormulaList::cons(Lb1,FormulaList::singleton(
                     Formula::quantify(new BinaryFormula(Connective::IMP,
                       new JunctionFormula(Connective::AND, FormulaList::cons(FxInterval,FormulaList::singleton(Lx))),
                       Lxpo))))),
                   Formula::quantify(new BinaryFormula(Connective::IMP,FyInterval,Ly)));

  InferenceRule rule =
      isDefaultBound
          ? (increasing ? InferenceRule::INT_DB_UP_INDUCTION_AXIOM : InferenceRule::INT_DB_DOWN_INDUCTION_AXIOM)
          : (increasing ? (hasBound2 ? InferenceRule::INT_FIN_UP_INDUCTION_AXIOM : InferenceRule::INT_INF_UP_INDUCTION_AXIOM)
                        : (hasBound2 ? InferenceRule::INT_FIN_DOWN_INDUCTION_AXIOM : InferenceRule::INT_INF_DOWN_INDUCTION_AXIOM));

  auto cls = produceClauses(hyp, rule, context);
  e->add(std::move(cls), std::move(subst));
}

/**
 * Introduce the Induction Hypothesis
 * ( L[base1] & ... & L[basen] & (L[x] => L[c1(x)]) & ... (L[x] => L[cm(x)]) ) => L[x]
 * for some lit ~L[a]
 * and then force binary resolution on L for each resultant clause
 */

void InductionClauseIterator::performStructInductionOne(const InductionContext& context, InductionFormulaIndex::Entry* e)
{
  ASS_EQ(context._indTerms.size(), 1);
  TermList sort = SortHelper::getResultSort(context._indTerms[0]);
  TermAlgebra* ta = env.signature->getTermAlgebraOfSort(sort);
  unsigned numTypeArgs = sort.term()->arity();

  FormulaList* formulas = FormulaList::empty();

  unsigned var = 0;

  // first produce the formula
  for(unsigned i=0;i<ta->nConstructors();i++){
    TermAlgebraConstructor* con = ta->constructor(i);
    unsigned arity = con->arity();
      TermStack argTerms(arity);
      argTerms.loadFromIterator(Term::Iterator(sort.term()));
      TermStack ta_vars;
      for(unsigned j=numTypeArgs;j<arity;j++){
        TermList x(var,false);
        var++;
        if(con->argSort(j) == con->rangeSort()){
          ta_vars.push(x);
        }
        argTerms.push(x);
      }
      // if hypothesis strengthening is on, this replaces the Skolems with fresh variables
      auto right = context.getFormulaWithSquashedSkolems(
        { TermList(Term::create(con->functor(),(unsigned)argTerms.size(), argTerms.begin())) }, true, var);
      FormulaList* args = FormulaList::empty();
      TermStack::Iterator tvit(ta_vars);
      while(tvit.hasNext()){
        auto hypVars = VList::empty();
        auto hyp = context.getFormulaWithSquashedSkolems({ tvit.next() },true,var,&hypVars);
        // quantify each hypotheses with variables replacing Skolems explicitly
        if (hypVars) {
          hyp = new QuantifiedFormula(Connective::FORALL, hypVars, SList::empty(), hyp);
        }
        FormulaList::push(hyp,args);
      }
      FormulaList::push(args ?
        new BinaryFormula(Connective::IMP,JunctionFormula::generalJunction(Connective::AND,args),right) : right, formulas);
  }
  ASS(formulas);
  Formula* indPremise = JunctionFormula::generalJunction(Connective::AND,formulas);
  Substitution subst;
  auto conclusion = context.getFormulaWithSquashedSkolems({ TermList(var++,false) }, true, var, nullptr, &subst);
  Formula* hypothesis = new BinaryFormula(Connective::IMP,
                            Formula::quantify(indPremise),
                            Formula::quantify(conclusion));

  auto cls = produceClauses(hypothesis, InferenceRule::STRUCT_INDUCTION_AXIOM_ONE, context);
  e->add(std::move(cls), std::move(subst));
}

/**
 * This idea (taken from the CVC4 paper) is that there exists some smallest k that makes lit true
 * We produce the clause ~L[x] \/ ?y : L[y] & !z (z subterm y -> ~L[z])
 * and perform resolution with lit L[c]
 */
void InductionClauseIterator::performStructInductionTwo(const InductionContext& context, InductionFormulaIndex::Entry* e)
{
  ASS_EQ(context._indTerms.size(), 1);
  TermList sort = SortHelper::getResultSort(context._indTerms[0]);
  TermAlgebra* ta = env.signature->getTermAlgebraOfSort(sort);
  unsigned numTypeArgs = sort.term()->arity();

  // make L[y]
  TermList y(0,false); 
  unsigned var = 1;
  // if hypothesis strengthening is on, this replaces the Skolems with fresh variables
  auto mainVars = VList::singleton(y.var());
  auto Ly = context.getFormulaWithSquashedSkolems({ y },false,var,&mainVars);

  // for each constructor and destructor make
  // ![Z] : y = cons(Z,dec(y)) -> ( ~L[dec1(y)] & ~L[dec2(y)]
  FormulaList* formulas = FormulaList::empty();

  for(unsigned i=0;i<ta->nConstructors();i++){
    TermAlgebraConstructor* con = ta->constructor(i);
    unsigned arity = con->arity();

    if(con->recursive()){
  
      // First generate all argTerms and remember those that are of sort ta_sort 
      TermStack argTerms(arity);
      argTerms.loadFromIterator(Term::Iterator(sort.term()));
      TermStack taTerms;
      for(unsigned j=numTypeArgs;j<arity;j++){
        unsigned dj = con->destructorFunctor(j-numTypeArgs);
        TermStack dargTerms(numTypeArgs+1);
        dargTerms.loadFromIterator(Term::Iterator(sort.term()));
        dargTerms.push(y);
        TermList djy;
        if (con->argSort(j)==AtomicSort::boolSort()) {
          djy = TermList(Term::createFormula(new AtomicFormula(Literal::create(dj,dargTerms.size(),true,false,dargTerms.begin()))));
        } else {
          djy = TermList(Term::create(dj,dargTerms.size(),dargTerms.begin()));
        }
        argTerms.push(djy);
        if(con->argSort(j) == con->rangeSort()){
          taTerms.push(djy);
        }
      }
      ASS(taTerms.isNonEmpty());
      // create y = con1(...d1(y)...d2(y)...)
      TermList coni(Term::create(con->functor(),(unsigned)argTerms.size(), argTerms.begin()));
      Literal* kneq = Literal::createEquality(true,y,coni,con->rangeSort());
      FormulaList* And = FormulaList::empty(); 
      TermStack::Iterator tit(taTerms);
      while(tit.hasNext()){
        TermList djy = tit.next();
        auto hypVars = VList::empty();
        auto f = context.getFormulaWithSquashedSkolems({ djy },true,var,&hypVars);
        if (hypVars) {
          f = new QuantifiedFormula(Connective::FORALL, hypVars, SList::empty(), f);
        }
        FormulaList::push(f,And);
      }
      ASS(And);
      Formula* imp = new BinaryFormula(Connective::IMP,
                            new AtomicFormula(kneq),
                            JunctionFormula::generalJunction(Connective::AND,And));
      FormulaList::push(imp,formulas);
    }
  }
  // quantify with mainVars explicitly
  Formula* exists = new QuantifiedFormula(Connective::EXISTS, mainVars,SList::empty(),
                        formulas ? new JunctionFormula(Connective::AND,FormulaList::cons(Ly,formulas))
                                 : Ly);

  Substitution subst;
  auto conclusion = context.getFormulaWithSquashedSkolems({ TermList(var++, false) }, true, var, nullptr, &subst);
  FormulaList* orf = FormulaList::cons(exists,FormulaList::singleton(Formula::quantify(conclusion)));
  Formula* hypothesis = new JunctionFormula(Connective::OR,orf);

  auto cls = produceClauses(hypothesis, InferenceRule::STRUCT_INDUCTION_AXIOM_TWO, context);
  e->add(std::move(cls), std::move(subst));
}

/*
 * A variant of Two where we are stronger with respect to all subterms. here the existential part is
 *
 * ?y : L[y] &_{con_i} ( y = con_i(..dec(y)..) -> smaller(dec(y))) 
             & (!x : smallerThanY(x) -> smallerThanY(destructor(x))) 
             & !z : smallerThanY(z) => ~L[z]
 *
 * i.e. we add a new special predicat that is true when its argument is smaller than Y
 *
 */
void InductionClauseIterator::performStructInductionThree(const InductionContext& context, InductionFormulaIndex::Entry* e)
{
  ASS_EQ(context._indTerms.size(), 1);
  TermList sort = SortHelper::getResultSort(context._indTerms[0]);
  TermAlgebra* ta = env.signature->getTermAlgebraOfSort(sort);
  unsigned numTypeArgs = sort.term()->arity();

  // make L[y]
  TermList x(0,false); 
  TermList y(1,false); 
  TermList z(2,false); 
  unsigned vars = 3;
  // if hypothesis strengthening is on, this replaces the Skolems with fresh variables
  auto mainVars = VList::singleton(y.var());
  auto Ly = context.getFormulaWithSquashedSkolems({ y },false,vars,&mainVars);

  // make smallerThanY
  unsigned sty = env.signature->addFreshPredicate(1,"smallerThan");
  env.signature->getPredicate(sty)->setType(OperatorType::getPredicateType({sort}));

  // make ( y = con_i(..dec(y)..) -> smaller(dec(y)))  for each constructor 
  FormulaList* conjunction = FormulaList::singleton(Ly);
  for(unsigned i=0;i<ta->nConstructors();i++){
    TermAlgebraConstructor* con = ta->constructor(i);
    unsigned arity = con->arity();

    if(con->recursive()){
      // First generate all argTerms and remember those that are of sort ta_sort 
      TermStack argTerms(arity);
      argTerms.loadFromIterator(Term::Iterator(sort.term()));
      TermStack taTerms;
      Stack<unsigned> ta_vars;
      TermStack varTerms(arity);
      varTerms.loadFromIterator(Term::Iterator(sort.term()));
      for(unsigned j=numTypeArgs;j<arity;j++){
        unsigned dj = con->destructorFunctor(j-numTypeArgs);
        TermStack dargTerms(numTypeArgs+1);
        dargTerms.loadFromIterator(Term::Iterator(sort.term()));
        dargTerms.push(y);
        TermList djy;
        if (con->argSort(j)==AtomicSort::boolSort()) {
          djy = TermList(Term::createFormula(new AtomicFormula(Literal::create(dj,dargTerms.size(),true,false,dargTerms.begin()))));
        } else {
          djy = TermList(Term::create(dj,dargTerms.size(),dargTerms.begin()));
        }
        argTerms.push(djy);
        TermList xj(vars,false);
        varTerms.push(xj);
        if(con->argSort(j) == con->rangeSort()){
          taTerms.push(djy);
          ta_vars.push(vars);
        }
        vars++;
      }
      // create y = con1(...d1(y)...d2(y)...)
      TermList coni(Term::create(con->functor(),(unsigned)argTerms.size(), argTerms.begin()));
      Literal* kneq = Literal::createEquality(true,y,coni,sort);

      // create smaller(cons(x1,..,xn))
      Formula* smaller_coni = new AtomicFormula(Literal::create1(sty,true,
                                TermList(Term::create(con->functor(),(unsigned)varTerms.size(),varTerms.begin()))));

      FormulaList* smallers = FormulaList::empty();
      Stack<unsigned>::Iterator vtit(ta_vars);
      while(vtit.hasNext()){
        FormulaList::push(new AtomicFormula(Literal::create1(sty,true,TermList(vtit.next(),false))),smallers);
      }
      ASS(smallers);
      Formula* ax = Formula::quantify(new BinaryFormula(Connective::IMP,smaller_coni,
                      JunctionFormula::generalJunction(Connective::AND,smallers)));

      // now create a conjunction of smaller(d(y)) for each d
      FormulaList* And = FormulaList::empty(); 
      TermStack::Iterator tit(taTerms);
      while(tit.hasNext()){
        Formula* f = new AtomicFormula(Literal::create1(sty,true,tit.next()));
        FormulaList::push(f,And);
      }
      ASS(And);
      Formula* imp = new BinaryFormula(Connective::IMP,
                            new AtomicFormula(kneq),
                            JunctionFormula::generalJunction(Connective::AND,And));

      FormulaList::push(imp,conjunction);
      FormulaList::push(ax,conjunction);
    } 
  }
  // now !z : smallerThanY(z) => ~L[z]
  Formula* smallerImpNL = Formula::quantify(new BinaryFormula(Connective::IMP, 
                            new AtomicFormula(Literal::create1(sty,true,z)),
                            context.getFormulaWithSquashedSkolems({ z },true,vars)));

  FormulaList::push(smallerImpNL,conjunction);
  // quantify with mainVars explicitly
  Formula* exists = new QuantifiedFormula(Connective::EXISTS, mainVars,SList::empty(),
                       new JunctionFormula(Connective::AND,conjunction));

  Substitution subst;
  auto conclusion = context.getFormulaWithSquashedSkolems({ x },true,vars,nullptr,&subst);
  FormulaList* orf = FormulaList::cons(exists,FormulaList::singleton(Formula::quantify(conclusion)));
  Formula* hypothesis = new JunctionFormula(Connective::OR,orf);

  auto cls = produceClauses(hypothesis, InferenceRule::STRUCT_INDUCTION_AXIOM_THREE, context);
  e->add(std::move(cls), std::move(subst));
}

void InductionClauseIterator::performRecursionInduction(const InductionContext& context, const InductionTemplate* templ, const vvector<Term*>& typeArgs, InductionFormulaIndex::Entry* e)
{
  unsigned var = 0;
  FormulaList* formulas = FormulaList::empty();
  vvector<TermList> ts(context._indTerms.size(), TermList());
  auto& indPos = templ->inductionPositions();
  auto header = templ->branches().begin()->_header;
  Substitution typeSubst;
  ASS_EQ(typeArgs.size(),header->numTypeArguments());
  for (unsigned i = 0; i < header->numTypeArguments(); i++) {
    auto arg = *header->nthArgument(i);
    ASS(arg.isVar());
    typeSubst.bind(arg.var(),typeArgs[i]);
  }

  for (const auto& b : templ->branches()) {
    Renaming rn(var);
    rn.normalizeVariables(b._header);
    auto header = rn.apply(b._header->apply(typeSubst));
    unsigned j = 0;
    for (unsigned i = 0; i < header->arity(); i++) {
      if (indPos[i]) {
        ts[j++] = *header->nthArgument(i);
      }
    }
    auto right = context.getFormula(ts, true);
    FormulaList* hyps = FormulaList::empty();
    for (const auto& r : b._recursiveCalls) {
      j = 0;
      auto rr = rn.apply(r->apply(typeSubst));
      for (unsigned i = 0; i < rr->arity(); i++) {
        if (indPos[i]) {
          ts[j++] = *rr->nthArgument(i);
        }
      }
      FormulaList::push(context.getFormula(ts,true),hyps);
    }
    FormulaList::push(hyps ?
      new BinaryFormula(Connective::IMP,JunctionFormula::generalJunction(Connective::AND,hyps),right) : right, formulas);
    var = rn.nextVar();
  }
  ASS(formulas);
  Formula* indPremise = JunctionFormula::generalJunction(Connective::AND,formulas);
  Substitution subst;
  for (auto& t : ts) {
    t = TermList(var++,false);
  }
  auto conclusion = context.getFormula(ts, true, &subst);
  Formula* hypothesis = new BinaryFormula(Connective::IMP, Formula::quantify(indPremise), Formula::quantify(conclusion));

  auto cls = produceClauses(hypothesis, InferenceRule::STRUCT_INDUCTION_AXIOM_RECURSION, context);
  e->add(std::move(cls), std::move(subst));
}

// Whether an induction formula is applicable (or has already been generated)
// is determined by its conclusion part, which is resolved against the literals
// and bounds we induct on. From this point of view, an integer induction formula
// can have one lower bound and/or one upper bound. This function wraps this
// information by adding the bounds and querying the index with the resulting context.
//
// TODO: default bounds are now stored as special cases with no bounds (this makes
// the resolve part easier) but this means some default bound induction formulas
// are duplicates of normal formulas.
bool InductionClauseIterator::notDoneInt(InductionContext context, Literal* bound1, Literal* bound2, InductionFormulaIndex::Entry*& e)
{
  ASS_EQ(context._indTerms.size(), 1);
  TermList ph(getPlaceholderForTerm(context._indTerms,0));
  Literal* b1 = nullptr;
  Literal* b2 = nullptr;
  if (bound1) {
    b1 = Literal::create2(bound1->functor(), bound1->polarity(),
      bound1->polarity() ? *bound1->nthArgument(0) : ph,
      bound1->polarity() ? ph : *bound1->nthArgument(1));
  }
  if (bound2) {
    b2 = Literal::create2(bound2->functor(), bound2->polarity(),
      bound2->polarity() ? ph : *bound2->nthArgument(0),
      bound2->polarity() ? *bound2->nthArgument(1) : ph);
  }
  return _formulaIndex.findOrInsert(context, e, b1, b2);
}

// If the integer induction literal is a comparison, and the induction term is
// one of its arguments, the other argument should not be allowed as a bound
// (such inductions are useless and can lead to redundant literals in the
// induction axiom).
bool InductionClauseIterator::isValidBound(const InductionContext& context, const TermQueryResult& bound)
{
  ASS_EQ(context._indTerms.size(), 1);
  Term* pt = getPlaceholderForTerm(context._indTerms,0);
  for (const auto& kv : context._cls) {
    for (const auto& lit : kv.second) {
      ASS((lit != nullptr) && (kv.first != nullptr));
      Term* otherArg = InductionHelper::getOtherTermFromComparison(lit, pt);
      if (!InductionHelper::isValidBound(otherArg, kv.first, bound)) {
        return false;
      }
    }
  }
  return true;
}

}<|MERGE_RESOLUTION|>--- conflicted
+++ resolved
@@ -292,7 +292,7 @@
       }
     }
   }
-  return pvi(getConcatenatedIterator(res, vi(opt.inductionGen()
+  return pvi(concatIters(res, vi(opt.inductionGen()
     ? new ContextSubsetReplacement(ctx, opt.maxInductionGenSubsetSize())
     : new ContextReplacement(ctx))));
 }
@@ -694,7 +694,7 @@
         .map([this](vvector<Term*> ts) {
           auto res = TermQueryResultIterator::getEmpty();
           for (const auto& t : ts) {
-            res = pvi(getConcatenatedIterator(res, _structInductionTermIndex->getGeneralizations(t, false)));
+            res = pvi(concatIters(res, _structInductionTermIndex->getGeneralizations(t, false)));
           }
           return make_pair(ts, res);
         }));
@@ -796,13 +796,8 @@
       .filter([&premise](const auto& tqr) {
         return tqr.clause != premise;
       })
-<<<<<<< HEAD
-      .map([&indt](const TermQueryResult& tqr) {
+      .map([&indt](const auto& tqr) {
         return InductionContext({ indt }, tqr.literal, tqr.clause);
-=======
-      .map([&indt](const auto& tqr) {
-        return InductionContext(indt, tqr.literal, tqr.clause);
->>>>>>> 0a2f057b
       })
       .flatMap([this](const InductionContext& arg) {
         return contextReplacementInstance(arg, _opt, _fnDefHandler);
