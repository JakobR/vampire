/*
 * This file is part of the source code of the software program
 * Vampire. It is protected by applicable
 * copyright laws.
 *
 * This source code is distributed under the licence found here
 * https://vprover.github.io/license.html
 * and in the source directory
 */
/**
 * @file Induction.cpp
 * Implements class Induction.
 */

#include <utility>

#include "Debug/RuntimeStatistics.hpp"

#include "Indexing/Index.hpp"
#include "Indexing/IndexManager.hpp"
#include "Indexing/ResultSubstitution.hpp"

#include "Inferences/BinaryResolution.hpp"

#include "Lib/DHSet.hpp"
#include "Lib/DHMap.hpp"
#include "Lib/Environment.hpp"
#include "Lib/Metaiterators.hpp"
#include "Lib/ScopedPtr.hpp"
#include "Lib/Set.hpp"

#include "Kernel/Clause.hpp"
#include "Kernel/Connective.hpp"
#include "Kernel/Formula.hpp"
#include "Kernel/FormulaUnit.hpp"
#include "Kernel/Inference.hpp"
#include "Kernel/InterpretedLiteralEvaluator.hpp"
#include "Kernel/RobSubstitution.hpp"
#include "Kernel/Signature.hpp"
#include "Kernel/OperatorType.hpp"
#include "Kernel/Term.hpp"
#include "Kernel/TermIterators.hpp"
#include "Kernel/Unit.hpp"

#include "Saturation/SaturationAlgorithm.hpp"

#include "Shell/Options.hpp"
#include "Shell/Statistics.hpp"
#include "Shell/NewCNF.hpp"
#include "Shell/NNF.hpp"
#include "Shell/Rectify.hpp"

#include "Induction.hpp"

using std::pair;
using std::make_pair;

namespace Inferences
{
using namespace Kernel;
using namespace Lib; 

namespace {

void addToMapFromIterator(DHMap<Term*, TermQueryResult>& map, TermQueryResultIterator it) {
  while (it.hasNext()) {
    TermQueryResult tqr = it.next();
    ASS(tqr.term.isTerm());
    map.insert(tqr.term.term(), tqr);
  }
}

InferenceRule getGeneralizedRule(InferenceRule rule) {
  switch (rule) {
    case InferenceRule::INDUCTION_AXIOM:
    case InferenceRule::GEN_INDUCTION_AXIOM:
      return InferenceRule::GEN_INDUCTION_AXIOM;
    case InferenceRule::INT_INF_UP_INDUCTION_AXIOM:
    case InferenceRule::INT_INF_UP_GEN_INDUCTION_AXIOM:
      return InferenceRule::INT_INF_UP_GEN_INDUCTION_AXIOM;
    case InferenceRule::INT_INF_DOWN_INDUCTION_AXIOM:
    case InferenceRule::INT_INF_DOWN_GEN_INDUCTION_AXIOM:
      return InferenceRule::INT_INF_DOWN_GEN_INDUCTION_AXIOM;
    case InferenceRule::INT_FIN_UP_INDUCTION_AXIOM:
    case InferenceRule::INT_FIN_UP_GEN_INDUCTION_AXIOM:
      return InferenceRule::INT_FIN_UP_GEN_INDUCTION_AXIOM;
    case InferenceRule::INT_FIN_DOWN_INDUCTION_AXIOM:
    case InferenceRule::INT_FIN_DOWN_GEN_INDUCTION_AXIOM:
      return InferenceRule::INT_FIN_DOWN_GEN_INDUCTION_AXIOM;
    case InferenceRule::INT_DB_UP_INDUCTION_AXIOM:
    case InferenceRule::INT_DB_UP_GEN_INDUCTION_AXIOM:
      return InferenceRule::INT_DB_UP_GEN_INDUCTION_AXIOM;
    case InferenceRule::INT_DB_DOWN_INDUCTION_AXIOM:
    case InferenceRule::INT_DB_DOWN_GEN_INDUCTION_AXIOM:
      return InferenceRule::INT_DB_DOWN_GEN_INDUCTION_AXIOM;
    default:
      ASSERTION_VIOLATION;
  }
}

InferenceRule getNonGeneralizedRule(InferenceRule rule) {
  switch (rule) {
    case InferenceRule::INDUCTION_AXIOM:
    case InferenceRule::GEN_INDUCTION_AXIOM:
      return InferenceRule::INDUCTION_AXIOM;
    case InferenceRule::INT_INF_UP_INDUCTION_AXIOM:
    case InferenceRule::INT_INF_UP_GEN_INDUCTION_AXIOM:
      return InferenceRule::INT_INF_UP_INDUCTION_AXIOM;
    case InferenceRule::INT_INF_DOWN_INDUCTION_AXIOM:
    case InferenceRule::INT_INF_DOWN_GEN_INDUCTION_AXIOM:
      return InferenceRule::INT_INF_DOWN_INDUCTION_AXIOM;
    case InferenceRule::INT_FIN_UP_INDUCTION_AXIOM:
    case InferenceRule::INT_FIN_UP_GEN_INDUCTION_AXIOM:
      return InferenceRule::INT_FIN_UP_INDUCTION_AXIOM;
    case InferenceRule::INT_FIN_DOWN_INDUCTION_AXIOM:
    case InferenceRule::INT_FIN_DOWN_GEN_INDUCTION_AXIOM:
      return InferenceRule::INT_FIN_DOWN_INDUCTION_AXIOM;
    case InferenceRule::INT_DB_UP_INDUCTION_AXIOM:
    case InferenceRule::INT_DB_UP_GEN_INDUCTION_AXIOM:
      return InferenceRule::INT_DB_UP_INDUCTION_AXIOM;
    case InferenceRule::INT_DB_DOWN_INDUCTION_AXIOM:
    case InferenceRule::INT_DB_DOWN_GEN_INDUCTION_AXIOM:
      return InferenceRule::INT_DB_DOWN_INDUCTION_AXIOM;
    default:
      ASSERTION_VIOLATION;
  }
}

InferenceRule getInfRule(InferenceRule rule) {
  switch (rule) {
    case InferenceRule::INT_INF_UP_INDUCTION_AXIOM:
    case InferenceRule::INT_FIN_UP_INDUCTION_AXIOM:
    case InferenceRule::INT_DB_UP_INDUCTION_AXIOM:
      return InferenceRule::INT_INF_UP_INDUCTION_AXIOM;
    case InferenceRule::INT_INF_UP_GEN_INDUCTION_AXIOM:
    case InferenceRule::INT_FIN_UP_GEN_INDUCTION_AXIOM:
    case InferenceRule::INT_DB_UP_GEN_INDUCTION_AXIOM:
      return InferenceRule::INT_INF_UP_GEN_INDUCTION_AXIOM;
    case InferenceRule::INT_INF_DOWN_INDUCTION_AXIOM:
    case InferenceRule::INT_FIN_DOWN_INDUCTION_AXIOM:
    case InferenceRule::INT_DB_DOWN_INDUCTION_AXIOM:
      return InferenceRule::INT_INF_DOWN_INDUCTION_AXIOM;
    case InferenceRule::INT_INF_DOWN_GEN_INDUCTION_AXIOM:
    case InferenceRule::INT_FIN_DOWN_GEN_INDUCTION_AXIOM:
    case InferenceRule::INT_DB_DOWN_GEN_INDUCTION_AXIOM:
      return InferenceRule::INT_INF_DOWN_GEN_INDUCTION_AXIOM;
    default:
      ASSERTION_VIOLATION;
  }
}

InferenceRule getFinRule(InferenceRule rule) {
  switch (rule) {
    case InferenceRule::INT_INF_UP_INDUCTION_AXIOM:
    case InferenceRule::INT_FIN_UP_INDUCTION_AXIOM:
    case InferenceRule::INT_DB_UP_INDUCTION_AXIOM:
      return InferenceRule::INT_FIN_UP_INDUCTION_AXIOM;
    case InferenceRule::INT_INF_UP_GEN_INDUCTION_AXIOM:
    case InferenceRule::INT_FIN_UP_GEN_INDUCTION_AXIOM:
    case InferenceRule::INT_DB_UP_GEN_INDUCTION_AXIOM:
      return InferenceRule::INT_FIN_UP_GEN_INDUCTION_AXIOM;
    case InferenceRule::INT_INF_DOWN_INDUCTION_AXIOM:
    case InferenceRule::INT_FIN_DOWN_INDUCTION_AXIOM:
    case InferenceRule::INT_DB_DOWN_INDUCTION_AXIOM:
      return InferenceRule::INT_FIN_DOWN_INDUCTION_AXIOM;
    case InferenceRule::INT_INF_DOWN_GEN_INDUCTION_AXIOM:
    case InferenceRule::INT_FIN_DOWN_GEN_INDUCTION_AXIOM:
    case InferenceRule::INT_DB_DOWN_GEN_INDUCTION_AXIOM:
      return InferenceRule::INT_FIN_DOWN_GEN_INDUCTION_AXIOM;
    default:
      ASSERTION_VIOLATION;
  }
}

InferenceRule getDBRule(InferenceRule rule) {
  switch (rule) {
    case InferenceRule::INT_INF_UP_INDUCTION_AXIOM:
    case InferenceRule::INT_FIN_UP_INDUCTION_AXIOM:
    case InferenceRule::INT_DB_UP_INDUCTION_AXIOM:
      return InferenceRule::INT_DB_UP_INDUCTION_AXIOM;
    case InferenceRule::INT_INF_UP_GEN_INDUCTION_AXIOM:
    case InferenceRule::INT_FIN_UP_GEN_INDUCTION_AXIOM:
    case InferenceRule::INT_DB_UP_GEN_INDUCTION_AXIOM:
      return InferenceRule::INT_DB_UP_GEN_INDUCTION_AXIOM;
    case InferenceRule::INT_INF_DOWN_INDUCTION_AXIOM:
    case InferenceRule::INT_FIN_DOWN_INDUCTION_AXIOM:
    case InferenceRule::INT_DB_DOWN_INDUCTION_AXIOM:
      return InferenceRule::INT_DB_DOWN_INDUCTION_AXIOM;
    case InferenceRule::INT_INF_DOWN_GEN_INDUCTION_AXIOM:
    case InferenceRule::INT_FIN_DOWN_GEN_INDUCTION_AXIOM:
    case InferenceRule::INT_DB_DOWN_GEN_INDUCTION_AXIOM:
      return InferenceRule::INT_DB_DOWN_GEN_INDUCTION_AXIOM;
    default:
      ASSERTION_VIOLATION;
  }
}

};  // namespace

TermList TermReplacement::transformSubterm(TermList trm)
{
  CALL("TermReplacement::transformSubterm");

  if(trm.isTerm() && trm.term()==_o){
    return _r;
  }
  return trm;
}

TermList LiteralSubsetReplacement::transformSubterm(TermList trm)
{
  CALL("LiteralSubsetReplacement::transformSubterm");

  if(trm.isTerm() && trm.term() == _o){
    // Replace either if there are too many occurrences to try all possibilities,
    // or if the bit in _iteration corresponding to this match is set to 1.
    if ((_occurrences > _maxOccurrences) || (1 & (_iteration >> _matchCount++))) {
      return _r;
    }
  }
  return trm;
}

Literal* LiteralSubsetReplacement::transformSubset(InferenceRule& rule) {
  CALL("LiteralSubsetReplacement::transformSubset");
  // Increment _iteration, since it either is 0, or was already used.
  _iteration++;
  // Note: __builtin_popcount() is a GCC built-in function.
  unsigned setBits = __builtin_popcount(_iteration);
  // Skip this iteration if not all bits are set, but more than maxSubset are set.
  while ((_iteration <= _maxIterations) &&
         ((_maxSubsetSize > 0) && (setBits < _occurrences) && (setBits > _maxSubsetSize))) {
    _iteration++;
    setBits = __builtin_popcount(_iteration);
  }
  if ((_iteration >= _maxIterations) ||
      ((_occurrences > _maxOccurrences) && (_iteration > 1))) {
    // All combinations were already returned.
    return nullptr;
  }
  if (setBits == _occurrences) {
    rule = getNonGeneralizedRule(rule);
  } else {
    rule = getGeneralizedRule(rule);
  }
  _matchCount = 0;
  return transform(_lit);
}

List<pair<Literal*, bool /*isGeneralized*/>>* LiteralSubsetReplacement::getListOfTransformedLiterals() {
  CALL("LiteralSubsetReplacement::getListOfTransformedLiterals");

  Literal* l;
  List<pair<Literal*, bool>>* res = List<pair<Literal*, bool>>::empty();
  InferenceRule rule = InferenceRule::INDUCTION_AXIOM;
  while ((l = transformSubset(rule))) {
    res = List<pair<Literal*, bool>>::cons(make_pair(l, rule == InferenceRule::GEN_INDUCTION_AXIOM), res);
  }
  return res;
}

void Induction::attach(SaturationAlgorithm* salg) {
  CALL("Induction::attach");

  GeneratingInferenceEngine::attach(salg);
  if (InductionHelper::isIntInductionOneOn()) {
    _comparisonIndex = static_cast<LiteralIndex*>(_salg->getIndexManager()->request(UNIT_INT_COMPARISON_INDEX));
    _inductionTermIndex = static_cast<TermIndex*>(_salg->getIndexManager()->request(INDUCTION_TERM_INDEX));
  }
}

void Induction::detach() {
  CALL("Induction::detach");

<<<<<<< HEAD
  if (InductionHelper::isIntInductionOneOn()) {
    _comparisonIndex = 0;
    _salg->getIndexManager()->release(UNIT_INT_COMPARISON_INDEX);
    _inductionTermIndex = 0;
=======
  if (InductionHelper::isIntInductionOn()) {
    _comparisonIndex = nullptr;
    _salg->getIndexManager()->release(UNIT_INT_COMPARISON_INDEX);
  }
  if (InductionHelper::isIntInductionTwoOn()) {
    _inductionTermIndex = nullptr;
>>>>>>> d5f6208a
    _salg->getIndexManager()->release(INDUCTION_TERM_INDEX);
  }
  GeneratingInferenceEngine::detach();
}

ClauseIterator Induction::generateClauses(Clause* premise)
{
  CALL("Induction::generateClauses");

  return pvi(InductionClauseIterator(premise, InductionHelper(_comparisonIndex, _inductionTermIndex, _salg->getSplitter()), getOptions()));
}

void InductionClauseIterator::processClause(Clause* premise)
{
  CALL("InductionClauseIterator::processClause");

  // The premise should either contain a literal on which we want to apply induction,
  // or it should be an integer constant comparison we use as a bound.
  if (InductionHelper::isInductionClause(premise)) {
    for (unsigned i=0;i<premise->length();i++) {
      processLiteral(premise,(*premise)[i]);
    }
  }
  if (InductionHelper::isIntInductionOneOn() && InductionHelper::isIntegerComparison(premise)) {
    processIntegerComparison(premise, (*premise)[0]);
  }
}

void InductionClauseIterator::processLiteral(Clause* premise, Literal* lit)
{
  CALL("Induction::ClauseIterator::processLiteral");

  if(_opt.showInduction()){
    env.beginOutput();
    env.out() << "[Induction] process " << lit->toString() << " in " << premise->toString() << endl;
    env.endOutput();
  }

  static bool generalize = _opt.inductionGen();

  if(InductionHelper::isInductionLiteral(lit)){
      Set<Term*> ta_terms;
      Set<Term*> int_terms;
      //TODO this should be a non-variable non-type iterator it seems
      SubtermIterator it(lit);
      while(it.hasNext()){
        TermList ts = it.next();
        if(!ts.term()){ continue; }
        unsigned f = ts.term()->functor(); 
        if(InductionHelper::isInductionTermFunctor(f)){
          if(InductionHelper::isStructInductionOn() && InductionHelper::isStructInductionFunctor(f)){
            ta_terms.insert(ts.term());
          }
          if(InductionHelper::isIntInductionOneOn() && InductionHelper::isIntInductionTermListInLiteral(ts, lit)){
            int_terms.insert(ts.term());
          }
        }
      }

      Set<Term*>::Iterator citer1(int_terms);
      while(citer1.hasNext()){
        Term* t = citer1.next();
        Term* indTerm = generalize ? getPlaceholderForTerm(t) : t;
        List<pair<Literal*, bool /*isGeneralized*/>>* indLits = List<pair<Literal*, bool>>::empty();
        DHMap<Term*, TermQueryResult> grBound;
        addToMapFromIterator(grBound, _helper.getGreaterEqual(t));
        addToMapFromIterator(grBound, _helper.getGreater(t));
        DHMap<Term*, TermQueryResult> leBound;
        addToMapFromIterator(leBound, _helper.getLessEqual(t));
        addToMapFromIterator(leBound, _helper.getLess(t));
        performIntInductionForEligibleBounds(premise, lit, t, indLits, indTerm, /*increasing=*/true, leBound, grBound);
        performIntInductionForEligibleBounds(premise, lit, t, indLits, indTerm, /*increasing=*/false, grBound, leBound);
        List<pair<Literal*, bool>>::destroy(indLits);
      }
      Set<Term*>::Iterator citer2(ta_terms);
      while(citer2.hasNext()){
        Term* t = citer2.next();
        static bool one = _opt.structInduction() == Options::StructuralInductionKind::ONE ||
                          _opt.structInduction() == Options::StructuralInductionKind::ALL;
        static bool two = _opt.structInduction() == Options::StructuralInductionKind::TWO ||
                          _opt.structInduction() == Options::StructuralInductionKind::ALL;
        static bool three = _opt.structInduction() == Options::StructuralInductionKind::THREE ||
                          _opt.structInduction() == Options::StructuralInductionKind::ALL;
        if(notDone(lit,t)){
          InferenceRule rule = InferenceRule::INDUCTION_AXIOM;
          Term* inductionTerm = generalize ? getPlaceholderForTerm(t) : t;
          Kernel::LiteralSubsetReplacement subsetReplacement(lit, t, TermList(inductionTerm), _opt.maxInductionGenSubsetSize());
          Literal* ilit = generalize ? subsetReplacement.transformSubset(rule) : lit;
          ASS(ilit != nullptr);
          do {
            if(one){
              performStructInductionOne(premise,lit,ilit,inductionTerm,rule);
            }
            if(two){
              performStructInductionTwo(premise,lit,ilit,inductionTerm,rule);
            }
            if(three){
              performStructInductionThree(premise,lit,ilit,inductionTerm,rule);
            }
          } while (generalize && (ilit = subsetReplacement.transformSubset(rule)));
        }
      } 
   }
}

void InductionClauseIterator::performIntInductionForEligibleBounds(Clause* premise, Literal* origLit, Term* origTerm, List<pair<Literal*, bool /*isGeneralized*/>>*& indLits, Term* indTerm, bool increasing, DHMap<Term*, TermQueryResult>& bounds1, DHMap<Term*, TermQueryResult>& bounds2) {
  DHMap<Term*, TermQueryResult>::Iterator it1(bounds1);
  while (it1.hasNext()) {
    TermQueryResult b1 = it1.next();
    // Skip if the premise equals the bound (that would add tautologies to the search space).
    if (b1.clause != premise) {
      if (_helper.isInductionForFiniteIntervalsOn()) {
        DHMap<Term*, TermQueryResult>::Iterator it2(bounds2);
        while (it2.hasNext()) {
          TermQueryResult b2 = it2.next();
          if ((b2.clause != premise) &&
              notDoneInt(origLit, origTerm, increasing, b1.term.term(), b2.term.term(), /*bool fromComparison=*/b1.literal != nullptr)) {
            generalizeAndPerformIntInduction(premise, origLit, origTerm, indLits, indTerm, increasing, b1, &b2);
          }
        }
      }
      if (_helper.isInductionForInfiniteIntervalsOn() &&
          notDoneInt(origLit, origTerm, increasing, b1.term.term(), /*optionalBound2=*/nullptr, /*bool fromComparison=*/b1.literal != nullptr)) {
        generalizeAndPerformIntInduction(premise, origLit, origTerm, indLits, indTerm, increasing, b1, nullptr);
      }
    }
  }
  static bool useDefaultBound = _opt.integerInductionDefaultBound();
  if (useDefaultBound && _helper.isInductionForInfiniteIntervalsOn()) {
    static TermQueryResult defaultBound(TermList(theory->representConstant(IntegerConstantType(0))), nullptr, nullptr);
    if (notDoneInt(origLit, origTerm, increasing, defaultBound.term.term(), /*optionalBound2=*/nullptr, /*fromComparison=*/false)) {
      generalizeAndPerformIntInduction(premise, origLit, origTerm, indLits, indTerm, increasing, defaultBound, nullptr);
    }
  }
}

void InductionClauseIterator::generalizeAndPerformIntInduction(Clause* premise, Literal* origLit, Term* origTerm, List<pair<Literal*, bool /*isGeneralized*/>>*& indLits, Term* indTerm, bool increasing, TermQueryResult& bound1, TermQueryResult* optionalBound2) {
  static bool generalize = _opt.inductionGen();
  // If induction literals were not computed yet, compute them now.
  if (List<pair<Literal*, bool>>::isEmpty(indLits)) {
    bool finite = ((optionalBound2 != nullptr) && (optionalBound2->literal != nullptr));
    if (generalize) {
      Kernel::LiteralSubsetReplacement subsetReplacement(origLit, origTerm, TermList(indTerm), _opt.maxInductionGenSubsetSize());
      indLits = subsetReplacement.getListOfTransformedLiterals();
    } else {
      indLits = new List<pair<Literal*, bool /*isGeneralized*/>>(make_pair(origLit, false));
    }
  }
  InferenceRule rule = 
      (bound1.literal == nullptr)
          ? (increasing ? InferenceRule::INT_DB_UP_INDUCTION_AXIOM : InferenceRule::INT_DB_DOWN_INDUCTION_AXIOM)
          : (increasing ? (finite ? InferenceRule::INT_FIN_UP_INDUCTION_AXIOM : InferenceRule::INT_INF_UP_INDUCTION_AXIOM)
                        : (finite ? InferenceRule::INT_FIN_DOWN_INDUCTION_AXIOM : InferenceRule::INT_INF_DOWN_INDUCTION_AXIOM));
  List<pair<Literal*, bool>>::RefIterator it(indLits);
  while (it.hasNext()) {
    auto& litAndIsGen = it.next();
    ASS(litAndIsGen.first != nullptr);
    performIntInduction(premise, origLit, litAndIsGen.first, indTerm, litAndIsGen.second ? getGeneralizedRule(rule) : rule, increasing, bound1, optionalBound2);
  }
}

void InductionClauseIterator::processIntegerComparison(Clause* premise, Literal* lit)
{
  CALL("Induction::ClauseIterator::processIntegerComparison");

  ASS((theory->interpretPredicate(lit) == Theory::INT_LESS) && lit->ground());

  bool positive = lit->isPositive();
  TermList* lesserTL = lit->nthArgument(positive ? 0 : 1);
  TermList* greaterTL = lit->nthArgument(positive ? 1 : 0);
  ASS(lesserTL != nullptr);
  ASS(greaterTL != nullptr);
  Term* lt = lesserTL->term();
  Term* gt = greaterTL->term();
  static bool generalize = _opt.inductionGen();
  DHMap<Term*, TermQueryResult> grBound;
  addToMapFromIterator(grBound, _helper.getGreaterEqual(gt));
  addToMapFromIterator(grBound, _helper.getGreater(gt));
  performIntInductionOnEligibleLiterals(
    gt, generalize ? getPlaceholderForTerm(gt) : gt, _helper.getTQRsForInductionTerm(*greaterTL), /*increasing=*/true, TermQueryResult(*lesserTL, lit, premise), grBound);
  DHMap<Term*, TermQueryResult> leBound;
  addToMapFromIterator(leBound, _helper.getLessEqual(lt));
  addToMapFromIterator(leBound, _helper.getLess(lt));
  performIntInductionOnEligibleLiterals(
    lt, generalize ? getPlaceholderForTerm(lt) : lt, _helper.getTQRsForInductionTerm(*lesserTL), /*increasing=*/false, TermQueryResult(*greaterTL, lit, premise), leBound);
}

void InductionClauseIterator::performIntInductionOnEligibleLiterals(Term* origTerm, Term* indTerm, TermQueryResultIterator inductionTQRsIt, bool increasing, TermQueryResult bound1, DHMap<Term*, TermQueryResult>& bounds2) {
  while (inductionTQRsIt.hasNext()) {
    TermQueryResult tqr = inductionTQRsIt.next();
    // Skip if the TQR clause is equal to the bound clause (that would add tautologies to the search space).
    if (bound1.clause != tqr.clause) {
      // We need to pass an empty list, which will get populated when performing induction.
      // Then we need to destroy it.
      List<pair<Literal*, bool /*isGeneralized*/>>* indLits = List<pair<Literal*, bool>>::empty();
      if (_helper.isInductionForFiniteIntervalsOn()) {
        DHMap<Term*, TermQueryResult>::Iterator it(bounds2);
        while (it.hasNext()) {
          TermQueryResult bound2 = it.next();
          if ((bound2.clause != tqr.clause) &&
              notDoneInt(tqr.literal, origTerm, increasing, bound1.term.term(), bound2.term.term(), /*bool fromComparison=*/bound1.literal != nullptr)) {
            generalizeAndPerformIntInduction(tqr.clause, tqr.literal, origTerm, indLits, indTerm, increasing, bound1, &bound2);
          }
        }
      }
      if (_helper.isInductionForInfiniteIntervalsOn() &&
          notDoneInt(tqr.literal, origTerm, increasing, bound1.term.term(), /*optionalBound2=*/nullptr, /*bool fromComparison=*/bound1.literal != nullptr)) {
        generalizeAndPerformIntInduction(tqr.clause, tqr.literal, origTerm, indLits, indTerm, increasing, bound1, nullptr);
      }
      List<pair<Literal*, bool>>::destroy(indLits);
    }
  }
}

void InductionClauseIterator::produceClauses(Clause* premise, Literal* origLit, Formula* hypothesis, InferenceRule rule, const pair<Literal*, SLQueryResult>& conclusion)
{
  CALL("InductionClauseIterator::produceClauses");
  const List<pair<Literal*, SLQueryResult>> toResolve(conclusion);
  produceClauses(premise, origLit, hypothesis, rule, &toResolve);
}

void InductionClauseIterator::produceClauses(Clause* premise, Literal* origLit, Formula* hypothesis, InferenceRule rule, const List<pair<Literal*, SLQueryResult>>* toResolve)
{
  CALL("InductionClauseIterator::produceClauses");
  NewCNF cnf(0);
  cnf.setForInduction();
  Stack<Clause*> hyp_clauses;
  Inference inf = NonspecificInference0(UnitInputType::AXIOM,rule);
  inf.setInductionDepth(premise->inference().inductionDepth()+1);
  FormulaUnit* fu = new FormulaUnit(hypothesis,inf);
  cnf.clausify(NNF::ennf(fu), hyp_clauses);

  // Now, when possible, perform resolution against all literals from toResolve, which contain:
  // 1. the original literal,
  // 2. the bounds on the induction term (which are in the form "term < bound", or other comparison),
  // if hyp_clauses contain the literal(s).
  // (If hyp_clauses do not contain the literal(s), the clause is a definition from clausification
  // and just keep it as it is.)
  Stack<Clause*>::Iterator cit(hyp_clauses);
  while(cit.hasNext()){
    Clause* c = cit.next();
    bool resolved = false;
    List<pair<Literal*, SLQueryResult>>::RefIterator resIt(toResolve);
    while (resIt.hasNext()) {
      auto& litAndSLQR = resIt.next();
      // If litAndSLQR contains a literal present in the clause, resolve it.
      if(litAndSLQR.first && c->contains(litAndSLQR.first)){
        if (resolved) {
          // 'c' is never added to the saturation set, hence we need to call splitter here, before
          // we apply binary resolution on it.
          _helper.callSplitterOnNewClause(c);
        }
        c = BinaryResolution::generateClause(c,litAndSLQR.first,litAndSLQR.second,_opt);
        resolved = true;
      }
    }
    _clauses.push(c);
  }
  env.statistics->induction++;
  if (rule == InferenceRule::GEN_INDUCTION_AXIOM ||
      rule == InferenceRule::INT_INF_UP_GEN_INDUCTION_AXIOM ||
      rule == InferenceRule::INT_FIN_UP_GEN_INDUCTION_AXIOM ||
      rule == InferenceRule::INT_DB_UP_GEN_INDUCTION_AXIOM ||
      rule == InferenceRule::INT_INF_DOWN_GEN_INDUCTION_AXIOM ||
      rule == InferenceRule::INT_FIN_DOWN_GEN_INDUCTION_AXIOM ||
      rule == InferenceRule::INT_DB_DOWN_GEN_INDUCTION_AXIOM) {
    env.statistics->generalizedInduction++;
  }
  switch (rule) {
    case InferenceRule::INDUCTION_AXIOM:
    case InferenceRule::GEN_INDUCTION_AXIOM:
      env.statistics->structInduction++;
      break;
    case InferenceRule::INT_INF_UP_INDUCTION_AXIOM:
    case InferenceRule::INT_INF_UP_GEN_INDUCTION_AXIOM:
    case InferenceRule::INT_INF_DOWN_INDUCTION_AXIOM:
    case InferenceRule::INT_INF_DOWN_GEN_INDUCTION_AXIOM:
      env.statistics->intInfInduction++;
      break;
    case InferenceRule::INT_FIN_UP_INDUCTION_AXIOM:
    case InferenceRule::INT_FIN_UP_GEN_INDUCTION_AXIOM:
    case InferenceRule::INT_FIN_DOWN_INDUCTION_AXIOM:
    case InferenceRule::INT_FIN_DOWN_GEN_INDUCTION_AXIOM:
      env.statistics->intFinInduction++;
      break;
    case InferenceRule::INT_DB_UP_INDUCTION_AXIOM:
    case InferenceRule::INT_DB_UP_GEN_INDUCTION_AXIOM:
    case InferenceRule::INT_DB_DOWN_INDUCTION_AXIOM:
    case InferenceRule::INT_DB_DOWN_GEN_INDUCTION_AXIOM:
      env.statistics->intDBInduction++;
      break;
    default:
      ;
  }
  switch (rule) {
    case InferenceRule::INT_INF_UP_INDUCTION_AXIOM:
    case InferenceRule::INT_INF_UP_GEN_INDUCTION_AXIOM:
      env.statistics->intInfUpInduction++;
      break;
    case InferenceRule::INT_INF_DOWN_INDUCTION_AXIOM:
    case InferenceRule::INT_INF_DOWN_GEN_INDUCTION_AXIOM:
      env.statistics->intInfDownInduction++;
      break;
    case InferenceRule::INT_FIN_UP_INDUCTION_AXIOM:
    case InferenceRule::INT_FIN_UP_GEN_INDUCTION_AXIOM:
      env.statistics->intFinUpInduction++;
      break;
    case InferenceRule::INT_FIN_DOWN_INDUCTION_AXIOM:
    case InferenceRule::INT_FIN_DOWN_GEN_INDUCTION_AXIOM:
      env.statistics->intFinDownInduction++;
      break;
    case InferenceRule::INT_DB_UP_INDUCTION_AXIOM:
    case InferenceRule::INT_DB_UP_GEN_INDUCTION_AXIOM:
      env.statistics->intDBUpInduction++;
      break;
    case InferenceRule::INT_DB_DOWN_INDUCTION_AXIOM:
    case InferenceRule::INT_DB_DOWN_GEN_INDUCTION_AXIOM:
      env.statistics->intDBDownInduction++;
      break;
    default:
      ;
  }
}

// Given a literal ~L[term], where 'term' is of the integer sort,
// introduce and induction hypothesis for integers, for example:
//   (L[b1] & (![X] : (b1 <= X & X < b2 & L[X]) -> L[x+1])) -> (![Y] : (b1 <= Y & Y <= b2) -> L[Y])
// In general, the hypothesis is an instance of one of the following
// hypotheses (depending on the value of 'increasing'):
//   (L[b1] & (![X] : (interval_x(X)) -> L[x+1])) -> (![Y] : interval_y(Y) -> L[Y])
//   (L[b1] & (![X] : (interval_x(X)) -> L[x-1])) -> (![Y] : interval_y(Y) -> L[Y])
// where 'b1' is bound1.term, and the predicates inteval_x(X) and interval_y(Y)
// capture the property "X (or Y) belongs to the interval [b1, b2] or [b1, b2)",
// where 'b2' is either optionalBound2->term (if present) or depending on 'increasing'
// either infinity or -infinity. (The intervals are set such that the hypothesis
// is valid: if interval_y(Y) holds for some Y, then either interval_x(Y) holds,
// or depending on 'increasing' either interval_x(Y-1) or interval_x(Y+1) holds.)
void InductionClauseIterator::performIntInduction(Clause* premise, Literal* origLit, Literal* lit, Term* term, InferenceRule rule, bool increasing, const TermQueryResult& bound1, TermQueryResult* optionalBound2)
{
  CALL("InductionClauseIterator::performIntInduction");

  TermList b1(bound1.term);
  TermList one(theory->representConstant(IntegerConstantType(increasing ? 1 : -1)));

  TermList x(0,false);
  TermList y(1,false);

  Literal* clit = Literal::complementaryLiteral(lit);

  // create L[b1]
  TermReplacement cr1(term,b1);
  Formula* Lb1 = new AtomicFormula(cr1.transform(clit));

  // create L[X] 
  TermReplacement cr2(term,x);
  Formula* Lx = new AtomicFormula(cr2.transform(clit));

  // create L[Y] 
  TermReplacement cr3(term,y);
  Formula* Ly = new AtomicFormula(cr3.transform(clit));

  // create L[X+1] or L[X-1]
  TermList fpo(Term::create2(env.signature->getInterpretingSymbol(Theory::INT_PLUS),x,one));
  TermReplacement cr4(term,fpo);
  Formula* Lxpo = new AtomicFormula(cr4.transform(clit));

  static unsigned less = env.signature->getInterpretingSymbol(Theory::INT_LESS);
  // create X>=b1 (which is ~X<b1) or X<=b1 (which is ~b1<X)
  Formula* Lxcompb1 = new AtomicFormula(Literal::create2(less,false,(increasing ? x : b1),(increasing ? b1 : x)));
  // create Y>=b1 (which is ~Y<b1), or Y>b1, or Y<=b1 (which is ~b1<Y), or Y<b1
  // This comparison is mirroring the structure of bound1.literal, which is "b1 <comparison> inductionTerm".
  // If bound1.literal is nullptr, we are using the default bound with the comparison sign >= or <=.
  const bool isBound1Equal = (!bound1.literal || (bound1.literal->functor() == less && bound1.literal->isNegative()));
  const bool isBound1FirstArg = (increasing != isBound1Equal);
  Formula* Lycompb1 = new AtomicFormula(Literal::create2(
        less, !isBound1Equal, (isBound1FirstArg ? b1 : y), (isBound1FirstArg ? y : b1)));

  Formula* FxInterval;
  Formula* FyInterval;
  const bool isDefaultBound = ((bound1.clause == nullptr) || (bound1.literal == nullptr));
  const bool hasBound2 = ((optionalBound2 != nullptr) && (optionalBound2->literal != nullptr));
  if (hasBound2) {
    // Finite interval induction, use two bounds on both x and y.
    rule = getFinRule(rule);
    TermList b2(optionalBound2->term);
    // create X<b2 or X>b2 (which is b2<X)
    Formula* Lxcompb2 = new AtomicFormula(Literal::create2(less, true, (increasing ? x : b2), (increasing ? b2 : x)));
    const bool isBound2Equal = (optionalBound2->literal->functor() == less && optionalBound2->literal->isNegative());
    const bool isBound2FirstArg = (increasing == isBound2Equal);
    // create Y<b2, or Y<=b2 (which is ~b2<Y) or Y>b2, or Y>=b2 (which is ~Y<b2)
    Formula* Lycompb2 = new AtomicFormula(Literal::create2(
          less, !isBound2Equal, (isBound2FirstArg ? b2 : y), (isBound2FirstArg ? y : b2)));
    FxInterval = new JunctionFormula(Connective::AND, FormulaList::cons(Lxcompb1, FormulaList::singleton(Lxcompb2)));
    FyInterval = new JunctionFormula(Connective::AND, FormulaList::cons(Lycompb1, FormulaList::singleton(Lycompb2)));
  } else {
    // Infinite interval induction (either with default bound or not), use only one bound on both x and y.
    if (isDefaultBound) rule = getDBRule(rule);
    else rule = getInfRule(rule);
    FxInterval = Lxcompb1;
    FyInterval = Lycompb1;
  }

  // Create the hypothesis, with FxInterval and FyInterval being as described
  // in the comment above this function.
  Formula* hyp = new BinaryFormula(Connective::IMP,
                   new JunctionFormula(Connective::AND,FormulaList::cons(Lb1,FormulaList::singleton(
                     Formula::quantify(new BinaryFormula(Connective::IMP,
                       new JunctionFormula(Connective::AND, FormulaList::cons(FxInterval,FormulaList::singleton(Lx))),
                       Lxpo))))),
                   Formula::quantify(new BinaryFormula(Connective::IMP,FyInterval,Ly)));
  
  auto toResolve = List<pair<Literal*, SLQueryResult>>::empty();
  // Also resolve the hypothesis with comparisons with bound(s) (if the bound(s) are present/not default).
  if (!isDefaultBound) {
    // After resolving L[y], 'y' will be already substituted by 'term'.
    // Therefore, the second (and third) substitution(s) is/are empty.
    static ResultSubstitutionSP identity = ResultSubstitutionSP(new IdentitySubstitution());
    List<pair<Literal*, SLQueryResult>>::push(make_pair(
        Literal::complementaryLiteral(bound1.literal),
        SLQueryResult(bound1.literal, bound1.clause, identity)),
      toResolve);
    // If there is also a second bound, add that to the list as well.
    if (hasBound2) {
      List<pair<Literal*, SLQueryResult>>::push(make_pair(
          Literal::complementaryLiteral(optionalBound2->literal),
          SLQueryResult(optionalBound2->literal, optionalBound2->clause, identity)),
        toResolve);
    }
  }

  // Create pairs of Literal* and SLQueryResult for resolving L[y] and Y>=b (or Y<=b or Y>b or Y<b)
  static RobSubstitution subst;
  // When producing clauses, 'y' should be unified with 'term'
  ALWAYS(subst.unify(TermList(term), 0, y, 1));
  ResultSubstitutionSP resultSubst = ResultSubstitution::fromSubstitution(&subst, 1, 0);
  List<pair<Literal*, SLQueryResult>>::push(make_pair(
      Ly->literal(),
      SLQueryResult(origLit, premise, resultSubst)),
    toResolve);
  produceClauses(premise, lit, hyp, rule, toResolve);
  List<pair<Literal*, SLQueryResult>>::destroy(toResolve);
  subst.reset();
}

/**
 * Introduce the Induction Hypothesis
 * ( L[base1] & ... & L[basen] & (L[x] => L[c1(x)]) & ... (L[x] => L[cm(x)]) ) => L[x]
 * for some lit ~L[a]
 * and then force binary resolution on L for each resultant clause
 */

void InductionClauseIterator::performStructInductionOne(Clause* premise, Literal* origLit, Literal* lit, Term* term, InferenceRule rule)
{
  CALL("InductionClauseIterator::performStructInductionOne"); 

  TermAlgebra* ta = env.signature->getTermAlgebraOfSort(env.signature->getFunction(term->functor())->fnType()->result());
  TermList ta_sort = ta->sort();

  FormulaList* formulas = FormulaList::empty();

  Literal* clit = Literal::complementaryLiteral(lit);
  unsigned var = 0;

  // first produce the formula
  for(unsigned i=0;i<ta->nConstructors();i++){
    TermAlgebraConstructor* con = ta->constructor(i);
    unsigned arity = con->arity();
    Formula* f = nullptr;

    // non recursive get L[_]
    if(!con->recursive()){
      if(arity==0){
        TermReplacement cr(term,TermList(Term::createConstant(con->functor())));
        f = new AtomicFormula(cr.transform(clit));
      }
      else{
        Stack<TermList> argTerms;
        for(unsigned i=0;i<arity;i++){
          argTerms.push(TermList(var,false));
          var++;
        }
        TermReplacement cr(term,TermList(Term::create(con->functor(),(unsigned)argTerms.size(), argTerms.begin())));
        f = new AtomicFormula(cr.transform(clit));
      }
    }
    // recursive get (L[x] => L[c(x)])
    else{
      ASS(arity>0);
      Stack<TermList> argTerms;
      Stack<TermList> ta_vars;
      for(unsigned i=0;i<arity;i++){
        TermList x(var,false);
        var++;
        if(con->argSort(i) == ta_sort){
          ta_vars.push(x);
        }
        argTerms.push(x);
      }
      TermReplacement cr(term,TermList(Term::create(con->functor(),(unsigned)argTerms.size(), argTerms.begin())));
      Formula* right = new AtomicFormula(cr.transform(clit));
      Formula* left = nullptr;
      ASS(ta_vars.size()>=1);
      if(ta_vars.size()==1){
        TermReplacement cr(term,ta_vars[0]);
        left = new AtomicFormula(cr.transform(clit));
      }
      else{
        FormulaList* args = FormulaList::empty();
        Stack<TermList>::Iterator tvit(ta_vars);
        while(tvit.hasNext()){
          TermReplacement cr(term,tvit.next());
          FormulaList::push(new AtomicFormula(cr.transform(clit)),args);
        }
        left = new JunctionFormula(Connective::AND,args);
      }
      f = new BinaryFormula(Connective::IMP,left,right);
    }

    ASS(f);
    FormulaList::push(f,formulas);
  }
  ASS(formulas);
  Formula* indPremise = JunctionFormula::generalJunction(Connective::AND,formulas);
  TermReplacement cr(term,TermList(var,false));
  Literal* conclusion = cr.transform(clit);
  Formula* hypothesis = new BinaryFormula(Connective::IMP,
                            Formula::quantify(indPremise),
                            Formula::quantify(new AtomicFormula(conclusion)));

  static ResultSubstitutionSP identity = ResultSubstitutionSP(new IdentitySubstitution());
  pair<Literal*, SLQueryResult> toResolve(conclusion, SLQueryResult(origLit, premise, identity));
  produceClauses(premise, origLit, hypothesis, rule, toResolve);
}

/**
 * This idea (taken from the CVC4 paper) is that there exists some smallest k that makes lit true
 * We produce the clause ~L[x] \/ ?y : L[y] & !z (z subterm y -> ~L[z])
 * and perform resolution with lit L[c]
 */
void InductionClauseIterator::performStructInductionTwo(Clause* premise, Literal* origLit, Literal* lit, Term* term, InferenceRule rule) 
{
  CALL("InductionClauseIterator::performStructInductionTwo"); 

  TermAlgebra* ta = env.signature->getTermAlgebraOfSort(env.signature->getFunction(term->functor())->fnType()->result());
  TermList ta_sort = ta->sort();

  Literal* clit = Literal::complementaryLiteral(lit);

  // make L[y]
  TermList y(0,false); 
  TermReplacement cr(term,y);
  Literal* Ly = cr.transform(lit);

  // for each constructor and destructor make
  // ![Z] : y = cons(Z,dec(y)) -> ( ~L[dec1(y)] & ~L[dec2(y)]
  FormulaList* formulas = FormulaList::empty();

  for(unsigned i=0;i<ta->nConstructors();i++){
    TermAlgebraConstructor* con = ta->constructor(i);
    unsigned arity = con->arity();

    if(con->recursive()){
  
      // First generate all argTerms and remember those that are of sort ta_sort 
      Stack<TermList> argTerms;
      Stack<TermList> taTerms; 
      for(unsigned j=0;j<arity;j++){
        unsigned dj = con->destructorFunctor(j);
        TermList djy(Term::create1(dj,y));
        argTerms.push(djy);
        if(con->argSort(j) == ta_sort){
          taTerms.push(djy);
        }
      }
      // create y = con1(...d1(y)...d2(y)...)
      TermList coni(Term::create(con->functor(),(unsigned)argTerms.size(), argTerms.begin()));
      Literal* kneq = Literal::createEquality(true,y,coni,ta_sort);
      FormulaList* And = FormulaList::empty(); 
      Stack<TermList>::Iterator tit(taTerms);
      while(tit.hasNext()){
        TermList djy = tit.next();
        TermReplacement cr(term,djy);
        Literal* nLdjy = cr.transform(clit);
        Formula* f = new AtomicFormula(nLdjy); 
        FormulaList::push(f,And);
      }
      ASS(And);
      Formula* imp = new BinaryFormula(Connective::IMP,
                            new AtomicFormula(kneq),
                            JunctionFormula::generalJunction(Connective::AND,And));
      FormulaList::push(imp,formulas);
    }
  }
  Formula* exists = new QuantifiedFormula(Connective::EXISTS, VList::singleton(y.var()),nullptr,
                        formulas ? new JunctionFormula(Connective::AND,FormulaList::cons(new AtomicFormula(Ly),formulas))
                                 : static_cast<Formula*>(new AtomicFormula(Ly)));
  
  TermReplacement cr2(term,TermList(1,false));
  Literal* conclusion = cr2.transform(clit);
  FormulaList* orf = FormulaList::cons(exists,FormulaList::singleton(Formula::quantify(new AtomicFormula(conclusion))));
  Formula* hypothesis = new JunctionFormula(Connective::OR,orf);

  static ResultSubstitutionSP identity = ResultSubstitutionSP(new IdentitySubstitution());
  pair<Literal*, SLQueryResult> toResolve(conclusion, SLQueryResult(origLit, premise, identity));
  produceClauses(premise, origLit, hypothesis, rule, toResolve);
}

/*
 * A variant of Two where we are stronger with respect to all subterms. here the existential part is
 *
 * ?y : L[y] &_{con_i} ( y = con_i(..dec(y)..) -> smaller(dec(y))) 
             & (!x : smallerThanY(x) -> smallerThanY(destructor(x))) 
             & !z : smallerThanY(z) => ~L[z]
 *
 * i.e. we add a new special predicat that is true when its argument is smaller than Y
 *
 */
void InductionClauseIterator::performStructInductionThree(Clause* premise, Literal* origLit, Literal* lit, Term* term, InferenceRule rule) 
{
  CALL("InductionClauseIterator::performStructInductionThree");

  TermAlgebra* ta = env.signature->getTermAlgebraOfSort(env.signature->getFunction(term->functor())->fnType()->result());
  TermList ta_sort = ta->sort();

  Literal* clit = Literal::complementaryLiteral(lit);

  // make L[y]
  TermList x(0,false); 
  TermList y(1,false); 
  TermList z(2,false); 
  TermReplacement cr(term,y);
  Literal* Ly = cr.transform(lit);

  // make smallerThanY
  unsigned sty = env.signature->addFreshPredicate(1,"smallerThan");
  env.signature->getPredicate(sty)->setType(OperatorType::getPredicateType({ta_sort}));

  // make ( y = con_i(..dec(y)..) -> smaller(dec(y)))  for each constructor 
  FormulaList* conjunction = FormulaList::singleton(new AtomicFormula(Ly));
  for(unsigned i=0;i<ta->nConstructors();i++){
    TermAlgebraConstructor* con = ta->constructor(i);
    unsigned arity = con->arity();

    if(con->recursive()){
      // First generate all argTerms and remember those that are of sort ta_sort 
      Stack<TermList> argTerms;
      Stack<TermList> taTerms; 
      Stack<unsigned> ta_vars;
      Stack<TermList> varTerms;
      unsigned vars = 3;
      for(unsigned j=0;j<arity;j++){
        unsigned dj = con->destructorFunctor(j);
        TermList djy(Term::create1(dj,y));
        argTerms.push(djy);
        TermList xj(vars,false);
        varTerms.push(xj);
        if(con->argSort(j) == ta_sort){
          taTerms.push(djy);
          ta_vars.push(vars);
        }
        vars++;
      }
      // create y = con1(...d1(y)...d2(y)...)
      TermList coni(Term::create(con->functor(),(unsigned)argTerms.size(), argTerms.begin()));
      Literal* kneq = Literal::createEquality(true,y,coni,ta_sort);

      // create smaller(cons(x1,..,xn))
      Formula* smaller_coni = new AtomicFormula(Literal::create1(sty,true,
                                TermList(Term::create(con->functor(),(unsigned)varTerms.size(),varTerms.begin()))));

      FormulaList* smallers = FormulaList::empty();
      Stack<unsigned>::Iterator vtit(ta_vars);
      while(vtit.hasNext()){
        FormulaList::push(new AtomicFormula(Literal::create1(sty,true,TermList(vtit.next(),false))),smallers);
      }
      ASS(smallers);
      Formula* ax = Formula::quantify(new BinaryFormula(Connective::IMP,smaller_coni,
                      JunctionFormula::generalJunction(Connective::AND,smallers)));

      // now create a conjunction of smaller(d(y)) for each d
      FormulaList* And = FormulaList::empty(); 
      Stack<TermList>::Iterator tit(taTerms);
      while(tit.hasNext()){
        Formula* f = new AtomicFormula(Literal::create1(sty,true,tit.next()));
        FormulaList::push(f,And);
      }
      ASS(And);
      Formula* imp = new BinaryFormula(Connective::IMP,
                            new AtomicFormula(kneq),
                            JunctionFormula::generalJunction(Connective::AND,And));

      FormulaList::push(imp,conjunction);
      FormulaList::push(ax,conjunction);
    } 
  }
  // now !z : smallerThanY(z) => ~L[z]
  TermReplacement cr2(term,z);
  Formula* smallerImpNL = Formula::quantify(new BinaryFormula(Connective::IMP, 
                            new AtomicFormula(Literal::create1(sty,true,z)),
                            new AtomicFormula(cr2.transform(clit))));

  FormulaList::push(smallerImpNL,conjunction);
  Formula* exists = new QuantifiedFormula(Connective::EXISTS, VList::singleton(y.var()),nullptr,
                       new JunctionFormula(Connective::AND,conjunction));

  TermReplacement cr3(term,x);
  Literal* conclusion = cr3.transform(clit);
  FormulaList* orf = FormulaList::cons(exists,FormulaList::singleton(Formula::quantify(new AtomicFormula(conclusion))));
  Formula* hypothesis = new JunctionFormula(Connective::OR,orf);

  static ResultSubstitutionSP identity = ResultSubstitutionSP(new IdentitySubstitution());
  pair<Literal*, SLQueryResult> toResolve(conclusion, SLQueryResult(origLit, premise, identity));
  produceClauses(premise, origLit, hypothesis, rule, toResolve);
}

bool InductionClauseIterator::notDone(Literal* lit, Term* term)
{
  CALL("InductionClauseIterator::notDone");

  static DHSet<Literal*> done;
  static DHMap<TermList,TermList> blanks;
  TermList srt = env.signature->getFunction(term->functor())->fnType()->result();

  if(!blanks.find(srt)){
    unsigned fresh = env.signature->addFreshFunction(0,"blank");
    env.signature->getFunction(fresh)->setType(OperatorType::getConstantsType(srt));
    TermList blank = TermList(Term::createConstant(fresh));
    blanks.insert(srt,blank);
  }

  TermReplacement cr(term,blanks.get(srt));
  Literal* rep = cr.transform(lit);

  if(done.contains(rep)){ 
    return false; 
  }

  done.insert(rep);

  return true;
}

// Note: only works for unit clauses.
// TODO: encapsulate the 'done' map in a helper class to have it deallocate correctly.
bool InductionClauseIterator::notDoneInt(Literal* lit, Term* t, bool increasing, Term* bound1, Term* optionalBound2, bool fromComparison)
{
  CALL("InductionClauseIterator::notDoneInt");

  // Map structure:
  // (induction lit/t representation, increasing) -> ((bound1, optionalBound2) -> (existsFromComparisonTrue, {(induction term, fromComparison)}))
  static DHMap<pair<Literal*, bool>, DHMap<pair<Term*, Term*>, pair<bool, DHMap<Term*, bool>*>>*> done;

  // Create representation of lit/t combination
  static Term* blank;
  static unsigned freshInt = env.signature->addFreshFunction(0, "blank");
  if (!blank) {
    env.signature->getFunction(freshInt)->setType(OperatorType::getConstantsType(AtomicSort::intSort()));
    blank = Term::createConstant(freshInt);
  }
  TermReplacement cr(t, TermList(blank));
  Literal* rep = cr.transform(lit);

  auto key = make_pair(rep, increasing);
  DHMap<pair<Term*, Term*>, pair<bool, DHMap<Term*, bool>*>>* val;
  pair<bool, DHMap<Term*, bool>*>* p;
  auto bounds = make_pair(bound1, optionalBound2);
  if (done.find(key, val)) {
    // Check two conditions under which we can skip this induction literal/term/bounds combination:
    p = val->findPtr(bounds);
    if (p != nullptr) {
      // 1. either induction was applied on the same induction literal representation with the same bound(s),
      //    and the bound(s) came from comparison (i.e., its comparison with induction term was resolved away).
      if (p->first) return false;
      // 2. or induction was applied on the same induction literal & induction term with the same bound(s),
      //    and either now the bound did not come from comparison, or then it did.
      bool previousFromComparison = false;
      if (p->second->find(t, previousFromComparison) && (!fromComparison || previousFromComparison)) return false;
    }
    // There is a 3rd possibility: the bound now is an interpreted constant, and induction was applied
    // on the same induction lit and some other interpreted constant bound, which came from comparison,
    // and the bound then was <= this bound (if increasing) or >= this bound (if not increasing).
    // TODO: explore if it is worth it to implement this condition.
  }
  else {
    val = new DHMap<pair<Term*, Term*>, pair<bool, DHMap<Term*, bool>*>>();
    done.insert(key, val);
  }
  p = val->findPtr(bounds);
  DHMap<Term*, bool>* insideMap;
  if (p != nullptr) {
    insideMap = p->second;
    p->first |= fromComparison;
  } else {
    insideMap = new DHMap<Term*, bool>();
    val->insert(bounds, make_pair(fromComparison, insideMap));
  }
  bool previousFromComparison = false;
  if (!insideMap->find(t, previousFromComparison) || (!previousFromComparison && fromComparison)) {
    insideMap->set(t, fromComparison);
  }

  return true;
}

Term* InductionClauseIterator::getPlaceholderForTerm(const Term* t) {
  CALL("InductionClauseIterator::getPlaceholderForTerm");

  OperatorType* ot = env.signature->getFunction(t->functor())->fnType();
  bool added; 
  unsigned placeholderConstNumber = env.signature->addFunction("placeholder_" + ot->toString(), 0, added);
  if (added) {
    env.signature->getFunction(placeholderConstNumber)->setType(OperatorType::getConstantsType(ot->result()));
  }
  return Term::createConstant(placeholderConstNumber);
}

}<|MERGE_RESOLUTION|>--- conflicted
+++ resolved
@@ -272,19 +272,10 @@
 void Induction::detach() {
   CALL("Induction::detach");
 
-<<<<<<< HEAD
   if (InductionHelper::isIntInductionOneOn()) {
-    _comparisonIndex = 0;
-    _salg->getIndexManager()->release(UNIT_INT_COMPARISON_INDEX);
-    _inductionTermIndex = 0;
-=======
-  if (InductionHelper::isIntInductionOn()) {
     _comparisonIndex = nullptr;
     _salg->getIndexManager()->release(UNIT_INT_COMPARISON_INDEX);
-  }
-  if (InductionHelper::isIntInductionTwoOn()) {
     _inductionTermIndex = nullptr;
->>>>>>> d5f6208a
     _salg->getIndexManager()->release(INDUCTION_TERM_INDEX);
   }
   GeneratingInferenceEngine::detach();
