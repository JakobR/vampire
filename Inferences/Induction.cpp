/*
 * This file is part of the source code of the software program
 * Vampire. It is protected by applicable
 * copyright laws.
 *
 * This source code is distributed under the licence found here
 * https://vprover.github.io/license.html
 * and in the source directory
 */
/**
 * @file Induction.cpp
 * Implements class Induction.
 */

#include <utility>

#include "Debug/RuntimeStatistics.hpp"

#include "Indexing/Index.hpp"
#include "Indexing/IndexManager.hpp"
#include "Indexing/LiteralSubstitutionTree.hpp"
#include "Indexing/ResultSubstitution.hpp"

#include "Inferences/BinaryResolution.hpp"

#include "Lib/DHSet.hpp"
#include "Lib/DHMap.hpp"
#include "Lib/Environment.hpp"
#include "Lib/IntUnionFind.hpp"
#include "Lib/Metaiterators.hpp"
#include "Lib/ScopedPtr.hpp"
#include "Lib/Set.hpp"

#include "Kernel/Clause.hpp"
#include "Kernel/Connective.hpp"
#include "Kernel/Formula.hpp"
#include "Kernel/FormulaUnit.hpp"
#include "Kernel/Inference.hpp"
#include "Kernel/InterpretedLiteralEvaluator.hpp"
#include "Kernel/RobSubstitution.hpp"
#include "Kernel/Signature.hpp"
#include "Kernel/OperatorType.hpp"
#include "Kernel/Term.hpp"
#include "Kernel/TermIterators.hpp"
#include "Kernel/Unit.hpp"

#include "Saturation/SaturationAlgorithm.hpp"

#include "Shell/Options.hpp"
#include "Shell/Statistics.hpp"
#include "Shell/NewCNF.hpp"
#include "Shell/NNF.hpp"
#include "Shell/Rectify.hpp"

#include "Induction.hpp"

using std::pair;
using std::make_pair;

namespace Inferences
{
using namespace Kernel;
using namespace Lib; 

namespace {

void addToMapFromIterator(DHMap<Term*, TermQueryResult>& map, TermQueryResultIterator it) {
  while (it.hasNext()) {
    TermQueryResult tqr = it.next();
    ASS(tqr.term.isTerm());
    map.insert(tqr.term.term(), tqr);
  }
}

InferenceRule getInfRule(InferenceRule rule) {
  switch (rule) {
    case InferenceRule::INT_INF_UP_INDUCTION_AXIOM:
    case InferenceRule::INT_FIN_UP_INDUCTION_AXIOM:
    case InferenceRule::INT_DB_UP_INDUCTION_AXIOM:
      return InferenceRule::INT_INF_UP_INDUCTION_AXIOM;
    case InferenceRule::INT_INF_DOWN_INDUCTION_AXIOM:
    case InferenceRule::INT_FIN_DOWN_INDUCTION_AXIOM:
    case InferenceRule::INT_DB_DOWN_INDUCTION_AXIOM:
      return InferenceRule::INT_INF_DOWN_INDUCTION_AXIOM;
    default:
      ASSERTION_VIOLATION;
  }
}

InferenceRule getFinRule(InferenceRule rule) {
  switch (rule) {
    case InferenceRule::INT_INF_UP_INDUCTION_AXIOM:
    case InferenceRule::INT_FIN_UP_INDUCTION_AXIOM:
    case InferenceRule::INT_DB_UP_INDUCTION_AXIOM:
      return InferenceRule::INT_FIN_UP_INDUCTION_AXIOM;
    case InferenceRule::INT_INF_DOWN_INDUCTION_AXIOM:
    case InferenceRule::INT_FIN_DOWN_INDUCTION_AXIOM:
    case InferenceRule::INT_DB_DOWN_INDUCTION_AXIOM:
      return InferenceRule::INT_FIN_DOWN_INDUCTION_AXIOM;
    default:
      ASSERTION_VIOLATION;
  }
}

InferenceRule getDBRule(InferenceRule rule) {
  switch (rule) {
    case InferenceRule::INT_INF_UP_INDUCTION_AXIOM:
    case InferenceRule::INT_FIN_UP_INDUCTION_AXIOM:
    case InferenceRule::INT_DB_UP_INDUCTION_AXIOM:
      return InferenceRule::INT_DB_UP_INDUCTION_AXIOM;
    case InferenceRule::INT_INF_DOWN_INDUCTION_AXIOM:
    case InferenceRule::INT_FIN_DOWN_INDUCTION_AXIOM:
    case InferenceRule::INT_DB_DOWN_INDUCTION_AXIOM:
      return InferenceRule::INT_DB_DOWN_INDUCTION_AXIOM;
    default:
      ASSERTION_VIOLATION;
  }
}

Term* getPlaceholderForTerm(Term* t)
{
  CALL("getPlaceholderForTerm");
  static DHMap<TermList,Term*> placeholders;
  TermList srt = env.signature->getFunction(t->functor())->fnType()->result();
  if(!placeholders.find(srt)){
    unsigned fresh = env.signature->addFreshFunction(0,(srt.toString() + "_placeholder").c_str());
    env.signature->getFunction(fresh)->setType(OperatorType::getConstantsType(srt));
    auto res = Term::createConstant(fresh);
    placeholders.insert(srt,res);
    return res;
  }
  return placeholders.get(srt);
}

};  // namespace

TermList TermReplacement::transformSubterm(TermList trm)
{
  CALL("TermReplacement::transformSubterm");

  if(trm.isTerm() && trm.term()==_o){
    return _r;
  }
  return trm;
}

TermList SkolemSquashingTermReplacement::transformSubterm(TermList trm)
{
  CALL("SkolemSquashingTermReplacement::transformSubterm");

  if(trm.isTerm()) {
    auto t = trm.term();
    if (t==_o){
      return _r;
    }
    unsigned f = t->functor();
    if (env.signature->getFunction(f)->skolem()) {
      unsigned v;
      if (!_tv.find(t,v)) {
        v = _v++;
        _tv.insert(t,v);
      }
      return TermList(v,false);
    }
  }
  return trm;
}

Literal* replaceTermInLiteral(Literal* lit, Term* o, TermList r) {
  TermReplacement tr(o,r);
  return tr.transform(lit);
}

<<<<<<< HEAD
Formula* InductionContext::getFormula(TermReplacement& tr, bool opposite)
{
  CALL("InductionContext::getFormula/1");

  ASS(!_cls.empty());
  auto argLists = FormulaList::empty();
  for (const auto& kv : _cls) {
    auto argList = FormulaList::empty();
    for (const auto& lit : kv.second) {
      auto tlit = tr.transform(lit);
      FormulaList::push(new AtomicFormula(opposite ? Literal::complementaryLiteral(tlit) : tlit), argList);
    }
    FormulaList::push(JunctionFormula::generalJunction(opposite ? Connective::AND : Connective::OR, argList), argLists);
  }
  return JunctionFormula::generalJunction(opposite ? Connective::OR : Connective::AND, argLists);
}

Formula* InductionContext::getFormula(TermList r, bool opposite, Substitution* subst)
{
  CALL("InductionContext::getFormula/2");

  TermReplacement tr(getPlaceholderForTerm(_indTerm), r);
  if (subst) {
    ASS(r.isVar());
    subst->bind(r.var(), getPlaceholderForTerm(_indTerm));
  }
  return getFormula(tr, opposite);
}

Formula* InductionContext::getFormulaWithSquashedSkolems(TermList r, bool opposite,
  unsigned& var, VList** varList, Substitution* subst)
{
  CALL("InductionContext::getFormulaWithSquashedSkolems");

  const bool strengthenHyp = env.options->inductionStrengthenHypothesis();
  if (!strengthenHyp) {
    return getFormula(r, opposite, subst);
  }
  SkolemSquashingTermReplacement tr(getPlaceholderForTerm(_indTerm), r, var);
  unsigned temp = var;
  auto res = getFormula(tr, opposite);
  if (subst) {
    ASS(r.isVar());
    subst->bind(r.var(), getPlaceholderForTerm(_indTerm));
    DHMap<Term*,unsigned>::Iterator it(tr._tv);
    while (it.hasNext()) {
      unsigned v;
      Term* t;
      it.next(t, v);
      subst->bind(v,t);
    }
  }
  if (varList) {
    // The variables replacing the Skolems after calling transform
    // are needed for quantification if varList is non-null, collect them
    for (unsigned i = temp; i < var; i++) {
      VList::push(i,*varList);
    }
  }
  return res;
=======
Literal* replaceTermAndSquashSkolemsInLiteral(Literal* lit, Term* o, TermList r, unsigned& var, VList** varList = nullptr) {
  const bool strengthenHyp = env.options->inductionStrengthenHypothesis();
  if (!strengthenHyp) {
    return replaceTermInLiteral(lit, o, r);
  }
  SkolemSquashingTermReplacement tr(o,r,var);
  if (varList) {
    // The variables replacing the Skolems after calling transform
    // are needed for quantification if varList is non-null, collect them
    unsigned temp = var;
    auto res = tr.transform(lit);
    for (unsigned i = temp; i < var; i++) {
      VList::push(i,*varList);
    }
    return res;
  }
  return tr.transform(lit);
>>>>>>> e0946afb
}

TermList LiteralSubsetReplacement::transformSubterm(TermList trm)
{
  CALL("LiteralSubsetReplacement::transformSubterm");

  if(trm.isTerm() && trm.term() == _o){
    // Replace either if there are too many occurrences to try all possibilities,
    // or if the bit in _iteration corresponding to this match is set to 1.
    if ((_occurrences > _maxOccurrences) || (1 & (_iteration >> _matchCount++))) {
      return _r;
    }
  }
  return trm;
}

Literal* LiteralSubsetReplacement::transformSubset() {
  CALL("LiteralSubsetReplacement::transformSubset");
  // Increment _iteration, since it either is 0, or was already used.
  _iteration++;
  // Note: __builtin_popcount() is a GCC built-in function.
  unsigned setBits = __builtin_popcount(_iteration);
  // Skip this iteration if not all bits are set, but more than maxSubset are set.
  while ((_iteration <= _maxIterations) &&
         ((_maxSubsetSize > 0) && (setBits < _occurrences) && (setBits > _maxSubsetSize))) {
    _iteration++;
    setBits = __builtin_popcount(_iteration);
  }
  if ((_iteration >= _maxIterations) ||
      ((_occurrences > _maxOccurrences) && (_iteration > 1))) {
    // All combinations were already returned.
    return nullptr;
  }
  _matchCount = 0;
  return transform(_lit);
}

List<Literal*>* LiteralSubsetReplacement::getListOfTransformedLiterals() {
  CALL("LiteralSubsetReplacement::getListOfTransformedLiterals");

  Literal* l;
  List<Literal*>* res = List<Literal*>::empty();
  while ((l = transformSubset())) {
    res = List<Literal*>::cons(l, res);
  }
  return res;
}

ContextSubsetReplacement::ContextSubsetReplacement(InductionContext context, bool noGen)
  : _context(context), _r(getPlaceholderForTerm(context._indTerm))
{
  unsigned occurrences = 0;
  for (const auto& kv : _context._cls) {
    for (const auto& lit : kv.second) {
      occurrences += lit->countSubtermOccurrences(TermList(_context._indTerm));
    }
  }
  _maxIterations = pow(2, occurrences);
  if (noGen) {
    _iteration = _maxIterations - 2;
  }
}

TermList ContextSubsetReplacement::transformSubterm(TermList trm)
{
  CALL("ContextSubsetReplacement::transformSubterm");
  if (trm.isTerm() && trm.term() == _context._indTerm){
    // Replace if the bit in _iteration corresponding to this match is set to 1.
    if (1 & (_iteration >> _matchCount++)) {
      return _r;
    }
  }
  return trm;
}

InductionContext ContextSubsetReplacement::next() {
  CALL("ContextSubsetReplacement::transformSubset");
  ASS(hasNext());
  InductionContext context(_context._indTerm);
  _iteration++;
  _matchCount = 0;
  for (const auto& kv : _context._cls) {
    for (const auto& lit : kv.second) {
      auto tlit = transform(lit);
      if (tlit != lit) {
        context.insert(kv.first, tlit);
      }
    }
  }
  return context;
}

void Induction::attach(SaturationAlgorithm* salg) {
  CALL("Induction::attach");

  GeneratingInferenceEngine::attach(salg);
  if (InductionHelper::isIntInductionOn()) {
    _comparisonIndex = static_cast<LiteralIndex*>(_salg->getIndexManager()->request(UNIT_INT_COMPARISON_INDEX));
  }
  if (InductionHelper::isIntInductionTwoOn()) {
    _inductionTermIndex = static_cast<TermIndex*>(_salg->getIndexManager()->request(INDUCTION_TERM_INDEX));
  }
  _structInductionTermIndex = static_cast<TermIndex*>(
    _salg->getIndexManager()->request(STRUCT_INDUCTION_TERM_INDEX));
}

void Induction::detach() {
  CALL("Induction::detach");

  _structInductionTermIndex = nullptr;
  _salg->getIndexManager()->release(STRUCT_INDUCTION_TERM_INDEX);
  if (InductionHelper::isIntInductionOn()) {
    _comparisonIndex = nullptr;
    _salg->getIndexManager()->release(UNIT_INT_COMPARISON_INDEX);
  }
  if (InductionHelper::isIntInductionTwoOn()) {
    _inductionTermIndex = nullptr;
    _salg->getIndexManager()->release(INDUCTION_TERM_INDEX);
  }
  GeneratingInferenceEngine::detach();
}

ClauseIterator Induction::generateClauses(Clause* premise)
{
  CALL("Induction::generateClauses");

  return pvi(InductionClauseIterator(premise, InductionHelper(_comparisonIndex, _inductionTermIndex), getOptions(),
    _structInductionTermIndex, _formulaIndex));
}

void InductionClauseIterator::processClause(Clause* premise)
{
  CALL("InductionClauseIterator::processClause");

  // The premise should either contain a literal on which we want to apply induction,
  // or it should be an integer constant comparison we use as a bound.
  if (InductionHelper::isInductionClause(premise)) {
    for (unsigned i=0;i<premise->length();i++) {
      processLiteral(premise,(*premise)[i]);
    }
  }
  if (InductionHelper::isIntInductionTwoOn() && InductionHelper::isIntegerComparison(premise)) {
    processIntegerComparison(premise, (*premise)[0]);
  }
}

/**
 * This class implements two heuristics for selecting multiple literals for induction.
 * 1. Induction depth is 0 for all premises, so we should have essentially input
 *    clauses or their descendants in the induction, directly from the conjecture.
 *    TODO: AVATAR compoenents also have induction depth 0, this makes the heuristic
 *          a bit more prolific than intended.
 * 2. Induction depth is d(>0) for all premises, each premise gives exactly one
 *    literal to induct on and each literal has the same topmost (non-equality)
 *    predicate symbol. Additionally, there is one literal p(t1,...t,...,tn) s.t. all
 *    others are of the form [~]p(t1,...,t',...tn) and t' is a subterm of t.
 *    The rationale behind this is that many inductions on predicate symbols get stuck
 *    without the induction hypothesis being applicable, this resolves some of them,
 *    when we induct on t', getting rid of it in both the conclusion and hypotheses.
 *    This is mostly useful when t' is not a constant, so we check for that too.
 */
struct InductionContextFn
{
  InductionContextFn(Clause* premise, Literal* lit) : _premise(premise), _lit(lit) {}

  VirtualIterator<InductionContext> operator()(pair<Term*, VirtualIterator<TermQueryResult>> arg) {
    auto indDepth = _premise->inference().inductionDepth();
    // heuristic 2
    if (indDepth) {
      auto res = VirtualIterator<InductionContext>::getEmpty();
      // check for complex term and non-equality
      if (_lit->isEquality() || !arg.first->arity()) {
        return res;
      }
      while (arg.second.hasNext()) {
        auto tqr = arg.second.next();
        if (indDepth != tqr.clause->inference().inductionDepth()) {
          continue;
        }
        // check for different clauses and same topmost functors
        if (tqr.clause == _premise || _lit->functor() != tqr.literal->functor()) {
          continue;
        }
        bool match = false;
        SubtermIterator sti1(_lit);
        SubtermIterator sti2(tqr.literal);
        while (sti1.hasNext()) {
          ALWAYS(sti2.hasNext());
          auto st1 = sti1.next();
          auto st2 = sti2.next();
          if (st1 != st2) {
            // if the two terms are not equal, we check that
            // - no other non-equal pair of terms have been processed (match)
            // - one of them contains the other and the contained one is the induction term
            if (match ||
              !((st1.containsSubterm(st2) && st2.term() == arg.first) ||
                (st2.containsSubterm(st1) && st1.term() == arg.first)))
            {
              match = false;
              break;
            }
            sti1.right();
            sti2.right();
            match = true;
          }
        }
        if (!match) {
          continue;
        }
        InductionContext ctx(arg.first, _lit, _premise);
        ctx.insert(tqr.clause, tqr.literal);
        res = pvi(getConcatenatedIterator(res, getSingletonIterator(ctx)));
      }
      return res;
    // heuristic 1
    } else {
      InductionContext ctx(arg.first, _lit, _premise);
      Set<Literal*> lits;
      lits.insert(_lit);
      while (arg.second.hasNext()) {
        auto tqr = arg.second.next();
        // TODO: having the same literal multiple times has unwanted effects
        // in the clausification/resolution part, so avoid it for now
        if (lits.contains(tqr.literal)) {
          continue;
        }
        lits.insert(tqr.literal);
        if (indDepth != tqr.clause->inference().inductionDepth()) {
          continue;
        }
        ctx.insert(tqr.clause, tqr.literal);
      }
      return pvi(getSingletonIterator(ctx));
    }
  }
private:
  Clause* _premise;
  Literal* _lit;
};

void InductionClauseIterator::processLiteral(Clause* premise, Literal* lit)
{
  CALL("Induction::ClauseIterator::processLiteral");

  if(_opt.showInduction()){
    env.beginOutput();
    env.out() << "[Induction] process " << lit->toString() << " in " << premise->toString() << endl;
    env.endOutput();
  }

  if (lit->ground()) {
      Set<Term*> ta_terms;
      Set<Term*> int_terms;
      //TODO this should be a non-variable non-type iterator it seems
      SubtermIterator it(lit);
      while(it.hasNext()){
        TermList ts = it.next();
        if(!ts.isTerm()){ continue; }
        unsigned f = ts.term()->functor(); 
        if(InductionHelper::isInductionTermFunctor(f)){
          if(InductionHelper::isStructInductionOn() && InductionHelper::isStructInductionFunctor(f)){
            ta_terms.insert(ts.term());
          }
          if(InductionHelper::isIntInductionOneOn() && InductionHelper::isIntInductionTermListInLiteral(ts, lit)){
            int_terms.insert(ts.term());
          }
        }
      }

    if (InductionHelper::isInductionLiteral(lit)) {
      Set<Term*>::Iterator citer1(int_terms);
      while(citer1.hasNext()){
        Term* t = citer1.next();
        List<Literal*>* indLits = List<Literal*>::empty();
        DHMap<Term*, TermQueryResult> grBound;
        addToMapFromIterator(grBound, _helper.getGreaterEqual(t));
        addToMapFromIterator(grBound, _helper.getGreater(t));
        DHMap<Term*, TermQueryResult> leBound;
        addToMapFromIterator(leBound, _helper.getLessEqual(t));
        addToMapFromIterator(leBound, _helper.getLess(t));
        performIntInductionForEligibleBounds(premise, lit, t, indLits, /*increasing=*/true, leBound, grBound);
        performIntInductionForEligibleBounds(premise, lit, t, indLits, /*increasing=*/false, grBound, leBound);
        List<Literal*>::destroy(indLits);
      }
    }
    // collect term queries for each induction term
    auto sideLitsIt = VirtualIterator<pair<Term*, TermQueryResultIterator>>::getEmpty();
    if (_opt.nonUnitInduction()) {
      sideLitsIt = pvi(iterTraits(Set<Term*>::Iterator(ta_terms))
        .map([this](Term* arg) {
          return make_pair(arg, _structInductionTermIndex->getGeneralizations(TermList(arg), true));
        }));
    }
    // put clauses from queries into contexts alongside with the given clause and induction term
    auto sideLitsIt2 = iterTraits(sideLitsIt)
      .flatMap(InductionContextFn(premise, lit))
      // generalize all contexts if needed
      .flatMap([](const InductionContext& arg) {
        return vi(new ContextSubsetReplacement(arg, !env.options->inductionGen()));
      })
      // filter out the ones without the premise, or only one literal
      .filter([&premise](const InductionContext& arg) {
        unsigned cnt = 0;
        bool hasPremise = false;
        for (const auto& kv : arg._cls) {
          if (kv.first == premise) {
            hasPremise = true;
          }
          cnt += kv.second.size();
        }
        return hasPremise && cnt > 1;
      });
    // collect contexts for single-literal induction with given clause
    auto indCtxSingle = iterTraits(Set<Term*>::Iterator(ta_terms))
      .map([&lit,&premise](Term* arg) {
        return InductionContext(arg, lit, premise);
      })
      // generalize all contexts if needed
      .flatMap([](const InductionContext& arg) {
        return vi(new ContextSubsetReplacement(arg, !env.options->inductionGen()));
      });
    auto indCtxIt = iterTraits(getConcatenatedIterator(sideLitsIt2, indCtxSingle))
      // filter out the ones without an induction literal
      .filter([](const InductionContext& arg) {
        for (const auto& kv : arg._cls) {
          for (const auto& lit : kv.second) {
            if (InductionHelper::isInductionLiteral(lit)) {
              return true;
            }
          }
        }
        return false;
      });
    while (indCtxIt.hasNext()) {
      auto ctx = indCtxIt.next();
      static bool one = _opt.structInduction() == Options::StructuralInductionKind::ONE ||
                        _opt.structInduction() == Options::StructuralInductionKind::ALL;
      static bool two = _opt.structInduction() == Options::StructuralInductionKind::TWO ||
                        _opt.structInduction() == Options::StructuralInductionKind::ALL;
      static bool three = _opt.structInduction() == Options::StructuralInductionKind::THREE ||
                        _opt.structInduction() == Options::StructuralInductionKind::ALL;
      InductionFormulaIndex::Entry* e;
      // generate formulas and add them to index if not done already
      if (_formulaIndex.findOrInsert(ctx, e)) {
        if(one){
          performStructInductionOne(ctx,e);
        }
        if(two){
          performStructInductionTwo(ctx,e);
        }
        if(three){
          performStructInductionThree(ctx,e);
        }
      }
      // resolve the formulas with the premises
      for (auto& kv : e->get()) {
        resolveClauses(kv.first, ctx, kv.second);
      }
    }
  }
}

void InductionClauseIterator::performIntInductionForEligibleBounds(Clause* premise, Literal* origLit, Term* origTerm, List<Literal*>*& indLits, bool increasing, DHMap<Term*, TermQueryResult>& bounds1, DHMap<Term*, TermQueryResult>& bounds2) {
  DHMap<Term*, TermQueryResult>::Iterator it1(bounds1);
  while (it1.hasNext()) {
    TermQueryResult b1 = it1.next();
    // Skip if the premise equals the bound (that would add tautologies to the search space).
    if (b1.clause != premise) {
      if (_helper.isInductionForFiniteIntervalsOn()) {
        DHMap<Term*, TermQueryResult>::Iterator it2(bounds2);
        while (it2.hasNext()) {
          TermQueryResult b2 = it2.next();
          if (notDoneInt(origLit, origTerm, increasing, b1.term.term(), b2.term.term(), /*bool fromComparison=*/b1.literal != nullptr)) {
            generalizeAndPerformIntInduction(premise, origLit, origTerm, indLits, increasing, b1, &b2);
          }
        }
      }
      if (_helper.isInductionForInfiniteIntervalsOn() &&
          notDoneInt(origLit, origTerm, increasing, b1.term.term(), /*optionalBound2=*/nullptr, /*bool fromComparison=*/b1.literal != nullptr)) {
        generalizeAndPerformIntInduction(premise, origLit, origTerm, indLits, increasing, b1, nullptr);
      }
    }
  }
  static bool useDefaultBound = _opt.integerInductionDefaultBound();
  if (useDefaultBound && _helper.isInductionForInfiniteIntervalsOn()) {
    static TermQueryResult defaultBound(TermList(theory->representConstant(IntegerConstantType(0))), nullptr, nullptr);
    if (notDoneInt(origLit, origTerm, increasing, defaultBound.term.term(), /*optionalBound2=*/nullptr, /*fromComparison=*/false)) {
      generalizeAndPerformIntInduction(premise, origLit, origTerm, indLits, increasing, defaultBound, nullptr);
    }
  }
}

void InductionClauseIterator::generalizeAndPerformIntInduction(Clause* premise, Literal* origLit, Term* origTerm, List<Literal*>*& indLits, bool increasing, TermQueryResult& bound1, TermQueryResult* optionalBound2) {
  static bool generalize = _opt.inductionGen();
  auto indTerm = getPlaceholderForTerm(origTerm);
  // If induction literals were not computed yet, compute them now.
  if (List<Literal*>::isEmpty(indLits)) {
    if (generalize) {
      Kernel::LiteralSubsetReplacement subsetReplacement(origLit, origTerm, TermList(indTerm), _opt.maxInductionGenSubsetSize());
      indLits = subsetReplacement.getListOfTransformedLiterals();
    } else {
      TermReplacement tr(origTerm, TermList(indTerm));
      indLits = List<Literal*>::singleton(tr.transform(origLit));
    }
  }
  bool finite = ((optionalBound2 != nullptr) && (optionalBound2->literal != nullptr));
  InferenceRule rule =
      (bound1.literal == nullptr)
          ? (increasing ? InferenceRule::INT_DB_UP_INDUCTION_AXIOM : InferenceRule::INT_DB_DOWN_INDUCTION_AXIOM)
          : (increasing ? (finite ? InferenceRule::INT_FIN_UP_INDUCTION_AXIOM : InferenceRule::INT_INF_UP_INDUCTION_AXIOM)
                        : (finite ? InferenceRule::INT_FIN_DOWN_INDUCTION_AXIOM : InferenceRule::INT_INF_DOWN_INDUCTION_AXIOM));
  List<Literal*>::RefIterator it(indLits);
  while (it.hasNext()) {
    auto& lit = it.next();
    ASS(lit);
    InductionContext context(origTerm, lit, premise);
    performIntInduction(context, rule, increasing, bound1, optionalBound2);
  }
}

void InductionClauseIterator::processIntegerComparison(Clause* premise, Literal* lit)
{
  CALL("Induction::ClauseIterator::processIntegerComparison");

  ASS((theory->interpretPredicate(lit) == Theory::INT_LESS) && lit->ground());

  bool positive = lit->isPositive();
  TermList* lesserTL = lit->nthArgument(positive ? 0 : 1);
  TermList* greaterTL = lit->nthArgument(positive ? 1 : 0);
  ASS(lesserTL != nullptr);
  ASS(greaterTL != nullptr);
  Term* lt = lesserTL->term();
  Term* gt = greaterTL->term();
  DHMap<Term*, TermQueryResult> grBound;
  addToMapFromIterator(grBound, _helper.getGreaterEqual(gt));
  addToMapFromIterator(grBound, _helper.getGreater(gt));
  performIntInductionOnEligibleLiterals(
    gt, _helper.getTQRsForInductionTerm(*greaterTL), /*increasing=*/true, TermQueryResult(*lesserTL, lit, premise), grBound);
  DHMap<Term*, TermQueryResult> leBound;
  addToMapFromIterator(leBound, _helper.getLessEqual(lt));
  addToMapFromIterator(leBound, _helper.getLess(lt));
  performIntInductionOnEligibleLiterals(
    lt, _helper.getTQRsForInductionTerm(*lesserTL), /*increasing=*/false, TermQueryResult(*greaterTL, lit, premise), leBound);
}

void InductionClauseIterator::performIntInductionOnEligibleLiterals(Term* origTerm, TermQueryResultIterator inductionTQRsIt, bool increasing, TermQueryResult bound1, DHMap<Term*, TermQueryResult>& bounds2) {
  while (inductionTQRsIt.hasNext()) {
    TermQueryResult tqr = inductionTQRsIt.next();
    // Skip if the TQR clause is equal to the bound clause (that would add tautologies to the search space).
    if (bound1.clause != tqr.clause) {
      // We need to pass an empty list, which will get populated when performing induction.
      // Then we need to destroy it.
      List<Literal*>* indLits = List<Literal*>::empty();
      if (_helper.isInductionForFiniteIntervalsOn()) {
        DHMap<Term*, TermQueryResult>::Iterator it(bounds2);
        while (it.hasNext()) {
          TermQueryResult bound2 = it.next();
          if (notDoneInt(tqr.literal, origTerm, increasing, bound1.term.term(), bound2.term.term(), /*bool fromComparison=*/bound1.literal != nullptr)) {
            generalizeAndPerformIntInduction(tqr.clause, tqr.literal, origTerm, indLits, increasing, bound1, &bound2);
          }
        }
      }
      if (_helper.isInductionForInfiniteIntervalsOn() &&
          notDoneInt(tqr.literal, origTerm, increasing, bound1.term.term(), /*optionalBound2=*/nullptr, /*bool fromComparison=*/bound1.literal != nullptr)) {
        generalizeAndPerformIntInduction(tqr.clause, tqr.literal, origTerm, indLits, increasing, bound1, nullptr);
      }
      List<Literal*>::destroy(indLits);
    }
  }
}

ClauseStack InductionClauseIterator::produceClauses(Formula* hypothesis, InferenceRule rule, InductionContext& context)
{
  CALL("InductionClauseIterator::produceClauses");
  NewCNF cnf(0);
  cnf.setForInduction();
  Stack<Clause*> hyp_clauses;
  Inference inf = NonspecificInference0(UnitInputType::AXIOM,rule);
  unsigned maxInductionDepth = 0;
  for (const auto& kv : context._cls) {
    maxInductionDepth = max(maxInductionDepth,kv.first->inference().inductionDepth());
  }
  inf.setInductionDepth(maxInductionDepth+1);
  FormulaUnit* fu = new FormulaUnit(hypothesis,inf);
  if(_opt.showInduction()){
    env.beginOutput();
    env.out() << "[Induction] formula " << fu->toString() << endl;
    env.endOutput();
  }
  cnf.clausify(NNF::ennf(fu), hyp_clauses);

  switch (rule) {
    case InferenceRule::STRUCT_INDUCTION_AXIOM:
      env.statistics->structInduction++;
      break;
    case InferenceRule::INT_INF_UP_INDUCTION_AXIOM:
    case InferenceRule::INT_INF_DOWN_INDUCTION_AXIOM:
      env.statistics->intInfInduction++;
      break;
    case InferenceRule::INT_FIN_UP_INDUCTION_AXIOM:
    case InferenceRule::INT_FIN_DOWN_INDUCTION_AXIOM:
      env.statistics->intFinInduction++;
      break;
    case InferenceRule::INT_DB_UP_INDUCTION_AXIOM:
    case InferenceRule::INT_DB_DOWN_INDUCTION_AXIOM:
      env.statistics->intDBInduction++;
      break;
    default:
      ;
  }
  switch (rule) {
    case InferenceRule::INT_INF_UP_INDUCTION_AXIOM:
      env.statistics->intInfUpInduction++;
      break;
    case InferenceRule::INT_INF_DOWN_INDUCTION_AXIOM:
      env.statistics->intInfDownInduction++;
      break;
    case InferenceRule::INT_FIN_UP_INDUCTION_AXIOM:
      env.statistics->intFinUpInduction++;
      break;
    case InferenceRule::INT_FIN_DOWN_INDUCTION_AXIOM:
      env.statistics->intFinDownInduction++;
      break;
    case InferenceRule::INT_DB_UP_INDUCTION_AXIOM:
      env.statistics->intDBUpInduction++;
      break;
    case InferenceRule::INT_DB_DOWN_INDUCTION_AXIOM:
      env.statistics->intDBDownInduction++;
      break;
    default:
      ;
  }

  return hyp_clauses;
}

bool contains(Literal* clit, Term* indTerm, const ClauseToLiteralMap& toResolve) {
  CALL("contains");
  for (const auto& kv : toResolve) {
    for (const auto& lit : kv.second) {
      if (lit == clit) {
        return true;
      }
    }
  }
  return false;
}

/**
 * An induction gives back a set of clauses for which it holds that:
 * - each one contains toResolve many conclusion literals
 * - for each set of literals in toResolve, there is a corresponding
 *   set of clauses that differ only in one literal pairwise, and this
 *   literal is the complement of a literal from the set of toResolve
 *   after applying subst
 * These contraints give a partitioning of clauses, where each partition
 * has a sequence of resolutions with the clauses from context, s.t.
 * only the literals not in toResolve nor in the conclusion are present
 * in the resulting clause. We find this partition and return it in form
 * of a union find structure.
 */
IntUnionFind findDistributedVariants(const Stack<Clause*>& clauses, Substitution& subst, InductionContext& context)
{
  CALL("findDistributedVariants");
  auto toResolve = context._cls;
  IntUnionFind uf(clauses.size());
  for (unsigned i = 0; i < clauses.size(); i++) {
    auto cl = clauses[i];
    Stack<Literal*> conclusionLits(toResolve.size());
#if VDEBUG
    Stack<unsigned> variantCounts(toResolve.size());
#endif
    // we first find the conclusion literals in cl, exactly 1 from
    // each of toResolve and save how many variants it should have
    for (unsigned k = 0; k < cl->length(); k++) {
      auto clit = SubstHelper::apply<Substitution>(Literal::complementaryLiteral((*cl)[k]), subst);
      for (const auto& kv : toResolve) {
#if VDEBUG
        bool found = false;
#endif
        for (const auto& lit : kv.second) {
          if (lit == clit) {
            conclusionLits.push((*cl)[k]);
#if VDEBUG
            variantCounts.push(kv.second.size()-1);
            ASS(!found);
            found = true;
#else
            break;
#endif
          }
        }
      }
    }
    // cl should have the same number of conclusion
    // literals as the size of toResolve
    ASS_EQ(conclusionLits.size(), toResolve.size());
    // now we look for the variants
    for (unsigned k = 0; k < conclusionLits.size(); k++) {
#if VDEBUG
      for (unsigned j = 0; j < clauses.size(); j++) {
#else
      for (unsigned j = i+1; j < clauses.size(); j++) {
#endif
        auto other = clauses[j];
        if (i == j || cl->length() != other->length()) {
          continue;
        }
        if (other->contains(conclusionLits[k])) {
          continue;
        }
        unsigned mismatchCnt = 0;
        for (unsigned l = 0; l < cl->length(); l++) {
          if (!cl->contains((*other)[l])) {
            mismatchCnt++;
          }
        }
        if (mismatchCnt == 1) {
#if VDEBUG
          variantCounts[k]--;
#endif
          uf.doUnion(i,j);
        }
      }
      ASS_EQ(variantCounts[k],0);
    }
  }
  uf.evalComponents();
  return uf;
}

/**
 * Resolve a set of clauses given by findDistributedVariants with the
 * clauses from an induction context. The resulting clause can be seen
 * as the result of a sequence of resolutions and duplicate literal removals.
 * @param rsubst is for compatibility with default bound integer induction,
 *               it is stored separately so that we don't have to apply
 *               substitutions expensively in all cases.
 */
Clause* resolveClausesHelper(InductionContext& context, const Stack<Clause*>& cls, IntUnionFind::ElementIterator eIt, Substitution& subst, bool generalized, RobSubstitution* rsubst)
{
  CALL("resolveClausesHelper");
  // first create the clause with the required size
  ASS(eIt.hasNext());
  auto cl = cls[eIt.next()];
  unsigned newLength = cl->length();
  auto premises = UnitList::singleton(cl);
  auto toResolve = context._cls;
  while (eIt.hasNext()) {
    auto other = cls[eIt.next()];
    ASS_EQ(other->length(),newLength);
    UnitList::push(other,premises);
  }

  for (const auto& kv : toResolve) {
    newLength += kv.first->length() - kv.second.size() - 1;
    UnitList::push(kv.first, premises);
  }

  Inference inf(GeneratingInferenceMany(
    generalized ? InferenceRule::GEN_INDUCTION_HYPERRESOLUTION : InferenceRule::INDUCTION_HYPERRESOLUTION,
    premises));
  Clause* res = new(newLength) Clause(newLength, inf);

  unsigned next = 0;
#if VDEBUG
  unsigned cnt = next;
#endif
  for (unsigned i = 0; i < cl->length(); i++) {
    Literal* curr=(*cl)[i];
    auto clit = SubstHelper::apply<Substitution>(Literal::complementaryLiteral(curr), subst);
    if (!contains(clit, context._indTerm, toResolve)) {
      ASS(next < newLength);
      (*res)[next] = rsubst ? rsubst->apply(curr, 0) : curr;
      next++;
    }
  }
  ASS_EQ(next-cnt,cl->length()-toResolve.size());

  for (const auto& kv : toResolve) {
    ASS(cnt = next);
    for (unsigned i = 0; i < kv.first->length(); i++) {
      bool copyCurr = true;
      for (const auto& lit : kv.second) {
        auto rlit = replaceTermInLiteral(lit, getPlaceholderForTerm(context._indTerm), TermList(context._indTerm));
        if (rlit == (*kv.first)[i]) {
          copyCurr = false;
          break;
        }
      }
      if (copyCurr) {
        (*res)[next] = (*kv.first)[i];
        next++;
      }
    }
    ASS_EQ(next-cnt,kv.first->length()-kv.second.size());
  }
  ASS_EQ(next,newLength);

  return res;
}

void InductionClauseIterator::resolveClauses(const ClauseStack& cls, InductionContext& context, Substitution& subst, RobSubstitution* rsubst)
{
  CALL("InductionClauseIterator::resolveClauses");
  ASS(cls.isNonEmpty());
  bool generalized = false;
  for (const auto& kv : context._cls) {
    for (const auto& lit : kv.second) {
      if (lit->containsSubterm(TermList(context._indTerm))) {
        generalized = true;
        break;
      }
    }
    if (generalized) {
      break;
    }
  }
  if (generalized) {
    env.statistics->generalizedInductionApplication++;
  } else {
    env.statistics->inductionApplication++;
  }

  auto uf = findDistributedVariants(cls, subst, context);
  IntUnionFind::ComponentIterator cit(uf);
  while(cit.hasNext()){
    IntUnionFind::ElementIterator eIt = cit.next();
    _clauses.push(resolveClausesHelper(context, cls, eIt, subst, generalized, rsubst));
    if(_opt.showInduction()){
      env.beginOutput();
      env.out() << "[Induction] generate " << _clauses.top()->toString() << endl;
      env.endOutput();
    }
  }
}

// Given a literal ~L[term], where 'term' is of the integer sort,
// introduce and induction hypothesis for integers, for example:
//   (L[b1] & (![X] : (b1 <= X & X < b2 & L[X]) -> L[x+1])) -> (![Y] : (b1 <= Y & Y <= b2) -> L[Y])
// In general, the hypothesis is an instance of one of the following
// hypotheses (depending on the value of 'increasing'):
//   (L[b1] & (![X] : (interval_x(X)) -> L[x+1])) -> (![Y] : interval_y(Y) -> L[Y])
//   (L[b1] & (![X] : (interval_x(X)) -> L[x-1])) -> (![Y] : interval_y(Y) -> L[Y])
// where 'b1' is bound1.term, and the predicates inteval_x(X) and interval_y(Y)
// capture the property "X (or Y) belongs to the interval [b1, b2] or [b1, b2)",
// where 'b2' is either optionalBound2->term (if present) or depending on 'increasing'
// either infinity or -infinity. (The intervals are set such that the hypothesis
// is valid: if interval_y(Y) holds for some Y, then either interval_x(Y) holds,
// or depending on 'increasing' either interval_x(Y-1) or interval_x(Y+1) holds.)
void InductionClauseIterator::performIntInduction(InductionContext& context, InferenceRule rule, bool increasing, const TermQueryResult& bound1, TermQueryResult* optionalBound2)
{
  CALL("InductionClauseIterator::performIntInduction");

  TermList b1(bound1.term);
  TermList one(theory->representConstant(IntegerConstantType(increasing ? 1 : -1)));

  TermList x(0,false);
  TermList y(1,false);
  TermList ph(getPlaceholderForTerm(context._indTerm));

  // create L[b1]
<<<<<<< HEAD
  Formula* Lb1 = context.getFormula(b1,true);

  // create L[X]
  Formula* Lx = context.getFormula(x,true);

  // create L[Y]
  Substitution subst;
  Formula* Ly = context.getFormula(y,true,&subst);

  // create L[X+1] or L[X-1]
  TermList fpo(Term::create2(env.signature->getInterpretingSymbol(Theory::INT_PLUS),x,one));
  Formula* Lxpo = context.getFormula(fpo,true);
=======
  Formula* Lb1 = new AtomicFormula(replaceTermInLiteral(clit,term,b1));

  // create L[X]
  Formula* Lx = new AtomicFormula(replaceTermInLiteral(clit,term,x));

  // create L[Y]
  Formula* Ly = new AtomicFormula(replaceTermInLiteral(clit,term,y));

  // create L[X+1] or L[X-1]
  TermList fpo(Term::create2(env.signature->getInterpretingSymbol(Theory::INT_PLUS),x,one));
  Formula* Lxpo = new AtomicFormula(replaceTermInLiteral(clit,term,fpo));
>>>>>>> e0946afb

  static unsigned less = env.signature->getInterpretingSymbol(Theory::INT_LESS);
  // create X>=b1 (which is ~X<b1) or X<=b1 (which is ~b1<X)
  Formula* Lxcompb1 = new AtomicFormula(Literal::create2(less,false,(increasing ? x : b1),(increasing ? b1 : x)));
  // create Y>=b1 (which is ~Y<b1), or Y>b1, or Y<=b1 (which is ~b1<Y), or Y<b1
  // This comparison is mirroring the structure of bound1.literal, which is "b1 <comparison> inductionTerm".
  // If bound1.literal is nullptr, we are using the default bound with the comparison sign >= or <=.
  const bool isBound1Equal = (!bound1.literal || (bound1.literal->functor() == less && bound1.literal->isNegative()));
  const bool isBound1FirstArg = (increasing != isBound1Equal);
  Formula* Lycompb1 = new AtomicFormula(Literal::create2(
        less, !isBound1Equal, (isBound1FirstArg ? b1 : y), (isBound1FirstArg ? y : b1)));

  Formula* FxInterval;
  Formula* FyInterval;
  const bool isDefaultBound = ((bound1.clause == nullptr) || (bound1.literal == nullptr));
  const bool hasBound2 = ((optionalBound2 != nullptr) && (optionalBound2->literal != nullptr));
  // Also resolve the hypothesis with comparisons with bound(s) (if the bound(s) are present/not default).
  if (!isDefaultBound) {
    context.insert(bound1.clause,
      Literal::create2(less, !isBound1Equal, (isBound1FirstArg ? b1 : ph), (isBound1FirstArg ? ph : b1)));
  }
  if (hasBound2) {
    // Finite interval induction, use two bounds on both x and y.
    rule = getFinRule(rule);
    TermList b2(optionalBound2->term);
    // create X<b2 or X>b2 (which is b2<X)
    Formula* Lxcompb2 = new AtomicFormula(Literal::create2(less, true, (increasing ? x : b2), (increasing ? b2 : x)));
    const bool isBound2Equal = (optionalBound2->literal->functor() == less && optionalBound2->literal->isNegative());
    const bool isBound2FirstArg = (increasing == isBound2Equal);
    // create Y<b2, or Y<=b2 (which is ~b2<Y) or Y>b2, or Y>=b2 (which is ~Y<b2)
    Formula* Lycompb2 = new AtomicFormula(Literal::create2(
          less, !isBound2Equal, (isBound2FirstArg ? b2 : y), (isBound2FirstArg ? y : b2)));
    FxInterval = new JunctionFormula(Connective::AND, FormulaList::cons(Lxcompb1, FormulaList::singleton(Lxcompb2)));
    FyInterval = new JunctionFormula(Connective::AND, FormulaList::cons(Lycompb1, FormulaList::singleton(Lycompb2)));
    if (!isDefaultBound) {
      // If there is also a second bound, add that to the list as well.
      context.insert(optionalBound2->clause,
        Literal::create2(less, !isBound2Equal, (isBound2FirstArg ? b2 : ph), (isBound2FirstArg ? ph : b2)));
    }
  } else {
    // Infinite interval induction (either with default bound or not), use only one bound on both x and y.
    if (isDefaultBound) rule = getDBRule(rule);
    else rule = getInfRule(rule);
    FxInterval = Lxcompb1;
    FyInterval = Lycompb1;
  }

  // Create the hypothesis, with FxInterval and FyInterval being as described
  // in the comment above this function.
  Formula* hyp = new BinaryFormula(Connective::IMP,
                   new JunctionFormula(Connective::AND,FormulaList::cons(Lb1,FormulaList::singleton(
                     Formula::quantify(new BinaryFormula(Connective::IMP,
                       new JunctionFormula(Connective::AND, FormulaList::cons(FxInterval,FormulaList::singleton(Lx))),
                       Lxpo))))),
                   Formula::quantify(new BinaryFormula(Connective::IMP,FyInterval,Ly)));

  RobSubstitution rsubst;
  if (isDefaultBound) {
    ALWAYS(rsubst.match(y,0,TermList(context._indTerm),1));
  }

  auto cls = produceClauses(hyp, rule, context);
  if (cls.isEmpty()) {
    return;
  }
  resolveClauses(cls, context, subst, isDefaultBound ? &rsubst : nullptr);
}

/**
 * Introduce the Induction Hypothesis
 * ( L[base1] & ... & L[basen] & (L[x] => L[c1(x)]) & ... (L[x] => L[cm(x)]) ) => L[x]
 * for some lit ~L[a]
 * and then force binary resolution on L for each resultant clause
 */

void InductionClauseIterator::performStructInductionOne(InductionContext& context, InductionFormulaIndex::Entry* e)
{
  CALL("InductionClauseIterator::performStructInductionOne"); 

  TermAlgebra* ta = env.signature->getTermAlgebraOfSort(env.signature->getFunction(context._indTerm->functor())->fnType()->result());
  TermList ta_sort = ta->sort();

  FormulaList* formulas = FormulaList::empty();

  unsigned var = 0;

  // first produce the formula
  for(unsigned i=0;i<ta->nConstructors();i++){
    TermAlgebraConstructor* con = ta->constructor(i);
    unsigned arity = con->arity();
      Stack<TermList> argTerms;
      Stack<TermList> ta_vars;
      for(unsigned j=0;j<arity;j++){
        TermList x(var,false);
        var++;
        if(con->argSort(j) == ta_sort){
          ta_vars.push(x);
        }
        argTerms.push(x);
      }
      // if hypothesis strengthening is on, this replaces the Skolems with fresh variables
<<<<<<< HEAD
      auto right = context.getFormulaWithSquashedSkolems(
        TermList(Term::create(con->functor(),(unsigned)argTerms.size(), argTerms.begin())), true, var);
=======
      Formula* right = new AtomicFormula(
        replaceTermAndSquashSkolemsInLiteral(clit,term,
        TermList(Term::create(con->functor(),(unsigned)argTerms.size(), argTerms.begin())), var));
>>>>>>> e0946afb
      FormulaList* args = FormulaList::empty();
      Stack<TermList>::Iterator tvit(ta_vars);
      while(tvit.hasNext()){
        auto hypVars = VList::empty();
<<<<<<< HEAD
        auto hyp = context.getFormulaWithSquashedSkolems(tvit.next(),true,var,&hypVars);
=======
        Formula* hyp = new AtomicFormula(
          replaceTermAndSquashSkolemsInLiteral(clit,term,tvit.next(),var,&hypVars));
>>>>>>> e0946afb
        // quantify each hypotheses with variables replacing Skolems explicitly
        if (hypVars) {
          hyp = new QuantifiedFormula(Connective::FORALL, hypVars, SList::empty(), hyp);
        }
        FormulaList::push(hyp,args);
      }
<<<<<<< HEAD

=======
>>>>>>> e0946afb
      FormulaList::push(args ?
        new BinaryFormula(Connective::IMP,JunctionFormula::generalJunction(Connective::AND,args),right) : right, formulas);
  }
  ASS(formulas);
  Formula* indPremise = JunctionFormula::generalJunction(Connective::AND,formulas);
<<<<<<< HEAD
  Substitution subst;
  auto conclusion = context.getFormulaWithSquashedSkolems(TermList(var++,false), true, var, nullptr, &subst);
=======
  Literal* conclusion = replaceTermAndSquashSkolemsInLiteral(clit,term,TermList(var++,false),var);
>>>>>>> e0946afb
  Formula* hypothesis = new BinaryFormula(Connective::IMP,
                            Formula::quantify(indPremise),
                            Formula::quantify(conclusion));

  auto cls = produceClauses(hypothesis, InferenceRule::STRUCT_INDUCTION_AXIOM, context);
  e->add(std::move(cls), std::move(subst));
  // resolveClauses(cls, context, subst);
}

/**
 * This idea (taken from the CVC4 paper) is that there exists some smallest k that makes lit true
 * We produce the clause ~L[x] \/ ?y : L[y] & !z (z subterm y -> ~L[z])
 * and perform resolution with lit L[c]
 */
void InductionClauseIterator::performStructInductionTwo(InductionContext& context, InductionFormulaIndex::Entry* e)
{
  CALL("InductionClauseIterator::performStructInductionTwo"); 

  TermAlgebra* ta = env.signature->getTermAlgebraOfSort(env.signature->getFunction(context._indTerm->functor())->fnType()->result());
  TermList ta_sort = ta->sort();

  // make L[y]
  TermList y(0,false); 
  unsigned var = 1;
  // if hypothesis strengthening is on, this replaces the Skolems with fresh variables
  auto mainVars = VList::singleton(y.var());
<<<<<<< HEAD
  auto Ly = context.getFormulaWithSquashedSkolems(y,false,var,&mainVars);
=======
  Literal* Ly = replaceTermAndSquashSkolemsInLiteral(lit,term,y,var,&mainVars);
>>>>>>> e0946afb

  // for each constructor and destructor make
  // ![Z] : y = cons(Z,dec(y)) -> ( ~L[dec1(y)] & ~L[dec2(y)]
  FormulaList* formulas = FormulaList::empty();

  for(unsigned i=0;i<ta->nConstructors();i++){
    TermAlgebraConstructor* con = ta->constructor(i);
    unsigned arity = con->arity();

    if(con->recursive()){
  
      // First generate all argTerms and remember those that are of sort ta_sort 
      Stack<TermList> argTerms;
      Stack<TermList> taTerms; 
      for(unsigned j=0;j<arity;j++){
        unsigned dj = con->destructorFunctor(j);
        TermList djy(Term::create1(dj,y));
        argTerms.push(djy);
        if(con->argSort(j) == ta_sort){
          taTerms.push(djy);
        }
      }
      ASS(taTerms.isNonEmpty());
      // create y = con1(...d1(y)...d2(y)...)
      TermList coni(Term::create(con->functor(),(unsigned)argTerms.size(), argTerms.begin()));
      Literal* kneq = Literal::createEquality(true,y,coni,ta_sort);
      FormulaList* And = FormulaList::empty(); 
      Stack<TermList>::Iterator tit(taTerms);
      while(tit.hasNext()){
        TermList djy = tit.next();
        auto hypVars = VList::empty();
<<<<<<< HEAD
        auto f = context.getFormulaWithSquashedSkolems(djy,true,var,&hypVars);
=======
        Literal* nLdjy = replaceTermAndSquashSkolemsInLiteral(clit,term,djy,var,&hypVars);
        Formula* f = new AtomicFormula(nLdjy); 
>>>>>>> e0946afb
        if (hypVars) {
          f = new QuantifiedFormula(Connective::FORALL, hypVars, SList::empty(), f);
        }
        FormulaList::push(f,And);
      }
      ASS(And);
      Formula* imp = new BinaryFormula(Connective::IMP,
                            new AtomicFormula(kneq),
                            JunctionFormula::generalJunction(Connective::AND,And));
      FormulaList::push(imp,formulas);
    }
  }
  // quantify with mainVars explicitly
  Formula* exists = new QuantifiedFormula(Connective::EXISTS, mainVars,SList::empty(),
<<<<<<< HEAD
                        formulas ? new JunctionFormula(Connective::AND,FormulaList::cons(Ly,formulas))
                                 : Ly);

  Substitution subst;
  auto conclusion = context.getFormulaWithSquashedSkolems(TermList(var++, false), true, var, nullptr, &subst);
  FormulaList* orf = FormulaList::cons(exists,FormulaList::singleton(Formula::quantify(conclusion)));
=======
                        formulas ? new JunctionFormula(Connective::AND,FormulaList::cons(new AtomicFormula(Ly),formulas))
                                 : static_cast<Formula*>(new AtomicFormula(Ly)));
  
  Literal* conclusion = replaceTermAndSquashSkolemsInLiteral(clit,term,TermList(var++,false),var);
  FormulaList* orf = FormulaList::cons(exists,FormulaList::singleton(Formula::quantify(new AtomicFormula(conclusion))));
>>>>>>> e0946afb
  Formula* hypothesis = new JunctionFormula(Connective::OR,orf);

  auto cls = produceClauses(hypothesis, InferenceRule::STRUCT_INDUCTION_AXIOM, context);
  e->add(std::move(cls), std::move(subst));
  // resolveClauses(cls, context, subst);
}

/*
 * A variant of Two where we are stronger with respect to all subterms. here the existential part is
 *
 * ?y : L[y] &_{con_i} ( y = con_i(..dec(y)..) -> smaller(dec(y))) 
             & (!x : smallerThanY(x) -> smallerThanY(destructor(x))) 
             & !z : smallerThanY(z) => ~L[z]
 *
 * i.e. we add a new special predicat that is true when its argument is smaller than Y
 *
 */
void InductionClauseIterator::performStructInductionThree(InductionContext& context, InductionFormulaIndex::Entry* e)
{
  CALL("InductionClauseIterator::performStructInductionThree");

  TermAlgebra* ta = env.signature->getTermAlgebraOfSort(env.signature->getFunction(context._indTerm->functor())->fnType()->result());
  TermList ta_sort = ta->sort();

  // make L[y]
  TermList x(0,false); 
  TermList y(1,false); 
  TermList z(2,false); 
  unsigned vars = 3;
  // if hypothesis strengthening is on, this replaces the Skolems with fresh variables
  auto mainVars = VList::singleton(y.var());
<<<<<<< HEAD
  auto Ly = context.getFormulaWithSquashedSkolems(y,false,vars,&mainVars);
=======
  Literal* Ly = replaceTermAndSquashSkolemsInLiteral(lit,term,y,vars,&mainVars);
>>>>>>> e0946afb

  // make smallerThanY
  unsigned sty = env.signature->addFreshPredicate(1,"smallerThan");
  env.signature->getPredicate(sty)->setType(OperatorType::getPredicateType({ta_sort}));

  // make ( y = con_i(..dec(y)..) -> smaller(dec(y)))  for each constructor 
  FormulaList* conjunction = FormulaList::singleton(Ly);
  for(unsigned i=0;i<ta->nConstructors();i++){
    TermAlgebraConstructor* con = ta->constructor(i);
    unsigned arity = con->arity();

    if(con->recursive()){
      // First generate all argTerms and remember those that are of sort ta_sort 
      Stack<TermList> argTerms;
      Stack<TermList> taTerms; 
      Stack<unsigned> ta_vars;
      Stack<TermList> varTerms;
      for(unsigned j=0;j<arity;j++){
        unsigned dj = con->destructorFunctor(j);
        TermList djy(Term::create1(dj,y));
        argTerms.push(djy);
        TermList xj(vars,false);
        varTerms.push(xj);
        if(con->argSort(j) == ta_sort){
          taTerms.push(djy);
          ta_vars.push(vars);
        }
        vars++;
      }
      // create y = con1(...d1(y)...d2(y)...)
      TermList coni(Term::create(con->functor(),(unsigned)argTerms.size(), argTerms.begin()));
      Literal* kneq = Literal::createEquality(true,y,coni,ta_sort);

      // create smaller(cons(x1,..,xn))
      Formula* smaller_coni = new AtomicFormula(Literal::create1(sty,true,
                                TermList(Term::create(con->functor(),(unsigned)varTerms.size(),varTerms.begin()))));

      FormulaList* smallers = FormulaList::empty();
      Stack<unsigned>::Iterator vtit(ta_vars);
      while(vtit.hasNext()){
        FormulaList::push(new AtomicFormula(Literal::create1(sty,true,TermList(vtit.next(),false))),smallers);
      }
      ASS(smallers);
      Formula* ax = Formula::quantify(new BinaryFormula(Connective::IMP,smaller_coni,
                      JunctionFormula::generalJunction(Connective::AND,smallers)));

      // now create a conjunction of smaller(d(y)) for each d
      FormulaList* And = FormulaList::empty(); 
      Stack<TermList>::Iterator tit(taTerms);
      while(tit.hasNext()){
        Formula* f = new AtomicFormula(Literal::create1(sty,true,tit.next()));
        FormulaList::push(f,And);
      }
      ASS(And);
      Formula* imp = new BinaryFormula(Connective::IMP,
                            new AtomicFormula(kneq),
                            JunctionFormula::generalJunction(Connective::AND,And));

      FormulaList::push(imp,conjunction);
      FormulaList::push(ax,conjunction);
    } 
  }
  // now !z : smallerThanY(z) => ~L[z]
  Formula* smallerImpNL = Formula::quantify(new BinaryFormula(Connective::IMP, 
                            new AtomicFormula(Literal::create1(sty,true,z)),
<<<<<<< HEAD
                            context.getFormulaWithSquashedSkolems(z,true,vars)));
=======
                            new AtomicFormula(replaceTermAndSquashSkolemsInLiteral(clit,term,z,vars))));
>>>>>>> e0946afb

  FormulaList::push(smallerImpNL,conjunction);
  // quantify with mainVars explicitly
  Formula* exists = new QuantifiedFormula(Connective::EXISTS, mainVars,SList::empty(),
                       new JunctionFormula(Connective::AND,conjunction));

<<<<<<< HEAD
  Substitution subst;
  auto conclusion = context.getFormulaWithSquashedSkolems(x,true,vars,nullptr,&subst);
  FormulaList* orf = FormulaList::cons(exists,FormulaList::singleton(Formula::quantify(conclusion)));
=======
  Literal* conclusion = replaceTermAndSquashSkolemsInLiteral(clit,term,x,vars);
  FormulaList* orf = FormulaList::cons(exists,FormulaList::singleton(Formula::quantify(new AtomicFormula(conclusion))));
>>>>>>> e0946afb
  Formula* hypothesis = new JunctionFormula(Connective::OR,orf);

  auto cls = produceClauses(hypothesis, InferenceRule::STRUCT_INDUCTION_AXIOM, context);
  e->add(std::move(cls), std::move(subst));
  // resolveClauses(cls, context, subst);
}
<<<<<<< HEAD
=======

bool InductionClauseIterator::notDone(Literal* lit, Term* term)
{
  CALL("InductionClauseIterator::notDone");

  static DHSet<Literal*> done;
  static LiteralSubstitutionTree lis(false);
  static DHMap<TermList,TermList> blanks;
  const bool strengthenHyp = _opt.inductionStrengthenHypothesis();
  TermList srt = env.signature->getFunction(term->functor())->fnType()->result();

  if(!blanks.find(srt)){
    unsigned fresh = env.signature->addFreshFunction(0,"blank");
    env.signature->getFunction(fresh)->setType(OperatorType::getConstantsType(srt));
    TermList blank = TermList(Term::createConstant(fresh));
    blanks.insert(srt,blank);
  }

  unsigned var = 0;
  Literal* rep = replaceTermAndSquashSkolemsInLiteral(lit,term,blanks.get(srt),var);
  // If we strengthen the literal there might be an arbitrary number of
  // induction terms apart from the main one, so it is easier to replace
  // the rest with variables and check for variants in an index.
  // Otherwise there is only one term to replace and it gives a unique
  // literal, so a pointer check is sufficient.
  if (strengthenHyp) {
    if (lis.getVariants(rep, false, false).hasNext()) {
      return false;
    }

    lis.insert(rep, nullptr);
  } else {
    if(done.contains(rep)){
      return false;
    }

    done.insert(rep);
  }

  return true;
}

>>>>>>> e0946afb
// Note: only works for unit clauses.
// TODO: encapsulate the 'done' map in a helper class to have it deallocate correctly.
bool InductionClauseIterator::notDoneInt(Literal* lit, Term* t, bool increasing, Term* bound1, Term* optionalBound2, bool fromComparison)
{
  CALL("InductionClauseIterator::notDoneInt");

  // Map structure:
  // (induction lit/t representation, increasing) -> ((bound1, optionalBound2) -> (existsFromComparisonTrue, {(induction term, fromComparison)}))
  static DHMap<pair<Literal*, bool>, DHMap<pair<Term*, Term*>, pair<bool, DHMap<Term*, bool>*>>*> done;

  // Create representation of lit/t combination
  static Term* blank;
  static unsigned freshInt = env.signature->addFreshFunction(0, "blank");
  if (!blank) {
    env.signature->getFunction(freshInt)->setType(OperatorType::getConstantsType(AtomicSort::intSort()));
    blank = Term::createConstant(freshInt);
  }
  Literal* rep = replaceTermInLiteral(lit,t,TermList(blank));

  auto key = make_pair(rep, increasing);
  DHMap<pair<Term*, Term*>, pair<bool, DHMap<Term*, bool>*>>* val;
  pair<bool, DHMap<Term*, bool>*>* p;
  auto bounds = make_pair(bound1, optionalBound2);
  if (done.find(key, val)) {
    // Check two conditions under which we can skip this induction literal/term/bounds combination:
    p = val->findPtr(bounds);
    if (p != nullptr) {
      // 1. either induction was applied on the same induction literal representation with the same bound(s),
      //    and the bound(s) came from comparison (i.e., its comparison with induction term was resolved away).
      if (p->first) return false;
      // 2. or induction was applied on the same induction literal & induction term with the same bound(s),
      //    and either now the bound did not come from comparison, or then it did.
      bool previousFromComparison = false;
      if (p->second->find(t, previousFromComparison) && (!fromComparison || previousFromComparison)) return false;
    }
    // There is a 3rd possibility: the bound now is an interpreted constant, and induction was applied
    // on the same induction lit and some other interpreted constant bound, which came from comparison,
    // and the bound then was <= this bound (if increasing) or >= this bound (if not increasing).
    // TODO: explore if it is worth it to implement this condition.
  }
  else {
    val = new DHMap<pair<Term*, Term*>, pair<bool, DHMap<Term*, bool>*>>();
    done.insert(key, val);
  }
  p = val->findPtr(bounds);
  DHMap<Term*, bool>* insideMap;
  if (p != nullptr) {
    insideMap = p->second;
    p->first |= fromComparison;
  } else {
    insideMap = new DHMap<Term*, bool>();
    val->insert(bounds, make_pair(fromComparison, insideMap));
  }
  bool previousFromComparison = false;
  if (!insideMap->find(t, previousFromComparison) || (!previousFromComparison && fromComparison)) {
    insideMap->set(t, fromComparison);
  }

  return true;
}

}<|MERGE_RESOLUTION|>--- conflicted
+++ resolved
@@ -171,7 +171,6 @@
   return tr.transform(lit);
 }
 
-<<<<<<< HEAD
 Formula* InductionContext::getFormula(TermReplacement& tr, bool opposite)
 {
   CALL("InductionContext::getFormula/1");
@@ -232,25 +231,6 @@
     }
   }
   return res;
-=======
-Literal* replaceTermAndSquashSkolemsInLiteral(Literal* lit, Term* o, TermList r, unsigned& var, VList** varList = nullptr) {
-  const bool strengthenHyp = env.options->inductionStrengthenHypothesis();
-  if (!strengthenHyp) {
-    return replaceTermInLiteral(lit, o, r);
-  }
-  SkolemSquashingTermReplacement tr(o,r,var);
-  if (varList) {
-    // The variables replacing the Skolems after calling transform
-    // are needed for quantification if varList is non-null, collect them
-    unsigned temp = var;
-    auto res = tr.transform(lit);
-    for (unsigned i = temp; i < var; i++) {
-      VList::push(i,*varList);
-    }
-    return res;
-  }
-  return tr.transform(lit);
->>>>>>> e0946afb
 }
 
 TermList LiteralSubsetReplacement::transformSubterm(TermList trm)
@@ -1013,7 +993,6 @@
   TermList ph(getPlaceholderForTerm(context._indTerm));
 
   // create L[b1]
-<<<<<<< HEAD
   Formula* Lb1 = context.getFormula(b1,true);
 
   // create L[X]
@@ -1026,19 +1005,6 @@
   // create L[X+1] or L[X-1]
   TermList fpo(Term::create2(env.signature->getInterpretingSymbol(Theory::INT_PLUS),x,one));
   Formula* Lxpo = context.getFormula(fpo,true);
-=======
-  Formula* Lb1 = new AtomicFormula(replaceTermInLiteral(clit,term,b1));
-
-  // create L[X]
-  Formula* Lx = new AtomicFormula(replaceTermInLiteral(clit,term,x));
-
-  // create L[Y]
-  Formula* Ly = new AtomicFormula(replaceTermInLiteral(clit,term,y));
-
-  // create L[X+1] or L[X-1]
-  TermList fpo(Term::create2(env.signature->getInterpretingSymbol(Theory::INT_PLUS),x,one));
-  Formula* Lxpo = new AtomicFormula(replaceTermInLiteral(clit,term,fpo));
->>>>>>> e0946afb
 
   static unsigned less = env.signature->getInterpretingSymbol(Theory::INT_LESS);
   // create X>=b1 (which is ~X<b1) or X<=b1 (which is ~b1<X)
@@ -1140,45 +1106,26 @@
         argTerms.push(x);
       }
       // if hypothesis strengthening is on, this replaces the Skolems with fresh variables
-<<<<<<< HEAD
       auto right = context.getFormulaWithSquashedSkolems(
         TermList(Term::create(con->functor(),(unsigned)argTerms.size(), argTerms.begin())), true, var);
-=======
-      Formula* right = new AtomicFormula(
-        replaceTermAndSquashSkolemsInLiteral(clit,term,
-        TermList(Term::create(con->functor(),(unsigned)argTerms.size(), argTerms.begin())), var));
->>>>>>> e0946afb
       FormulaList* args = FormulaList::empty();
       Stack<TermList>::Iterator tvit(ta_vars);
       while(tvit.hasNext()){
         auto hypVars = VList::empty();
-<<<<<<< HEAD
         auto hyp = context.getFormulaWithSquashedSkolems(tvit.next(),true,var,&hypVars);
-=======
-        Formula* hyp = new AtomicFormula(
-          replaceTermAndSquashSkolemsInLiteral(clit,term,tvit.next(),var,&hypVars));
->>>>>>> e0946afb
         // quantify each hypotheses with variables replacing Skolems explicitly
         if (hypVars) {
           hyp = new QuantifiedFormula(Connective::FORALL, hypVars, SList::empty(), hyp);
         }
         FormulaList::push(hyp,args);
       }
-<<<<<<< HEAD
-
-=======
->>>>>>> e0946afb
       FormulaList::push(args ?
         new BinaryFormula(Connective::IMP,JunctionFormula::generalJunction(Connective::AND,args),right) : right, formulas);
   }
   ASS(formulas);
   Formula* indPremise = JunctionFormula::generalJunction(Connective::AND,formulas);
-<<<<<<< HEAD
   Substitution subst;
   auto conclusion = context.getFormulaWithSquashedSkolems(TermList(var++,false), true, var, nullptr, &subst);
-=======
-  Literal* conclusion = replaceTermAndSquashSkolemsInLiteral(clit,term,TermList(var++,false),var);
->>>>>>> e0946afb
   Formula* hypothesis = new BinaryFormula(Connective::IMP,
                             Formula::quantify(indPremise),
                             Formula::quantify(conclusion));
@@ -1205,11 +1152,7 @@
   unsigned var = 1;
   // if hypothesis strengthening is on, this replaces the Skolems with fresh variables
   auto mainVars = VList::singleton(y.var());
-<<<<<<< HEAD
   auto Ly = context.getFormulaWithSquashedSkolems(y,false,var,&mainVars);
-=======
-  Literal* Ly = replaceTermAndSquashSkolemsInLiteral(lit,term,y,var,&mainVars);
->>>>>>> e0946afb
 
   // for each constructor and destructor make
   // ![Z] : y = cons(Z,dec(y)) -> ( ~L[dec1(y)] & ~L[dec2(y)]
@@ -1241,12 +1184,7 @@
       while(tit.hasNext()){
         TermList djy = tit.next();
         auto hypVars = VList::empty();
-<<<<<<< HEAD
         auto f = context.getFormulaWithSquashedSkolems(djy,true,var,&hypVars);
-=======
-        Literal* nLdjy = replaceTermAndSquashSkolemsInLiteral(clit,term,djy,var,&hypVars);
-        Formula* f = new AtomicFormula(nLdjy); 
->>>>>>> e0946afb
         if (hypVars) {
           f = new QuantifiedFormula(Connective::FORALL, hypVars, SList::empty(), f);
         }
@@ -1261,20 +1199,12 @@
   }
   // quantify with mainVars explicitly
   Formula* exists = new QuantifiedFormula(Connective::EXISTS, mainVars,SList::empty(),
-<<<<<<< HEAD
                         formulas ? new JunctionFormula(Connective::AND,FormulaList::cons(Ly,formulas))
                                  : Ly);
 
   Substitution subst;
   auto conclusion = context.getFormulaWithSquashedSkolems(TermList(var++, false), true, var, nullptr, &subst);
   FormulaList* orf = FormulaList::cons(exists,FormulaList::singleton(Formula::quantify(conclusion)));
-=======
-                        formulas ? new JunctionFormula(Connective::AND,FormulaList::cons(new AtomicFormula(Ly),formulas))
-                                 : static_cast<Formula*>(new AtomicFormula(Ly)));
-  
-  Literal* conclusion = replaceTermAndSquashSkolemsInLiteral(clit,term,TermList(var++,false),var);
-  FormulaList* orf = FormulaList::cons(exists,FormulaList::singleton(Formula::quantify(new AtomicFormula(conclusion))));
->>>>>>> e0946afb
   Formula* hypothesis = new JunctionFormula(Connective::OR,orf);
 
   auto cls = produceClauses(hypothesis, InferenceRule::STRUCT_INDUCTION_AXIOM, context);
@@ -1306,11 +1236,7 @@
   unsigned vars = 3;
   // if hypothesis strengthening is on, this replaces the Skolems with fresh variables
   auto mainVars = VList::singleton(y.var());
-<<<<<<< HEAD
   auto Ly = context.getFormulaWithSquashedSkolems(y,false,vars,&mainVars);
-=======
-  Literal* Ly = replaceTermAndSquashSkolemsInLiteral(lit,term,y,vars,&mainVars);
->>>>>>> e0946afb
 
   // make smallerThanY
   unsigned sty = env.signature->addFreshPredicate(1,"smallerThan");
@@ -1376,76 +1302,23 @@
   // now !z : smallerThanY(z) => ~L[z]
   Formula* smallerImpNL = Formula::quantify(new BinaryFormula(Connective::IMP, 
                             new AtomicFormula(Literal::create1(sty,true,z)),
-<<<<<<< HEAD
                             context.getFormulaWithSquashedSkolems(z,true,vars)));
-=======
-                            new AtomicFormula(replaceTermAndSquashSkolemsInLiteral(clit,term,z,vars))));
->>>>>>> e0946afb
 
   FormulaList::push(smallerImpNL,conjunction);
   // quantify with mainVars explicitly
   Formula* exists = new QuantifiedFormula(Connective::EXISTS, mainVars,SList::empty(),
                        new JunctionFormula(Connective::AND,conjunction));
 
-<<<<<<< HEAD
   Substitution subst;
   auto conclusion = context.getFormulaWithSquashedSkolems(x,true,vars,nullptr,&subst);
   FormulaList* orf = FormulaList::cons(exists,FormulaList::singleton(Formula::quantify(conclusion)));
-=======
-  Literal* conclusion = replaceTermAndSquashSkolemsInLiteral(clit,term,x,vars);
-  FormulaList* orf = FormulaList::cons(exists,FormulaList::singleton(Formula::quantify(new AtomicFormula(conclusion))));
->>>>>>> e0946afb
   Formula* hypothesis = new JunctionFormula(Connective::OR,orf);
 
   auto cls = produceClauses(hypothesis, InferenceRule::STRUCT_INDUCTION_AXIOM, context);
   e->add(std::move(cls), std::move(subst));
   // resolveClauses(cls, context, subst);
 }
-<<<<<<< HEAD
-=======
-
-bool InductionClauseIterator::notDone(Literal* lit, Term* term)
-{
-  CALL("InductionClauseIterator::notDone");
-
-  static DHSet<Literal*> done;
-  static LiteralSubstitutionTree lis(false);
-  static DHMap<TermList,TermList> blanks;
-  const bool strengthenHyp = _opt.inductionStrengthenHypothesis();
-  TermList srt = env.signature->getFunction(term->functor())->fnType()->result();
-
-  if(!blanks.find(srt)){
-    unsigned fresh = env.signature->addFreshFunction(0,"blank");
-    env.signature->getFunction(fresh)->setType(OperatorType::getConstantsType(srt));
-    TermList blank = TermList(Term::createConstant(fresh));
-    blanks.insert(srt,blank);
-  }
-
-  unsigned var = 0;
-  Literal* rep = replaceTermAndSquashSkolemsInLiteral(lit,term,blanks.get(srt),var);
-  // If we strengthen the literal there might be an arbitrary number of
-  // induction terms apart from the main one, so it is easier to replace
-  // the rest with variables and check for variants in an index.
-  // Otherwise there is only one term to replace and it gives a unique
-  // literal, so a pointer check is sufficient.
-  if (strengthenHyp) {
-    if (lis.getVariants(rep, false, false).hasNext()) {
-      return false;
-    }
-
-    lis.insert(rep, nullptr);
-  } else {
-    if(done.contains(rep)){
-      return false;
-    }
-
-    done.insert(rep);
-  }
-
-  return true;
-}
-
->>>>>>> e0946afb
+
 // Note: only works for unit clauses.
 // TODO: encapsulate the 'done' map in a helper class to have it deallocate correctly.
 bool InductionClauseIterator::notDoneInt(Literal* lit, Term* t, bool increasing, Term* bound1, Term* optionalBound2, bool fromComparison)
