--- conflicted
+++ resolved
@@ -110,11 +110,7 @@
         toplevelCheck &= lit->isPositive() && (cLen == 1);        
       }
 
-<<<<<<< HEAD
-      auto git=_index->getGeneralizations(trm, true);
-=======
-      TermQueryResultIterator git=_index->getGeneralizations(TypedTermList(trm.term()), true);
->>>>>>> 89948960
+      auto git = _index->getGeneralizations(trm.term(), true);
       while(git.hasNext()) {
         auto qr=git.next();
         ASS_EQ(qr.data->clause->length(),1);
@@ -123,26 +119,6 @@
           continue;
         }
 
-        // to deal with polymorphic matching
-        // Ideally, we would like to extend the substitution 
-        // returned by the index to carry out the sort match.
-        // However, ForwardDemodulation uses a CodeTree as its
-        // indexing mechanism, and it is not clear how to extend
-        // the substitution returned by a code tree.
-        static RobSubstitution subst; 
-        bool resultTermIsVar = qr.data->term.isVar();
-        if(resultTermIsVar){
-<<<<<<< HEAD
-          TermList eqSort = SortHelper::getEqualityArgumentSort(qr.data->literal);
-=======
-          TermList querySort = SortHelper::getTermSort(trm, lit);
-          TermList eqSort = SortHelper::getEqualityArgumentSort(qr.literal);
->>>>>>> 89948960
-          subst.reset(); 
-          if(!subst.match(eqSort, 0, querySort, 1)){
-            continue;        
-          }
-        }
 
         TermList rhs=EqHelper::getOtherEqualitySide(qr.data->literal,qr.data->term);
         TermList rhsS;
@@ -161,9 +137,6 @@
           rhsS=qDenorm.apply(rNorm.apply(rhsSBadVars));
         } else {
           rhsS = subs->applyToBoundResult(rhs);
-        }
-        if(resultTermIsVar){
-          rhsS = subst.apply(rhsS, 0);
         }
 
         Ordering::Result argOrder = ordering.getEqualityArgumentOrder(qr.data->literal);
