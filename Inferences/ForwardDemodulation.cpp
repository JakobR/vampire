/*
 * This file is part of the source code of the software program
 * Vampire. It is protected by applicable
 * copyright laws.
 *
 * This source code is distributed under the licence found here
 * https://vprover.github.io/license.html
 * and in the source directory
 */
/**
 * @file ForwardDemodulation.cpp
 * Implements class ForwardDemodulation.
 */

#include "Debug/RuntimeStatistics.hpp"

#include "Lib/DHSet.hpp"
#include "Lib/Environment.hpp"
#include "Lib/Int.hpp"
#include "Lib/Metaiterators.hpp"
#include "Debug/TimeProfiling.hpp"
#include "Lib/Timer.hpp"
#include "Lib/VirtualIterator.hpp"

#include "Kernel/Clause.hpp"
#include "Kernel/EqHelper.hpp"
#include "Kernel/Inference.hpp"
#include "Kernel/Ordering.hpp"
#include "Kernel/Renaming.hpp"
#include "Kernel/SortHelper.hpp"
#include "Kernel/Term.hpp"
#include "Kernel/TermIterators.hpp"
#include "Kernel/ColorHelper.hpp"
#include "Kernel/RobSubstitution.hpp"

#include "Indexing/Index.hpp"
#include "Indexing/IndexManager.hpp"
#include "Indexing/TermIndex.hpp"

#include "Saturation/SaturationAlgorithm.hpp"

#include "Shell/Options.hpp"
#include "Shell/Statistics.hpp"

#include "ForwardDemodulation.hpp"

namespace Inferences {

using namespace Lib;
using namespace Kernel;
using namespace Indexing;
using namespace Saturation;

void ForwardDemodulation::attach(SaturationAlgorithm* salg)
{
  CALL("ForwardDemodulation::attach");
  ForwardSimplificationEngine::attach(salg);
  _index=static_cast<DemodulationLHSIndex*>(
	  _salg->getIndexManager()->request(DEMODULATION_LHS_CODE_TREE) );

  _preorderedOnly = getOptions().forwardDemodulation()== Options::Demodulation::PREORDERED;
  _redundancyCheck = getOptions().demodulationRedundancyCheck() != Options::DemodulationRedunancyCheck::OFF;
  _encompassing = getOptions().demodulationRedundancyCheck() == Options::DemodulationRedunancyCheck::ENCOMPASS;
}

void ForwardDemodulation::detach()
{
  CALL("ForwardDemodulation::detach");
  _index=0;
  _salg->getIndexManager()->release(DEMODULATION_LHS_CODE_TREE);
  ForwardSimplificationEngine::detach();
}

template <bool combinatorySupSupport>
bool ForwardDemodulationImpl<combinatorySupSupport>::perform(Clause* cl, Clause*& replacement, ClauseIterator& premises)
{
  CALL("ForwardDemodulation::perform");
  TIME_TRACE("forward demodulation");

  Ordering& ordering = _salg->getOrdering();

  //Perhaps it might be a good idea to try to
  //replace subterms in some special order, like
  //the heaviest first...

  static DHSet<TermList> attempted;
  attempted.reset();

  unsigned cLen=cl->length();
  for(unsigned li=0;li<cLen;li++) {
    Literal* lit=(*cl)[li];
    typename std::conditional<!combinatorySupSupport,
      NonVariableNonTypeIterator,
      FirstOrderSubtermIt>::type it(lit);
    while(it.hasNext()) {
      TypedTermList trm = it.next();
      if(!attempted.insert(trm)) {
        //We have already tried to demodulate the term @b trm and did not
        //succeed (otherwise we would have returned from the function).
        //If we have tried the term @b trm, we must have tried to
        //demodulate also its subterms, so we can skip them too.
        it.right();
        continue;
      }

<<<<<<< HEAD
      bool toplevelCheck=getOptions().demodulationRedundancyCheck() && lit->isEquality() &&           
	         (trm==*lit->nthArgument(0) || trm==*lit->nthArgument(1));
=======
      TermList querySort = SortHelper::getTermSort(trm, lit);

      bool toplevelCheck = _redundancyCheck &&
        lit->isEquality() && (trm==*lit->nthArgument(0) || trm==*lit->nthArgument(1));
>>>>>>> ac11a836

      // encompassing demodulation is always fine into negative literals or into non-units
      if (_encompassing) {
        toplevelCheck &= lit->isPositive() && (cLen == 1);
      }

      TermQueryResultIterator git=_index->getGeneralizations(trm, true);
      while(git.hasNext()) {
        TermQueryResult qr=git.next();
        ASS_EQ(qr.clause->length(),1);

        if(!ColorHelper::compatible(cl->color(), qr.clause->color())) {
          continue;
        }

        // to deal with polymorphic matching
        // Ideally, we would like to extend the substitution
        // returned by the index to carry out the sort match.
        // However, ForwardDemodulation uses a CodeTree as its
        // indexing mechanism, and it is not clear how to extend
        // the substitution returned by a code tree.
        static RobSubstitution subst;
        bool resultTermIsVar = qr.term.isVar();
        if(resultTermIsVar){
          TermList querySort = trm.sort();
          TermList eqSort = SortHelper::getEqualityArgumentSort(qr.literal);
          subst.reset();
          if(!subst.match(eqSort, 0, querySort, 1)){
            continue;
          }
        }

        TermList rhs=EqHelper::getOtherEqualitySide(qr.literal,qr.term);
        TermList rhsS;
        if(!qr.substitution->isIdentityOnQueryWhenResultBound()) {
          //When we apply substitution to the rhs, we get a term, that is
          //a variant of the term we'd like to get, as new variables are
          //produced in the substitution application.
          TermList lhsSBadVars=qr.substitution->applyToResult(qr.term);
          TermList rhsSBadVars=qr.substitution->applyToResult(rhs);
          Renaming rNorm, qNorm, qDenorm;
          rNorm.normalizeVariables(lhsSBadVars);
          qNorm.normalizeVariables(trm);
          qDenorm.makeInverse(qNorm);
          ASS_EQ(trm,qDenorm.apply(rNorm.apply(lhsSBadVars)));
          rhsS=qDenorm.apply(rNorm.apply(rhsSBadVars));
        } else {
          rhsS=qr.substitution->applyToBoundResult(rhs);
        }
        if(resultTermIsVar){
          rhsS = subst.apply(rhsS, 0);
        }

        Ordering::Result argOrder = ordering.getEqualityArgumentOrder(qr.literal);
        bool preordered = argOrder==Ordering::LESS || argOrder==Ordering::GREATER;
  #if VDEBUG
        if(preordered) {
          if(argOrder==Ordering::LESS) {
            ASS_EQ(rhs, *qr.literal->nthArgument(0));
          }
          else {
            ASS_EQ(rhs, *qr.literal->nthArgument(1));
          }
        }
  #endif
        if(!preordered && (_preorderedOnly || ordering.compare(trm,rhsS)!=Ordering::GREATER) ) {
          continue;
        }

        // encompassing demodulation is fine when rewriting the smaller guy
        if (toplevelCheck && _encompassing) {
          // this will only run at most once;
          // could have been factored out of the getGeneralizations loop,
          // but then it would run exactly once there
          Ordering::Result litOrder = ordering.getEqualityArgumentOrder(lit);
          if ((trm==*lit->nthArgument(0) && litOrder == Ordering::LESS) ||
              (trm==*lit->nthArgument(1) && litOrder == Ordering::GREATER)) {
            toplevelCheck = false;
          }
        }

        if(toplevelCheck) {
          TermList other=EqHelper::getOtherEqualitySide(lit, trm);
          Ordering::Result tord=ordering.compare(rhsS, other);
          if(tord!=Ordering::LESS && tord!=Ordering::LESS_EQ) {
            if (_encompassing) {
              // last chance, if the matcher is not a renaming
              if (qr.substitution->isRenamingOn(qr.term,true /* we talk of result term */)) {
                continue; // under _encompassing, we know there are no other literals in cl
              }
            } else {
              Literal* eqLitS=qr.substitution->applyToBoundResult(qr.literal);
              bool isMax=true;
              for(unsigned li2=0;li2<cLen;li2++) {
                if(li==li2) {
                  continue;
                }
                if(ordering.compare(eqLitS, (*cl)[li2])==Ordering::LESS) {
                  isMax=false;
                  break;
                }
              }
              if(isMax) {
                //RSTAT_CTR_INC("tlCheck prevented");
                //The demodulation is this case which doesn't preserve completeness:
                //s = t     s = t1 \/ C
                //---------------------
                //     t = t1 \/ C
                //where t > t1 and s = t > C
                continue;
              }
            }
          }
        }

        Literal* resLit = EqHelper::replace(lit,trm,rhsS);
        if(EqHelper::isEqTautology(resLit)) {
          env.statistics->forwardDemodulationsToEqTaut++;
          premises = pvi( getSingletonIterator(qr.clause));
          return true;
        }

        Clause* res = new(cLen) Clause(cLen,
          SimplifyingInference2(InferenceRule::FORWARD_DEMODULATION, cl, qr.clause));
        (*res)[0]=resLit;

        unsigned next=1;
        for(unsigned i=0;i<cLen;i++) {
          Literal* curr=(*cl)[i];
          if(curr!=lit) {
            (*res)[next++] = curr;
          }
        }
        ASS_EQ(next,cLen);

        env.statistics->forwardDemodulations++;

        premises = pvi( getSingletonIterator(qr.clause));
        replacement = res;
        return true;
      }
    }
  }

  return false;
}

// This is necessary for templates defined in cpp files.
// We are happy to do it for ForwardDemodulationImpl, since it (at the moment) has only two specializations:
template class ForwardDemodulationImpl<false>;
template class ForwardDemodulationImpl<true>;

}<|MERGE_RESOLUTION|>--- conflicted
+++ resolved
@@ -103,15 +103,9 @@
         continue;
       }
 
-<<<<<<< HEAD
-      bool toplevelCheck=getOptions().demodulationRedundancyCheck() && lit->isEquality() &&           
-	         (trm==*lit->nthArgument(0) || trm==*lit->nthArgument(1));
-=======
-      TermList querySort = SortHelper::getTermSort(trm, lit);
 
       bool toplevelCheck = _redundancyCheck &&
         lit->isEquality() && (trm==*lit->nthArgument(0) || trm==*lit->nthArgument(1));
->>>>>>> ac11a836
 
       // encompassing demodulation is always fine into negative literals or into non-units
       if (_encompassing) {
