--- conflicted
+++ resolved
@@ -125,15 +125,9 @@
     .map([premise](auto arg) {
       auto &qr = arg.second;
       bool temp;
-<<<<<<< HEAD
-      return (Clause*)FunctionDefinitionRewriting::perform(premise, arg.first.first, TermList(arg.first.second), qr.data->clause,
-        qr.data->literal, qr.data->term, qr.unifier, false, temp,
+      return (Clause*)performRewriting(premise, arg.first.first, TermList(arg.first.second), qr.data->clause,
+        qr.data->literal, qr.data->term, qr.unifier, nullptr, temp,
         Inference(GeneratingInference2(InferenceRule::FUNCTION_DEFINITION_REWRITING, premise, qr.data->clause)));
-=======
-      return (Clause*)performRewriting(premise, arg.first.first, TermList(arg.first.second), qr.clause,
-        qr.literal, qr.term, qr.unifier, nullptr, temp,
-        Inference(GeneratingInference2(InferenceRule::FUNCTION_DEFINITION_REWRITING, premise, qr.clause)));
->>>>>>> 23d7e9c3
     })
     .filter(NonzeroFn()));
 }
@@ -176,14 +170,9 @@
           continue;
         }
         bool isEqTautology = false;
-<<<<<<< HEAD
-        auto res = FunctionDefinitionRewriting::perform(cl, lit, trm, qr.data->clause, qr.data->literal, qr.data->term, qr.unifier, toplevelCheck,
-          isEqTautology, Inference(SimplifyingInference2(InferenceRule::FUNCTION_DEFINITION_DEMODULATION, cl, qr.data->clause)), salg);
-=======
         auto res = performRewriting(
-          cl, lit, trm, qr.clause, qr.literal, qr.term, qr.unifier, redundancyCheck ? &_helper : nullptr,
-          isEqTautology, Inference(SimplifyingInference2(InferenceRule::FUNCTION_DEFINITION_DEMODULATION, cl, qr.clause)));
->>>>>>> 23d7e9c3
+          cl, lit, trm, qr.data->clause, qr.data->literal, qr.data->term, qr.unifier, redundancyCheck ? &_helper : nullptr,
+          isEqTautology, Inference(SimplifyingInference2(InferenceRule::FUNCTION_DEFINITION_DEMODULATION, cl, qr.data->clause)));
         if (!res && !isEqTautology) {
           continue;
         }
