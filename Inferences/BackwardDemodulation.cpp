--- conflicted
+++ resolved
@@ -126,7 +126,6 @@
     // matched. This is no longer necessary, as sort matching / unification
     // is handled directly within the tree
 
-<<<<<<< HEAD
     auto subs = qr.unifier;
     ASS(subs->isIdentityOnResultWhenQueryBound());
 
@@ -140,33 +139,9 @@
       // if (_ordering.compare(qr.term,subs->applyToBoundQuery(rhs))!=Ordering::GREATER) {
       //   USER_ERROR("is not greater " + qr.term.toString() + " " + subs->applyToBoundQuery(rhs).toString() + "\nFrom equation " + _eqLit->toString() + " side " + lhs.toString());
       // }
-=======
-    TermList rhs=EqHelper::getOtherEqualitySide(_eqLit, lhs);
+    }
+
     TermList lhsS=qr.data->term;
-    TermList rhsS;
-
-    auto subs=qr.unifier;
-
-    if(!subs->isIdentityOnResultWhenQueryBound()) {
-      //When we apply substitution to the rhs, we get a term, that is
-      //a variant of the term we'd like to get, as new variables are
-      //produced in the substitution application.
-      //We'd rather rename variables in the rhs, than in the whole clause
-      //that we're simplifying.
-      TermList lhsSBadVars=subs->applyToQuery(lhs);
-      TermList rhsSBadVars=subs->applyToQuery(rhs);
-      Renaming rNorm, qNorm, qDenorm;
-      rNorm.normalizeVariables(lhsSBadVars);
-      qNorm.normalizeVariables(lhsS);
-      qDenorm.makeInverse(qNorm);
-      ASS_EQ(lhsS,qDenorm.apply(rNorm.apply(lhsSBadVars)));
-      rhsS=qDenorm.apply(rNorm.apply(rhsSBadVars));
-    } else {
-      rhsS=subs->applyToBoundQuery(rhs);
->>>>>>> 5a168f85
-    }
-
-    TermList lhsS=qr.term;
     TermList rhsS=subs->applyToBoundQuery(rhs);
 
     if (!_precompiledComparison) {
