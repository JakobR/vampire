--- conflicted
+++ resolved
@@ -81,13 +81,7 @@
   ForwardResultFn(Clause* cl, PassiveClauseContainer* passiveClauseContainer, Superposition& parent) : _cl(cl), _passiveClauseContainer(passiveClauseContainer), _parent(parent) {}
   Clause* operator()(pair<pair<Literal*, TypedTermList>, TQueryRes<AbstractingUnifier*>> arg)
   {
-<<<<<<< HEAD
-    CALL("Superposition::ForwardResultFn::operator()");
-
     auto& qr = arg.second;
-=======
-    TermQueryResult& qr = arg.second;
->>>>>>> f3ac909e
     return _parent.performSuperposition(_cl, arg.first.first, arg.first.second,
 	    qr.clause, qr.literal, qr.term, qr.unifier, true, _passiveClauseContainer);
   }
