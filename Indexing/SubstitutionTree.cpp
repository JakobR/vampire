--- conflicted
+++ resolved
@@ -929,7 +929,6 @@
   return success;
 }
 
-<<<<<<< HEAD
 bool SubstitutionTree::SubstitutionTreeMismatchHandler::introduceConstraint(TermList query,unsigned index1, TermList node,unsigned index2)
 {
   CALL("SubstitutionTree::MismatchHandler::introduceConstraint");
@@ -949,18 +948,6 @@
   return true;
 }
 
-=======
-
-bool SubstitutionTree::SubstitutionTreeMismatchHandler::introduceConstraint(RobSubstitution* subst,TermList query,unsigned index1, TermList node,unsigned index2)
-{
-    CALL("SubstitutionTree::MismatchHandler::introduceConstraint");
-        auto constraint = make_pair(make_pair(query,index1),make_pair(node,index2));
-        _constraints.backtrackablePush(constraint,_bd);
-        return true;
-}
-
-
->>>>>>> f4cbb935
 /**
  * TODO: explain properly what associate does
  * called from enter(...)
@@ -969,7 +956,6 @@
 {
   CALL("SubstitutionTree::UnificationsIterator::associate");
 
-<<<<<<< HEAD
   if(useUWAConstraints){ 
     SubstitutionTreeMismatchHandler hndlr(constraints,bd);
     return subst.unify(query,NORM_QUERY_BANK,node,NORM_RESULT_BANK,&hndlr);
@@ -979,19 +965,6 @@
     return subst.unify(query,NORM_QUERY_BANK,node,NORM_RESULT_BANK,&hndlr);    
   }
   return subst.unify(query,NORM_QUERY_BANK,node,NORM_RESULT_BANK);
-
-#if VDEBUG
-  if(tag){
-    cout << "unify " << query.toString() << " and " << node.toString() << endl;
-  }
-#endif
-=======
-  if(useConstraints){ 
-    SubstitutionTreeMismatchHandler hndlr(constraints,tree,bd);
-    return subst.unify(query,NORM_QUERY_BANK,node,NORM_RESULT_BANK,&hndlr);
-  } 
-  return subst.unify(query,NORM_QUERY_BANK,node,NORM_RESULT_BANK);
->>>>>>> f4cbb935
 }
 
 //TODO I think this works for VSpcialVars as well. Since .isVar() will return true 
