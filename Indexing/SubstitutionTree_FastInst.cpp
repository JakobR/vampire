/*
 * This file is part of the source code of the software program
 * Vampire. It is protected by applicable
 * copyright laws.
 *
 * This source code is distributed under the licence found here
 * https://vprover.github.io/license.html
 * and in the source directory
 */
/**
 * @file SubstitutionTree_FastInst.cpp
 * Implements class SubstitutionTree::FastInst, its child classes
 * and some auxiliary classes.
 */

#include "Lib/Allocator.hpp"
#include "Lib/Recycled.hpp"

#include "Kernel/Matcher.hpp"
#include "Kernel/SubstHelper.hpp"
#include "Kernel/TermIterators.hpp"

namespace Indexing
{

template<class LeafData_>
std::ostream& operator<< (ostream& out, typename SubstitutionTree<LeafData_>::InstMatcher::TermSpec ts )
{
  CALL("operator<<(ostream&,SubstitutionTree::InstMatcher::TermSpec)");

  out<<ts.toString();
  return out;
}


template<class LeafData_>
class SubstitutionTree<LeafData_>::InstMatcher::Substitution
: public ResultSubstitution
{
public:
  CLASS_NAME(SubstitutionTree::InstMatcher::Substitution);
  USE_ALLOCATOR(SubstitutionTree::InstMatcher::Substitution);
  
  Substitution(InstMatcher* parent, Renaming* resultDenormalizer)
  : _parent(parent), _resultDenormalizer(resultDenormalizer)
  {}
  ~Substitution()
  {
  }

  bool matchSorts(TermList base, TermList instance) override
  {
    CALL("SubstitutionTree::InstMatcher::Substitution::matchSorts");

    return _parent->matchNextAux(base, instance, false);
  }

  TermList applyToBoundQuery(TermList t) override
  {
    CALL("SubstitutionTree::InstMatcher::Substitution::applyToBoundQuery");

    return SubstHelper::apply(t, *this);
  }

  TermList apply(unsigned var)
  {
    CALL("SubstitutionTree::InstMatcher::Substitution::apply");

    TermList normalized=_parent->derefQueryBinding(var);
    ASS_REP(!normalized.isTerm() || normalized.term()->shared(), normalized);
    return _resultDenormalizer->apply(normalized);
  }
  
  bool isIdentityOnResultWhenQueryBound() override
  { return true; }

  

  virtual void output(std::ostream& out) const final override 
  { out << "InstMatcher::Substitution(<output unimplemented>)"; }
private:
  InstMatcher* _parent;
  Renaming* _resultDenormalizer;
};


template<class LeafData_>
ResultSubstitutionSP SubstitutionTree<LeafData_>::InstMatcher::getSubstitution(Renaming* resultDenormalizer)
{
  CALL("SubstitutionTree::InstMatcher::getSubstitution");

  return ResultSubstitutionSP(
	  new Substitution(this, resultDenormalizer));
}

template<class LeafData_>
TermList SubstitutionTree<LeafData_>::InstMatcher::derefQueryBinding(unsigned var)
{
  CALL("SubstitutionTree::InstMatcher::derefQueryBinding");

  TermList tvar0(var, false);
  TermList tvar=tvar0;

  TermSpec varBinding;
  {
    TermList val;
    if(_derefBindings.find(tvar, val)) {
      return val;
    }
    //only bound values can be passed to this function
    ALWAYS(_bindings.find(tvar, varBinding));

    if(varBinding.isFinal()) {
      ALWAYS(_derefBindings.insert(tvar, varBinding.t));
      return varBinding.t;
    }
  }
  static Stack<DerefTask> toDo;
  toDo.reset();

  for(;;) {
    while(!varBinding.isFinal() && !varBinding.t.isTerm()) {
      ASS(varBinding.t.isVar());
      ASS(!varBinding.q || !varBinding.t.isOrdinaryVar());


      TermList bvar=varBinding.t;
      TermList derefBoundTerm;

      if(_derefBindings.find(bvar, derefBoundTerm)) {
	ALWAYS(_derefBindings.insert(tvar, derefBoundTerm));
      }

      ALWAYS(_bindings.find(bvar,varBinding));
    }
    if(varBinding.isFinal()) {
      ALWAYS(_derefBindings.insert(tvar, varBinding.t));
      goto next_loop;
    }
    {
      ASS(varBinding.t.isTerm());
      toDo.push(DerefTask(tvar, varBinding));
      VariableIterator vit(varBinding.t);
      while(vit.hasNext()) {
	TermList btv=vit.next(); //bound term variable
	if(varBinding.q || btv.isSpecialVar()) {
	  ASS(_bindings.find(btv));
	  if(!_derefBindings.find(btv)) {
	    toDo.push(DerefTask(btv));
	  }
	}
      }
    }
    next_loop:
    while(toDo.isNonEmpty() && toDo.top().buildDerefTerm()) {
      tvar=toDo.top().var;
      TermSpec tspec=toDo.pop().trm;
      DerefApplicator applicator(this, tspec.q);
      TermList derefTerm=SubstHelper::applySV(tspec.t, applicator);
      ASS_REP(!derefTerm.isTerm() || derefTerm.term()->shared(), derefTerm);
      ALWAYS(_derefBindings.insert(tvar, derefTerm));
    }
    if(toDo.isEmpty()) {
      break;
    }
    tvar=toDo.pop().var;
    ALWAYS(_bindings.find(tvar, varBinding));
  };
  return _derefBindings.get(tvar0);
}

template<class LeafData_>
typename SubstitutionTree<LeafData_>::InstMatcher::TermSpec SubstitutionTree<LeafData_>::InstMatcher::deref(TermList var)
{
  CALL("SubstitutionTree::InstMatcher::deref");
  ASS_REP(var.isVar(), var.tag());

#if VDEBUG
  int ctr=0;
#endif
  for(;;) {
    TermSpec res;
    if(!_bindings.find(var, res)) {
	return TermSpec(var.isOrdinaryVar() ? true : false, var);
    }
    if( res.t.isTerm() || (!res.q && res.t.isOrdinaryVar()) ) {
	return res;
    }
    ASS(!res.q || !res.t.isSpecialVar());
    var=res.t;
#if VDEBUG
    ctr++;
    ASS_L(ctr,1000000); //assert that there are no cycles
#endif
  }
}

/**
 * Undo one call to the @b matchNext method with separate param
 * set to @b true and all other @b matchNext calls that were joined to it.
 */
template<class LeafData_>
void SubstitutionTree<LeafData_>::InstMatcher::backtrack()
{
  CALL("SubstitutionTree::InstMatcher::backtrack");

  for(;;) {
    TermList boundVar=_boundVars.pop();
    if(boundVar.isEmpty()) {
      break;
    }
    _bindings.remove(boundVar);
  }
}

/**
 * Try to undo one call to the @b matchNext method with separate param
 * set to @b true and all other @b matchNext calls that were joined to it.
 * Return true iff successful. (The failure can be due to the fact there
 * is no separated @b matchNext call to be undone. In this case every binding
 * on the @b _boundVars stack would be undone.)
 */
template<class LeafData_>
bool SubstitutionTree<LeafData_>::InstMatcher::tryBacktrack()
{
  CALL("SubstitutionTree::InstMatcher::tryBacktrack");

  while(_boundVars.isNonEmpty()) {
    TermList boundVar=_boundVars.pop();
    if(boundVar.isEmpty()) {
      return true;
    }
    _bindings.remove(boundVar);
  }
  return false;
}


template<class LeafData_>
bool SubstitutionTree<LeafData_>::InstMatcher::matchNext(unsigned specVar, TermList nodeTerm, bool separate)
{
  CALL("SubstitutionTree::InstMatcher::matchNext");

  if(separate) {
    TermList sep;
    sep.makeEmpty();
    _boundVars.push(sep);
  }

#if VDEBUG
  {
    //we assert that all the special variables in the nodeTerm are unbound
    VariableIterator vit(nodeTerm);
    while(vit.hasNext()) {
      TermList var=vit.next();
      if(var.isSpecialVar()) {
  ASS(!isBound(var));
      }
    }
  }
#endif
  return matchNextAux(TermList(specVar, true), nodeTerm, separate);
}

/**
 * Match @b nodeTerm to term in the special variable @b specVar.
 * If @b separate is true, join this match with the previous one
 * on backtracking stack, so they will be undone both by one
 * call to the backtrack() method.
 */
template<class LeafData_>
bool SubstitutionTree<LeafData_>::InstMatcher::matchNextAux(TermList queryTerm, TermList nodeTerm, bool separate)
{
  CALL("SubstitutionTree::InstMatcher::matchNextAux");

  unsigned specVar;
  TermSpec tsBinding;

  TermSpec tsNode(false, nodeTerm);

  if(queryTerm.isSpecialVar()){
    specVar = queryTerm.var();
    if(!findSpecVarBinding(specVar,tsBinding)) {
      bind(TermList(specVar,true), tsNode);
      return true;
    }
  } else {
    tsBinding = TermSpec(true, queryTerm);
  }

  if(tsBinding.q && tsBinding.t.isOrdinaryVar() && !isBound(tsBinding.t)) {
    bind(tsBinding.t, tsNode);
    return true;
  }

  bool success;

  if(nodeTerm.isTerm() && nodeTerm.term()->shared() && nodeTerm.term()->ground() &&
      tsBinding.q && tsBinding.t.isTerm() && tsBinding.t.term()->ground()) {
    success=nodeTerm.term()==tsBinding.t.term();
    goto finish;
  }

  static Stack<pair<TermSpec,TermSpec> > toDo;
  static DisagreementSetIterator dsit;

  toDo.reset();
  toDo.push(make_pair(tsBinding, tsNode));

  while(toDo.isNonEmpty()) {
    TermSpec ts1=toDo.top().first;
    TermSpec ts2=toDo.pop().second;
//    ASS(!ts2.q); //ts2 is always a node term

    dsit.reset(ts1.t, ts2.t, ts1.q!=ts2.q);
    while(dsit.hasNext()) {
      pair<TermList,TermList> disarg=dsit.next();
      TermList dt1=disarg.first;
      TermList dt2=disarg.second;

      bool dt1Bindable= !dt1.isTerm() && (ts1.q || !dt1.isOrdinaryVar());
      bool dt2Bindable= !dt2.isTerm() && (ts2.q || !dt2.isOrdinaryVar());

      if(!dt1Bindable && !dt2Bindable) {
	success=false;
	goto finish;
      }

      //we try to bind ordinary variables first, as binding a special
      //variable to an ordinary variable does not allow us to cut off
      //children when entering a node (a term to bind the special variable
      //may come later, so we want to keep it unbound)

      if(ts1.q && dt1.isOrdinaryVar() && !isBound(dt1)) {
	bind(dt1, TermSpec(ts2.q,dt2));
	continue;
      }
      if(ts2.q && dt2.isOrdinaryVar() && !isBound(dt2)) {
	bind(dt2, TermSpec(ts1.q,dt1));
	continue;
      }

      if(dt2.isSpecialVar() && !isBound(dt2)) {
	ASS(!ts2.q);
	bind(dt2, TermSpec(ts1.q,dt1));
	continue;
      }
      if(dt1.isSpecialVar() && !isBound(dt1)) {
	ASS(!ts1.q);
	bind(dt1, TermSpec(ts2.q,dt2));
	continue;
      }

      TermSpec deref1=TermSpec(ts1.q, dt1);
      TermSpec deref2=TermSpec(ts2.q, dt2);
      if(dt1Bindable) {
	ASS(isBound(dt1)); //if unbound, we would have assigned it earlier
	deref1=deref(dt1);
      }
      if(dt2Bindable) {
	ASS(isBound(dt2));
	deref2=deref(dt2);
      }

      toDo.push(make_pair(deref1, deref2));
    }
  }
  success=true;

finish:
  if(!success) {
    //if this matching was joined to the previous one, we don't
    //have to care about unbinding as caller will do this by calling
    //backtrack for the matching we're joined to.
    if(separate) {
      //we have to unbind variables, that were bound.
      backtrack();
    }
  }
  return success;
}

template<class LeafData_>
bool SubstitutionTree<LeafData_>::FastInstancesIterator::hasNext()
{
  CALL("SubstitutionTree::FastInstancesIterator::hasNext");

  while(!_ldIterator.hasNext() && findNextLeaf()) {}
  return _ldIterator.hasNext();
}

#undef LOGGING
#define LOGGING 0

template<class LeafData_>
typename SubstitutionTree<LeafData_>::RSQueryResult SubstitutionTree<LeafData_>::FastInstancesIterator::next()
{
  CALL("SubstitutionTree::FastInstancesIterator::next");

  while(!_ldIterator.hasNext() && findNextLeaf()) {}
  ASS(_ldIterator.hasNext());
  auto ld = _ldIterator.next();

  if(_retrieveSubstitution) {
    _resultDenormalizer.reset();
<<<<<<< HEAD
    bool ground = SubstitutionTree::isGround(ld->key());
    if(!ground) {
      Renaming normalizer;
      normalizer.normalizeVariables(ld->key());
=======
    bool ground=_literalRetrieval
        ? ld->literal->ground()
        : (ld->term.isTerm() && ld->term.term()->ground());
    if(!ground) {
      Renaming normalizer;
      if(_literalRetrieval) {
        normalizer.normalizeVariables(ld->literal);
      } else {
        normalizer.normalizeVariables(ld->term);
      }
>>>>>>> 5ec8fd34
      _resultDenormalizer.makeInverse(normalizer);
    }

    return queryResult(ld, _subst->getSubstitution(&_resultDenormalizer));
  } else {
    return queryResult(ld, ResultSubstitutionSP());
  }
}
#undef LOGGING
#define LOGGING 0

/**
 * Find next leaf that contains instances of the query
 * term. If there is no such, return false.
 */
template<class LeafData_>
bool SubstitutionTree<LeafData_>::FastInstancesIterator::findNextLeaf()
{
  CALL("SubstitutionTree::FastInstancesIterator::findNextLeaf");

  Node* curr;
  bool sibilingsRemain = false;
  if(_inLeaf) {
    if(_alternatives->isEmpty()) {
      return false;
    }
    _subst->backtrack();
    _inLeaf=false;
    curr=0;
  } else {
    if(!_root) {
      //If we aren't in a leaf and the findNextLeaf method has already been called,
      //it means that we're out of leafs.
      return false;
    }
    curr=_root;
    _root=0;
    sibilingsRemain=enterNode(curr);
  }
  for(;;) {
main_loop_start:
    unsigned currSpecVar = 0;

    if(curr) {
      if(sibilingsRemain) {
        ASS(_nodeTypes->top()!=UNSORTED_LIST || *static_cast<Node**>(_alternatives->top()));
        currSpecVar = _specVarNumbers->top();
      } else {
	      currSpecVar = _specVarNumbers->pop();
      }
    }
    //let's find a node we haven't been to...
    while(curr==0 && _alternatives->isNonEmpty()) {
      void* currAlt=_alternatives->pop();
      if(!currAlt) {
        //there's no alternative at this level, we have to backtrack
        _nodeTypes->pop();
        _specVarNumbers->pop();
        if(_alternatives->isNonEmpty()) {
	  _subst->backtrack();
	}
	continue;
      }

      NodeAlgorithm parentType = _nodeTypes->top();

      //the fact that we have alternatives means that here we are
      //matching by a variable (as there is always at most one child
      //for matching by term)
      if(parentType==UNSORTED_LIST) {
	Node** alts=static_cast<Node**>(currAlt);
	curr=*(alts++);
	if(*alts) {
	  _alternatives->push(alts);
	  sibilingsRemain=true;
	} else {
	  sibilingsRemain=false;
	}
      } else {
	ASS_EQ(parentType,SKIP_LIST)
	auto alts = static_cast<typename SListIntermediateNode::NodeSkipList::Node *>(currAlt);
	ASS(alts);

	curr=alts->head();
	if(alts->tail()) {
	  _alternatives->push(alts->tail());
	  sibilingsRemain=true;
	} else {
	  sibilingsRemain=false;
	}
      }

      if(sibilingsRemain) {
        currSpecVar = _specVarNumbers->top();
      } else {
        _nodeTypes->pop();
        currSpecVar = _specVarNumbers->pop();
      }
      ASS(curr);
      break;
    }
    if(!curr) {
      //there are no other alternatives
      return false;
    }
    if(!_subst->matchNext(currSpecVar, curr->term, sibilingsRemain)) {	//[1]
      //match unsuccessful, try next alternative
      curr=0;
      if(!sibilingsRemain && _alternatives->isNonEmpty()) {
	_subst->backtrack();
      }
      continue;
    }
    while(!curr->isLeaf() && curr->algorithm()==UNSORTED_LIST && static_cast<UArrIntermediateNode*>(curr)->_size==1) {
      //a node with only one child, we don't need to bother with backtracking here.
      unsigned specVar=static_cast<UArrIntermediateNode*>(curr)->childVar;
      curr=static_cast<UArrIntermediateNode*>(curr)->_nodes[0];
      ASS(curr);
      ASSERT_VALID(*curr);
      if(!_subst->matchNext(specVar, curr->term, false)) {
	//matching failed, let's go back to the node, that had multiple children
	//_subst->backtrack();
	if(sibilingsRemain || _alternatives->isNonEmpty()) {
	  //this backtrack can happen for two different reasons and have two different meanings:
	  //either matching at [1] was separated from the previous one and we're backtracking it,
	  //or it was not, which means it had no sibilings and we're backtracking from its parent.
	  _subst->backtrack();
	}
        curr=0;
        goto main_loop_start;
      }
    }
    if(curr->isLeaf()) {
      //we've found a leaf
      _ldIterator=static_cast<Leaf*>(curr)->allChildren();
      _inLeaf=true;
      _subst->onLeafEntered(); //we reset the bindings cache
      return true;
    }

    //let's go to the first child
    sibilingsRemain=enterNode(curr);
    if(curr==0 && _alternatives->isNonEmpty()) {
      _subst->backtrack();
    }
  }
}

/**
 * Enter into node @b curr, modifying the value of @b curr
 *
 * This means that if @b curr has any admissible children, assign one of them
 * into @b curr, and push special variable that corresponds to it into
 * @b _specVarNumbers.
 *
 * If there are more than one admissible child, push a pointer that will allow
 * retrieving the others into @b _alternatives and node type of the current parent
 * into @b _nodeTypes (this information will allow us later to interpret the
 * pointer correctly). Also return true in this case. If there is none or only
 * one admissible child, return false.
 */
template<class LeafData_>
bool SubstitutionTree<LeafData_>::FastInstancesIterator::enterNode(Node*& curr)
{
  CALL("SubstitutionTree::FastInstancesIterator::enterNode");
  ASSERT_VALID(*curr);
  ASS(!curr->isLeaf());

  IntermediateNode* inode=static_cast<IntermediateNode*>(curr);
  NodeAlgorithm currType=inode->algorithm();

  TermList query;
  typename InstMatcher::TermSpec querySpec;
  //here we are interested only in the top functor or the fact that the query is a variable
  //so we can discard the information about term origin
  if(_subst->findSpecVarBinding(inode->childVar, querySpec)) {
    query=querySpec.t;
  }
  else {
    query.makeVar(0);//just an arbitrary variable so that anything will match
  }

  curr=0;

  if(currType==UNSORTED_LIST) {
    Node** nl=static_cast<UArrIntermediateNode*>(inode)->_nodes;
    ASS(*nl); //inode is not empty
    bool noAlternatives=false;
    if(query.isTerm()) {
      unsigned bindingFunctor=query.term()->functor();
      //let's skip terms that don't have the same top functor...
      while(*nl && (!(*nl)->term.isTerm() || (*nl)->term.term()->functor()!=bindingFunctor)) {
        nl++;
      }

      if(*nl) {
	//we've found the term with the same top functor
	ASS_EQ((*nl)->term.term()->functor(),bindingFunctor);
        curr=*nl;
        noAlternatives=true; //there is at most one term with each top functor
      }
    } else {
      ASS(query.isVar());
      //everything is matched by a variable
      curr=*nl;
      nl++;
    }

    if(curr) {
      _specVarNumbers->push(inode->childVar);
    }
    if(*nl && !noAlternatives) {
      _alternatives->push(nl);
      _nodeTypes->push(currType);
      return true;
    }
  } else {
    ASS_EQ(currType, SKIP_LIST);
    auto nl=static_cast<SListIntermediateNode*>(inode)->_nodes.listLike();
    ASS(nl); //inode is not empty
    if(query.isTerm()) {
      //only term with the same top functor will be matched by a term
      Node** byTop=inode->childByTop(query.top(), false);
      if(byTop) {
	curr=*byTop;
      }
      nl=0;
    }
    else {
      ASS(query.isVar());
      //everything is matched by a variable
      curr=nl->head();
      nl=nl->tail();
    }

    if(curr) {
      _specVarNumbers->push(inode->childVar);
    }
    if(nl) {
      _alternatives->push(nl);
      _nodeTypes->push(currType);
      return true;
    }
  }
  return false;
}


}<|MERGE_RESOLUTION|>--- conflicted
+++ resolved
@@ -403,23 +403,13 @@
 
   if(_retrieveSubstitution) {
     _resultDenormalizer.reset();
-<<<<<<< HEAD
     bool ground = SubstitutionTree::isGround(ld->key());
     if(!ground) {
       Renaming normalizer;
       normalizer.normalizeVariables(ld->key());
-=======
-    bool ground=_literalRetrieval
-        ? ld->literal->ground()
-        : (ld->term.isTerm() && ld->term.term()->ground());
-    if(!ground) {
-      Renaming normalizer;
-      if(_literalRetrieval) {
-        normalizer.normalizeVariables(ld->literal);
-      } else {
-        normalizer.normalizeVariables(ld->term);
-      }
->>>>>>> 5ec8fd34
+      if (ld->sort().isNonEmpty()) {
+        normalizer.normalizeVariables(ld->sort());
+      }
       _resultDenormalizer.makeInverse(normalizer);
     }
 
