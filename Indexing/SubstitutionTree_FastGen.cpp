/*
 * This file is part of the source code of the software program
 * Vampire. It is protected by applicable
 * copyright laws.
 *
 * This source code is distributed under the licence found here
 * https://vprover.github.io/license.html
 * and in the source directory
 */
/**
 * @file SubstitutionTree_FastGen.cpp
 * Implements class SubstitutionTree::FastGen, its child classes
 * and some auxiliary classes.
 */

#include "Lib/Allocator.hpp"
#include "Lib/Recycled.hpp"

#include "Kernel/Matcher.hpp"
#include "Kernel/SubstHelper.hpp"

namespace Indexing
{



template<class LeafData_>
const unsigned SubstitutionTree<LeafData_>::GenMatcher::BACKTRACK_SEPARATOR;

/**
 * Binding structure to be passed to the @b MatchingUtils::matchArgs
 * method.
 */
template<class LeafData_>
struct SubstitutionTree<LeafData_>::GenMatcher::Binder
{
  /**
   * Create Binder structure for @b _parent. Use @b newSpecVars
   * to store numbers of special variables, that were bound by
   * this object.
   */
  inline
  Binder(GenMatcher* parent)
  : _parent(parent), _maxVar(parent->_maxVar) {}
  /**
   * Ensure variable @b var is bound to @b term. Return false iff
   * it is not possible. If a new binding was creater, push @b var
   * onto parent's @b _boundVars stack.
   */
  bool bind(unsigned var, TermList term)
  {
    if(var > _maxVar) {
      return false;
    }
    TermList* aux;
    if(_parent->_bindings->getValuePtr(var,aux,term)) {
      _parent->_boundVars->push(var);
      return true;
    } else {
      return *aux==term;
    }
  }
  /**
   * Bind special variable @b var to @b term, and push @b var
   * onto @b _newSpecVars stack.
   */
  inline
  void specVar(unsigned var, TermList term)
  {
    (*_parent->_specVars)[var]=term;
  }
private:
  GenMatcher* _parent;
  /**
   * Maximal number of boundable ordinary variable. If binding
   * bigger variable is attempted, it fails.
   */
  unsigned _maxVar;
};

template<class LeafData_>
struct SubstitutionTree<LeafData_>::GenMatcher::Applicator
{
  CLASS_NAME(SubstitutionTree::GenMatcher::Applicator);
  USE_ALLOCATOR(SubstitutionTree::GenMatcher::Applicator); 

  inline
  Applicator(GenMatcher* parent, Renaming* resultNormalizer)
  : _parent(parent), _resultNormalizer(resultNormalizer) {}
  TermList apply(unsigned var)
  {
    TermList* cacheEntry;
    if(_cache.getValuePtr(var,cacheEntry)) {
      ASS(_resultNormalizer->contains(var));
      unsigned nvar=_resultNormalizer->get(var);
      ASS(_parent->_bindings->find(nvar));
      *cacheEntry=_parent->_bindings->get(nvar);
    }
    return *cacheEntry;
  }
private:
  GenMatcher* _parent;
  Renaming* _resultNormalizer;
  BindingMap _cache;
};

template<class LeafData_>
class SubstitutionTree<LeafData_>::GenMatcher::Substitution
: public ResultSubstitution
{
public:
  CLASS_NAME(SubstitutionTree::GenMatcher::Substitution);
  USE_ALLOCATOR(SubstitutionTree::GenMatcher::Substitution);
  
  Substitution(GenMatcher* parent, Renaming* resultNormalizer)
  : _parent(parent), _resultNormalizer(resultNormalizer),
  _applicator(0)
  {}
  ~Substitution()
  {
    if(_applicator) {
      delete _applicator;
    }
  }

  TermList applyToBoundResult(TermList t) override
  { return SubstHelper::apply(t, *getApplicator()); }

  Literal* applyToBoundResult(Literal* lit) override
  { return SubstHelper::apply(lit, *getApplicator()); }

  bool matchSorts(TermList base, TermList instance) override
  { return _parent->matchNextAux(instance, base, false); }

  bool isIdentityOnQueryWhenResultBound() override
  { return true; }

  virtual void output(std::ostream& out) const final override 
  { out << "GenMatcher::Substitution(<output unimplemented>)"; }
private:
  Applicator* getApplicator()
  {
    if(!_applicator) {
      _applicator=new Applicator(_parent, _resultNormalizer);
    }
    return _applicator;
  }

  GenMatcher* _parent;
  Renaming* _resultNormalizer;
  Applicator* _applicator;
};

template<class LeafData_>
bool SubstitutionTree<LeafData_>::GenMatcher::matchNext(unsigned specVar, TermList nodeTerm, bool separate)
{
  CALL("SubstitutionTree::GenMatcher::matchNext");

  if(separate) {
    _boundVars->push(BACKTRACK_SEPARATOR);
  }

  TermList queryTerm=(*_specVars)[specVar];
  ASSERT_VALID(queryTerm);

  return matchNextAux(queryTerm, nodeTerm, separate);
}


/**
 * Match special variable, that is about to be matched next during
 * iterator's traversal through the tree, to @b nodeTerm.
 * If @b separate If true, join this match with the previous one
 * on backtracking stack, so they will be undone both by one
 * call to the backtrack() method.
 */
template<class LeafData_>
bool SubstitutionTree<LeafData_>::GenMatcher::matchNextAux(TermList queryTerm, TermList nodeTerm, bool separate)
{
  CALL("SubstitutionTree::GenMatcher::matchNextAux");

  bool success;
  if(nodeTerm.isTerm()) {
    Term* nt=nodeTerm.term();
    if(nt->shared() && nt->ground()) {
      //ground terms match only iff they're equal
      success = nodeTerm==queryTerm;
    } else {
      Binder binder(this);
      ASS(nt->arity()>0);

      success = queryTerm.isTerm() && queryTerm.term()->functor()==nt->functor() &&
	MatchingUtils::matchArgs(nt, queryTerm.term(), binder);
    }
  } else {
    ASS_METHOD(nodeTerm,isOrdinaryVar());
    unsigned var=nodeTerm.var();
    Binder binder(this);
    success=binder.bind(var,queryTerm);
  }

  if(!success) {
    //if this matching was joined to the previous one, we don't
    //have to care about unbinding as caller will do this by calling
    //backtrack for the matching we're joined to.
    if(separate) {
      //we have to unbind ordinary variables, that were bound.
      for(;;) {
	unsigned boundVar = _boundVars->pop();
	if(boundVar==BACKTRACK_SEPARATOR) {
	  break;
	}
	_bindings->remove(boundVar);
      }
    }
  }

  return success;
}

/**
 * Undo one call to the @b matchNext method with separate param
 * set to @b true and all other @b matchNext calls that were joined to it.
 */
template<class LeafData_>
void SubstitutionTree<LeafData_>::GenMatcher::backtrack()
{
  CALL("SubstitutionTree::GenMatcher::backtrack");

  for(;;) {
    unsigned boundVar = _boundVars->pop();
    if(boundVar==BACKTRACK_SEPARATOR) {
      break;
    }
    _bindings->remove(boundVar);
  }
}

/**
 * Try to undo one call to the @b matchNext method with separate param
 * set to @b true and all other @b matchNext calls that were joined to it.
 * Return true iff successful. (The failure can be due to the fact there
 * is no separated @b matchNext call to be undone. In this case every binding
 * on the @b _boundVars stack would be undone.)
 */
template<class LeafData_>
bool SubstitutionTree<LeafData_>::GenMatcher::tryBacktrack()
{
  CALL("SubstitutionTree::GenMatcher::tryBacktrack");

  while(_boundVars->isNonEmpty()) {
    unsigned boundVar = _boundVars->pop();
    if(boundVar==BACKTRACK_SEPARATOR) {
      return true;
    }
    _bindings->remove(boundVar);
  }
  return false;
}


template<class LeafData_>
ResultSubstitutionSP SubstitutionTree<LeafData_>::GenMatcher::getSubstitution(
	Renaming* resultNormalizer)
{
  return ResultSubstitutionSP(
	  new Substitution(this, resultNormalizer));
}



template<class LeafData_>
bool SubstitutionTree<LeafData_>::FastGeneralizationsIterator::hasNext()
{
  CALL("SubstitutionTree::FastGeneralizationsIterator::hasNext");

  while(!_ldIterator.hasNext() && findNextLeaf()) {}
  return _ldIterator.hasNext();
}

template<class LeafData_>
typename SubstitutionTree<LeafData_>::RSQueryResult SubstitutionTree<LeafData_>::FastGeneralizationsIterator::next()
{
  CALL("SubstitutionTree::FastGeneralizationsIterator::next");

  while(!_ldIterator.hasNext() && findNextLeaf()) {}
  ASS(_ldIterator.hasNext());
  auto ld = _ldIterator.next();

  if(_retrieveSubstitution) {
    _resultNormalizer->reset();
<<<<<<< HEAD
    _resultNormalizer->normalizeVariables(ld->key());
=======
    if(_literalRetrieval) {
      _resultNormalizer->normalizeVariables(ld->literal);
    } else {
      _resultNormalizer->normalizeVariables(ld->term);
    }
>>>>>>> 5ec8fd34

    return queryResult(ld,_subst.getSubstitution(&*_resultNormalizer));
  } else {
    return queryResult(ld, ResultSubstitutionSP());
  }
}

/**
 * Find next leaf, that contains generalizations of the query
 * term. If there is no such, return false.
 */
template<class LeafData_>
bool SubstitutionTree<LeafData_>::FastGeneralizationsIterator::findNextLeaf()
{
  CALL("SubstitutionTree::FastGeneralizationsIterator::findNextLeaf");

  Node* curr;
  bool sibilingsRemain = false;
  if(_inLeaf) {
    if(_alternatives->isEmpty()) {
      return false;
    }
    _subst.backtrack();
    _inLeaf=false;
    curr=0;
  } else {
    if(!_root) {
      //If we aren't in a leaf and the findNextLeaf method has already been called,
      //it means that we're out of leafs.
      return false;
    }
    curr=_root;
    _root=0;
    sibilingsRemain=enterNode(curr);
  }
  for(;;) {
main_loop_start:
    unsigned currSpecVar = 0;

    if(curr) {
      if(sibilingsRemain) {
	ASS(_nodeTypes->top()!=UNSORTED_LIST || *static_cast<Node**>(_alternatives->top()));
	currSpecVar=_specVarNumbers->top();
      } else {
	currSpecVar=_specVarNumbers->pop();
      }
    }
    //let's find a node we haven't been to...
    while(curr==0 && _alternatives->isNonEmpty()) {
      void* currAlt=_alternatives->pop();
      if(!currAlt) {
	//there's no alternative at this level, we have to backtrack
	_nodeTypes->pop();
	_specVarNumbers->pop();
	if(_alternatives->isNonEmpty()) {
	  _subst.backtrack();
	}
	continue;
      }

      NodeAlgorithm parentType=_nodeTypes->top();

      //proper term nodes that we want to enter don't appear
      //on _alternatives stack (as we always enter them first)
      if(parentType==UNSORTED_LIST) {
	Node** alts=static_cast<Node**>(currAlt);
	while(*alts && !(*alts)->term.isVar()) {
	  alts++;
	}
	curr=*(alts++);
	while(*alts && !(*alts)->term.isVar()) {
	  alts++;
	}
	if(*alts) {
	  _alternatives->push(alts);
	  sibilingsRemain=true;
	} else {
	  sibilingsRemain=false;
	}
      } else {
	ASS_EQ(parentType,SKIP_LIST)
	auto alts = static_cast<typename SListIntermediateNode::NodeSkipList::Node *>(currAlt);
	if(alts->head()->term.isVar()) {
	  curr=alts->head();
	  if(alts->tail() && alts->tail()->head()->term.isVar()) {
	    _alternatives->push(alts->tail());
	    sibilingsRemain=true;
	  } else {
	    sibilingsRemain=false;
	  }
	}
      }

      if(sibilingsRemain) {
	currSpecVar=_specVarNumbers->top();
      } else {
	_nodeTypes->pop();
	currSpecVar=_specVarNumbers->pop();
      }
      if(curr) {
	break;
      }
    }
    if(!curr) {
      //there are no other alternatives
      return false;
    }
    if(!_subst.matchNext(currSpecVar, curr->term, sibilingsRemain)) {	//[1]
      //match unsuccessful, try next alternative
      curr=0;
      if(!sibilingsRemain && _alternatives->isNonEmpty()) {
        _subst.backtrack();
      }
      continue;
    }
    while(!curr->isLeaf() && curr->algorithm()==UNSORTED_LIST && static_cast<UArrIntermediateNode*>(curr)->_size==1) {
      //a node with only one child, we don't need to bother with backtracking here.
      unsigned specVar=static_cast<UArrIntermediateNode*>(curr)->childVar;
      curr=static_cast<UArrIntermediateNode*>(curr)->_nodes[0];
      ASS(curr);
      ASSERT_VALID(*curr);
      if(!_subst.matchNext(specVar, curr->term, false)) {
	//matching failed, let's go back to the node, that had multiple children
	//_subst->backtrack();
	if(sibilingsRemain || _alternatives->isNonEmpty()) {
	  //this backtrack can happen for two different reasons and have two different meanings:
	  //either matching at [1] was separated from the previous one and we're backtracking it,
	  //or it was not, which means it had no sibilings and we're backtracking from its parent.
	  _subst.backtrack();
	}
        curr=0;
        goto main_loop_start;
      }
    }
    if(curr->isLeaf()) {
      //we've found a leaf
      _ldIterator=static_cast<Leaf*>(curr)->allChildren();
      _inLeaf=true;
      return true;
    }

    //let's go to the first child
    sibilingsRemain=enterNode(curr);
    if(curr==0 && _alternatives->isNonEmpty()) {
      _subst.backtrack();
    }
  }
}

/**
 * Enter into node @b curr, modifying the value of @b curr
 *
 * This means that if @b curr has any admissible children, assign one of them
 * into @b curr, and push special variable that corresponds to it into
 * @b _specVarNumbers.
 *
 * If there are more than one admissible child, push a pointer that will allow
 * retrieving the others into @b _alternatives and node type of the current parent
 * into @b _nodeTypes (this information will allow us later to interpret the
 * pointer correctly). Also return true in this case. If there is none or only
 * one admissible child, return false.
 */
template<class LeafData_>
bool SubstitutionTree<LeafData_>::FastGeneralizationsIterator::enterNode(Node*& curr)
{
  IntermediateNode* inode=static_cast<IntermediateNode*>(curr);
  NodeAlgorithm currType=inode->algorithm();

  TermList binding = _subst.getSpecVarBinding(inode->childVar);
  curr=0;

  if(currType==UNSORTED_LIST) {
    Node** nl=static_cast<UArrIntermediateNode*>(inode)->_nodes;
    if(binding.isTerm()) {
      unsigned bindingFunctor=binding.term()->functor();
      //let's first skip proper term nodes at the beginning...
      while(*nl && (*nl)->term.isTerm()) {
        //...and have the one that interests us, if we encounter it.
        if(!curr && (*nl)->term.term()->functor()==bindingFunctor) {
          curr=*nl;
        }
        nl++;
      }
      if(!curr && *nl) {
        //we've encountered a variable node, but we still have to check, whether
        //the one proper term node, that interests us, isn't here
        Node** nl2=nl+1;
        while(*nl2) {
          if((*nl2)->term.isTerm() && (*nl2)->term.term()->functor()==bindingFunctor) {
            curr=*nl2;
            break;
          }
          nl2++;
        }
      }
    } else {
      //let's first skip proper term nodes at the beginning
      while(*nl && (*nl)->term.isTerm()) {
        nl++;
      }
    }
    if(!curr && *nl) {
      curr=*(nl++);
      while(*nl && (*nl)->term.isTerm()) {
	nl++;
      }
    }
    if(curr) {
      _specVarNumbers->push(inode->childVar);
    }
    if(*nl) {
      _alternatives->push(nl);
      _nodeTypes->push(currType);
      return true;
    }
  } else {
    ASS_EQ(currType, SKIP_LIST);
    auto nl=static_cast<SListIntermediateNode*>(inode)->_nodes.listLike();
    if(binding.isTerm()) {
      Node** byTop=inode->childByTop(binding.top(), false);
      if(byTop) {
	curr=*byTop;
      }
    }
    if(!curr && nl->head()->term.isVar()) {
      curr=nl->head();
      nl=nl->tail();
    }
    //in SkipList nodes variables are only at the beginning
    //(so if there aren't any, there aren't any at all)
    if(nl && nl->head()->term.isTerm()) {
      nl=0;
    }
    if(curr) {
      _specVarNumbers->push(inode->childVar);
    }
    if(nl) {
      _alternatives->push(nl);
      _nodeTypes->push(currType);
      return true;
    }
  }
  return false;
}


}<|MERGE_RESOLUTION|>--- conflicted
+++ resolved
@@ -289,15 +289,10 @@
 
   if(_retrieveSubstitution) {
     _resultNormalizer->reset();
-<<<<<<< HEAD
     _resultNormalizer->normalizeVariables(ld->key());
-=======
-    if(_literalRetrieval) {
-      _resultNormalizer->normalizeVariables(ld->literal);
-    } else {
-      _resultNormalizer->normalizeVariables(ld->term);
-    }
->>>>>>> 5ec8fd34
+    if (ld->sort().isNonEmpty()) {
+      _resultNormalizer->normalizeVariables(ld->sort());
+    }
 
     return queryResult(ld,_subst.getSubstitution(&*_resultNormalizer));
   } else {
