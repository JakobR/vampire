--- conflicted
+++ resolved
@@ -46,7 +46,6 @@
   USE_ALLOCATOR(CodeTreeSubstitution);
 
   TermList apply(unsigned var)
-<<<<<<< HEAD
   {
     ASS(_resultNormalizer->contains(var));
     unsigned nvar=_resultNormalizer->get(var);
@@ -56,41 +55,21 @@
     return res;
   }
 
+  TermList applyToBoundResult(unsigned v) override
+  {
+    return apply(v);
+  }
+
   TermList applyToBoundResult(TermList t) override
   {
     return SubstHelper::apply(t, *this);
-=======
-  {
-    ASS(_resultNormalizer->contains(var));
-    unsigned nvar=_resultNormalizer->get(var);
-    TermList res=(*_bindings)[nvar];
-    ASS(res.isTerm()||res.isOrdinaryVar());
-    ASSERT_VALID(res);
-    return res;
->>>>>>> 79fd6d09
-  }
-
-  TermList applyToBoundResult(unsigned v) override
-  {
-<<<<<<< HEAD
+  }
+
+  Literal* applyToBoundResult(Literal* lit) override
+  {
     return SubstHelper::apply(lit, *this);
   }
 
-=======
-    return apply(v);
-  }
-
-  TermList applyToBoundResult(TermList t) override
-  {
-    return SubstHelper::apply(t, *this);
-  }
-
-  Literal* applyToBoundResult(Literal* lit) override
-  {
-    return SubstHelper::apply(lit, *this);
-  }
-
->>>>>>> 79fd6d09
   bool isIdentityOnQueryWhenResultBound() override {return true;}
 private:
   virtual void output(std::ostream& out) const final override 
