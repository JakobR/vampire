--- conflicted
+++ resolved
@@ -202,14 +202,9 @@
         continue;
       }
       ASS(tl.isTerm());
-<<<<<<< HEAD
       Term* t = tl.term();
       if (InductionHelper::isInductionTermFunctor(t->functor()) &&
-          InductionHelper::isStructInductionFunctor(t->functor())) {
-=======
-      if (InductionHelper::isInductionTermFunctor(tl.term()->functor()) &&
-          InductionHelper::isStructInductionTerm(tl.term())) {
->>>>>>> e979a7e5
+          InductionHelper::isStructInductionTerm(t)) {
         if (adding) {
           _is->insert(TypedTermList(t), lit, c);
         } else {
