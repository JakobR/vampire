--- conflicted
+++ resolved
@@ -47,10 +47,8 @@
   CLASS_NAME(LiteralSubstitutionTree);
   USE_ALLOCATOR(LiteralSubstitutionTree);
 
-<<<<<<< HEAD
-  LiteralSubstitutionTree(Shell::Options::UnificationWithAbstraction uwa)
+  LiteralSubstitutionTree()
     : _trees(env.signature->predicates() * 2)
-    , _mismatchHandler(uwa)
     { }
 
   void handle(LeafData ld, bool insert) final override
@@ -71,32 +69,19 @@
 
   VirtualIterator<QueryRes<ResultSubstitutionSP, LeafData_>> getUnifications(Literal* lit, bool complementary, bool retrieveSubstitutions) final override
   { return getResultIterator<UnificationsIterator<UnificationAlgorithms::RobUnification>>(lit, complementary, retrieveSubstitutions); }
-=======
-  LiteralSubstitutionTree();
->>>>>>> 93bb9c6c
 
-  VirtualIterator<QueryRes<AbstractingUnifier*, LeafData>> getUwa(Literal* lit, bool complementary) final override
-  { return getResultIterator<UnificationsIterator<UnificationAlgorithms::UnificationWithAbstraction>>(lit, complementary, /* retrieveSubstitutions */ true, _mismatchHandler); }
 
   VirtualIterator<QueryRes<ResultSubstitutionSP, LeafData>> getGeneralizations(Literal* lit, bool complementary, bool retrieveSubstitutions) final override
   { return getResultIterator<FastGeneralizationsIterator>(lit, complementary, retrieveSubstitutions); }
 
-<<<<<<< HEAD
   VirtualIterator<QueryRes<ResultSubstitutionSP, LeafData>> getInstances(Literal* lit, bool complementary, bool retrieveSubstitutions) final override
   { return getResultIterator<FastInstancesIterator>(lit, complementary, retrieveSubstitutions); }
 
   VirtualIterator<QueryRes<ResultSubstitutionSP, LeafData>> getVariants(Literal* query, bool complementary, bool retrieveSubstitutions) final override
   {
     return pvi(iterTraits(getTree(query, complementary).getVariants(query, retrieveSubstitutions))
-          .map([](auto qr) { return queryRes(std::move(qr.unif), *qr.data); }));
+          .map([](auto qr) { return queryRes(std::move(qr.unif), qr.data); }));
   }
-=======
-  SLQueryResultIterator getUnifications(Literal* lit, bool complementary, bool retrieveSubstitutions) final override;
-
-  SLQueryResultIterator getGeneralizations(Literal* lit, bool complementary, bool retrieveSubstitutions) final override;
-  SLQueryResultIterator getInstances(Literal* lit, bool complementary, bool retrieveSubstitutions) final override;
-  SLQueryResultIterator getVariants(Literal* lit, bool complementary, bool retrieveSubstitutions) final override;
->>>>>>> 93bb9c6c
 
 
 private:
@@ -104,42 +89,23 @@
   static bool idxIsNegative(unsigned idx) { return idx % 2; }
   static unsigned toIdx(unsigned f, bool isNegative) { return f * 2 + isNegative; }
 
-  template<class Iterator, class... Args>
-  auto getResultIterator(Literal* lit, bool complementary, bool retrieveSubstitutions, Args... args)
-  {
-    CALL("LiteralSubstitutionTree::getResultIterator");
 
-    auto iter = [=](bool reversed) 
-      { return iterTraits(getTree(lit, complementary).template iterator<Iterator>(lit, retrieveSubstitutions, reversed, args...)) ; };
-
-    auto filterResults = [=](auto it) { 
-      return pvi(
-          std::move(it)
-          .map([](auto r) { return lQueryRes(r.data->literal, r.data->clause, std::move(r.unif)); })
-          ); 
-    };
-    return !lit->commutative() 
-      ?  filterResults(iter( /* reversed */ false))
-      :  filterResults(concatIters(
-          iter( /* reversed */ false),
-          iter( /* reversed */ true)
-        ));
-  }
-
+  template<class Algo>
+  using UwaIter = typename Indexing::SubstitutionTree<LeafData_>::template UnificationsIterator<Algo>;
 
   auto nopostproUwa(Literal* lit, bool complementary, Options::UnificationWithAbstraction uwa)
-  { return getResultIterator<SubstitutionTree::UnificationsIterator<UnificationAlgorithms::UnificationWithAbstraction>>(lit, complementary, /* retrieveSubstitutions */ true, MismatchHandler(uwa)); }
+  { return getResultIterator<UwaIter<UnificationAlgorithms::UnificationWithAbstraction>>(lit, complementary, /* retrieveSubstitutions */ true, MismatchHandler(uwa)); }
 
   auto postproUwa(Literal* lit, bool complementary, Options::UnificationWithAbstraction uwa)
-  { return pvi(iterTraits(getResultIterator<SubstitutionTree::UnificationsIterator<UnificationAlgorithms::UnificationWithAbstractionWithPostprocessing>>(lit, complementary, /* retrieveSubstitutions */ true, MismatchHandler(uwa)))
-    .filterMap([](LQueryRes<UnificationAlgorithms::UnificationWithAbstractionWithPostprocessing::NotFinalized> r)
-        { return r.unifier.fixedPointIteration().map([&](AbstractingUnifier* unif) { return lQueryRes(r.literal, r.clause, unif); }); })); }
+  { return pvi(iterTraits(getResultIterator<UwaIter<UnificationAlgorithms::UnificationWithAbstractionWithPostprocessing>>(lit, complementary, /* retrieveSubstitutions */ true, MismatchHandler(uwa)))
+    .filterMap([](auto r)
+        { return r.unifier.fixedPointIteration().map([&](AbstractingUnifier* unif) { return queryRes(unif, r.data); }); })); }
 
 
 public:
 
 
-  VirtualIterator<LQueryRes<AbstractingUnifier*>> getUwa(Literal* lit, bool complementary, Options::UnificationWithAbstraction uwa, bool fixedPointIteration) final override
+  VirtualIterator<QueryRes<AbstractingUnifier*, LeafData>> getUwa(Literal* lit, bool complementary, Options::UnificationWithAbstraction uwa, bool fixedPointIteration) final override
   { return fixedPointIteration ? pvi(  postproUwa(lit, complementary, uwa))
                                : pvi(nopostproUwa(lit, complementary, uwa)); }
 
@@ -189,7 +155,6 @@
   }
 
 
-<<<<<<< HEAD
   template<class Iterator, class... Args>
   auto getResultIterator(Literal* lit, bool complementary, bool retrieveSubstitutions, Args... args)
   {
@@ -201,7 +166,7 @@
     auto filterResults = [=](auto it) { 
       return pvi(
           std::move(it)
-          .map([](auto r) { return queryRes(std::move(r.unif), *r.data); })
+          .map([](auto r) { return queryRes(std::move(r.unif), r.data); })
           ); 
     };
     return !lit->commutative() 
@@ -212,8 +177,6 @@
         ));
   }
 
-=======
->>>>>>> 93bb9c6c
   Stack<SubstitutionTree> _trees;
 };
 
