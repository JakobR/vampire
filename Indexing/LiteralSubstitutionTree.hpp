--- conflicted
+++ resolved
@@ -135,12 +135,7 @@
     return _trees[idx];
   }
 
-<<<<<<< HEAD
-  Stack<std::unique_ptr<SubstitutionTree>> _trees;
-  bool _useC;
-=======
   Stack<SubstitutionTree> _trees;
->>>>>>> 0a2f057b
 };
 
 };
