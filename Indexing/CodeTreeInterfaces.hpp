--- conflicted
+++ resolved
@@ -44,28 +44,22 @@
   CLASS_NAME(CodeTreeTIS);
   USE_ALLOCATOR(CodeTreeTIS);
 
-<<<<<<< HEAD
+  /* INFO: we ignore unifying the sort of the keys here */
   virtual void handle(TermLiteralClause data, bool insert) final override
   { if (insert) { _insert(data.term, data.literal, data.clause); }
     else        { _remove(data.term, data.literal, data.clause); } }
 
-  TermQueryResultIterator getGeneralizations(TermList t, bool retrieveSubstitutions = true) final override;
+  TermQueryResultIterator getGeneralizations(TypedTermList t, bool retrieveSubstitutions = true) final override;
+  // TODO use TypedTermList here too
   bool generalizationExists(TermList t) final override;
-=======
-  void insert(TypedTermList t, Literal* lit, Clause* cls);
-  void remove(TypedTermList t, Literal* lit, Clause* cls);
-
-  TermQueryResultIterator getGeneralizations(TypedTermList t, bool retrieveSubstitutions = true);
-  bool generalizationExists(TermList t);
->>>>>>> 89948960
   // TODO: get rid of NOT_IMPLEMENTED
   VirtualIterator<QueryRes<AbstractingUnifier*, TermLiteralClause>> getUwa(TypedTermList t, Options::UnificationWithAbstraction, bool fixedPointIteration) override { NOT_IMPLEMENTED; }
 
   virtual void output(std::ostream& out) const final override { out << "CodeTree"; }
 
 private:
-  void _insert(TermList t, Literal* lit, Clause* cls);
-  void _remove(TermList t, Literal* lit, Clause* cls);
+  void _insert(TypedTermList t, Literal* lit, Clause* cls);
+  void _remove(TypedTermList t, Literal* lit, Clause* cls);
 
   class ResultIterator;
 
