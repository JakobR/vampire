/*
 * This file is part of the source code of the software program
 * Vampire. It is protected by applicable
 * copyright laws.
 *
 * This source code is distributed under the licence found here
 * https://vprover.github.io/license.html
 * and in the source directory
 */
/**
 * @file LiteralIndex.cpp
 * Implements class LiteralIndex.
 */

#include "Inferences/InductionHelper.hpp"

#include "Kernel/Clause.hpp"
#include "Kernel/LiteralComparators.hpp"
#include "Kernel/LiteralByMatchability.hpp"
#include "Kernel/Matcher.hpp"
#include "Kernel/MLVariant.hpp"
#include "Kernel/Ordering.hpp"

#include "LiteralIndexingStructure.hpp"
#include "LiteralSubstitutionTree.hpp"

#include "LiteralIndex.hpp"

namespace Indexing
{

using namespace Kernel;

LiteralIndex::~LiteralIndex()
{
  delete _is;
}

SLQueryResultIterator LiteralIndex::getAll()
{
  return _is->getAll();
}

SLQueryResultIterator LiteralIndex::getUnifications(Literal* lit,
	  bool complementary, bool retrieveSubstitutions)
{
  return _is->getUnifications(lit, complementary, retrieveSubstitutions);
}

SLQueryResultIterator LiteralIndex::getUnificationsWithConstraints(Literal* lit,
          bool complementary, bool retrieveSubstitutions)
{
  return _is->getUnificationsWithConstraints(lit, complementary, retrieveSubstitutions);
}

SLQueryResultIterator LiteralIndex::getGeneralizations(Literal* lit,
	  bool complementary, bool retrieveSubstitutions)
{
  return _is->getGeneralizations(lit, complementary, retrieveSubstitutions);
}

SLQueryResultIterator LiteralIndex::getInstances(Literal* lit,
	  bool complementary, bool retrieveSubstitutions)
{
  return _is->getInstances(lit, complementary, retrieveSubstitutions);
}

size_t LiteralIndex::getUnificationCount(Literal* lit, bool complementary)
{
  return _is->getUnificationCount(lit, complementary);
}

void LiteralIndex::handleLiteral(Literal* lit, Clause* cl, bool add)
{
<<<<<<< HEAD
  CALL("LiteralIndex::handleLiteral");

  if (lit->isAnswerLiteral()) return;
=======
>>>>>>> 09f8078b
  if(add) {
    _is->insert(lit, cl);
  } else {
    _is->remove(lit, cl);
  }
}

void BinaryResolutionIndex::handleClause(Clause* c, bool adding)
{
  TIME_TRACE("binary resolution index maintenance");

  int selCnt=c->numSelected();
  for(int i=0; i<selCnt; i++) {
    Literal* lit = (*c)[i];
    if (!lit->isEquality()) {
      handleLiteral(lit, c, adding);
    }
  }
}

void BackwardSubsumptionIndex::handleClause(Clause* c, bool adding)
{
  TIME_TRACE("backward subsumption index maintenance");

  unsigned clen=c->length();
  for(unsigned i=0; i<clen; i++) {
    handleLiteral((*c)[i], c, adding);
  }
}


void FwSubsSimplifyingLiteralIndex::handleClause(Clause* c, bool adding)
{
  if (c->length() < 2) {
    return;
  }

  TIME_TRACE("forward subsumption index maintenance");

  Literal* best = LiteralByMatchability::find_least_matchable_in(c).lit();
  handleLiteral(best, c, adding);
}

void FSDLiteralIndex::handleClause(Clause* c, bool adding)
{
  if (c->length() < 2) {
    return;
  }

  TIME_TRACE("forward subsumption demodulation index maintenance");

  bool hasPosEquality = false;
  for (unsigned i = 0; i < c->length(); ++i) {
    Literal *lit = (*c)[i];
    if (lit->isEquality() && lit->isPositive()) {
      hasPosEquality = true;
      break;
    }
  }
  if (!hasPosEquality) {
    // We only need clauses with at least one positive equality for subsumption demodulation
    return;
  }

  auto res = LiteralByMatchability::find_two_least_matchable_in(c);
  Literal* best = res.first.lit();
  Literal* secondBest = res.second.lit();
  if (!best->isEquality() || !best->isPositive()) {
    handleLiteral(best, c, adding);
  } else if (!secondBest->isEquality() || !secondBest->isPositive()) {
    handleLiteral(secondBest, c, adding);
  } else {
    // both are positive equalities, so we need to add both
    handleLiteral(best, c, adding);
    handleLiteral(secondBest, c, adding);
  }
}

void UnitClauseLiteralIndex::handleClause(Clause* c, bool adding)
{
  if(c->length()==1) {
    TIME_TRACE("unit clause index maintenance");
    
    handleLiteral((*c)[0], c, adding);
  }
}

void UnitClauseWithALLiteralIndex::handleClause(Clause* c, bool adding)
{
  CALL("UnitClauseWithALLiteralIndex::handleClause");

  if(c->length()==1 || (c->hasAnswerLiteral() && c->length() == 2)) {
    TIME_TRACE("unit clause with answer literals index maintenance");

    Literal* al = c->getAnswerLiteral();
    handleLiteral((*c)[(al == (*c)[0]) ? 1 : 0], c, adding);
  }
}

void NonUnitClauseLiteralIndex::handleClause(Clause* c, bool adding)
{
  unsigned clen=c->length();
  if(clen<2) {
    return;
  }
  TIME_TRACE("non unit clause index maintenance");
  unsigned activeLen = _selectedOnly ? c->numSelected() : clen;
  for(unsigned i=0; i<activeLen; i++) {
    handleLiteral((*c)[i], c, adding);
  }
}

void NonUnitClauseWithALLiteralIndex::handleClause(Clause* c, bool adding)
{
  CALL("NonUnitClauseWithALLiteralIndex::handleClause");

  unsigned clen=c->length();
  if(clen<2 || (c->hasAnswerLiteral() && clen<3)) {
    return;
  }
  TIME_TRACE("non unit clause with answer literals index maintenance");
  unsigned activeLen = _selectedOnly ? c->numSelected() : clen;
  for(unsigned i=0; i<activeLen; i++) {
    if (!(*c)[i]->isAnswerLiteral()) handleLiteral((*c)[i], c, adding);
  }
}

RewriteRuleIndex::RewriteRuleIndex(LiteralIndexingStructure* is, Ordering& ordering)
: LiteralIndex(is), _ordering(ordering)
{
  _partialIndex=new LiteralSubstitutionTree();
}

RewriteRuleIndex::~RewriteRuleIndex()
{
  delete _partialIndex;
}

/**
 * For a two-literal clause return its literal that is
 * in some ordering greater, or 0 if the two literals
 * are complamentary variants of each other
 *
 * If A and B are not variants of each other, it must hold:
 * - if A>B, it also holds ~A>~B
 * - if A',B' are variants of A,B, it holds A'>B'
 */
Literal* RewriteRuleIndex::getGreater(Clause* c)
{
  ASS_EQ(c->length(), 2);

  static LiteralComparators::NormalizedLinearComparatorByWeight<true> comparator;

  Comparison comp=comparator.compare((*c)[0], (*c)[1]);

  Literal* greater=
    ( comp==GREATER ) ? (*c)[0] :
    ( comp==LESS ) ? (*c)[1] : 0;

  if( !greater && (*c)[0]->polarity()==(*c)[1]->polarity() ) {
    if((*c)[0]>(*c)[1]) {
      greater=(*c)[0];
    } else {
      greater=(*c)[1];
      //the two literals are variants, but should not be equal (as
      //otherwise they would be deleted by the duplicate literal
      //removal rule)
      ASS_NEQ((*c)[0],(*c)[1])
    }
  }

  return greater;
}

void RewriteRuleIndex::handleClause(Clause* c, bool adding)
{
  if(c->length()!=2) {
    return;
  }

  TIME_TRACE("literal rewrite rule index maintenance");

  Literal* greater=getGreater(c);

  if(greater) {
    if(adding) {
      // true here means get complementary, false means do not get subs
      SLQueryResultIterator vit=_partialIndex->getVariants(greater,true,false);
      while(vit.hasNext()) {
        SLQueryResult qr=vit.next();

        // true here means complementary
        if(!MLVariant::isVariant(c ,qr.clause, true)) {
          continue;
        }

        //we have found a counterpart
        handleEquivalence(c, greater, qr.clause, qr.literal, true);
        return;
      }
      //there is no counterpart, so insert the clause into the partial index
      _partialIndex->insert(greater, c);
    }
    else {
      Clause* d;
      if(_counterparts.find(c, d)) {
	Literal* dgr=getGreater(d);
	ASS(MatchingUtils::isVariant(greater, dgr, true))
	handleEquivalence(c, greater, d, dgr, false);
      }
      else {
	_partialIndex->remove(greater, c);
      }
    }
  }
  else {
    //the two literals are complementary variants of each other, so we don't
    //need to wait for the complementary clause
    if((*c)[0]->containsAllVariablesOf((*c)[1]) && (*c)[1]->containsAllVariablesOf((*c)[0])) {
      if((*c)[0]->isPositive()) {
	handleLiteral((*c)[0], c, adding);
      }
      else {
	ASS((*c)[1]->isPositive());
	handleLiteral((*c)[1], c, adding);
      }
      if(adding) {
        _counterparts.insert(c, c);
      } else {
        _counterparts.remove(c);
      }
    }

  }
}

void RewriteRuleIndex::handleEquivalence(Clause* c, Literal* cgr, Clause* d, Literal* dgr, bool adding)
{
  Literal* csm = (cgr==(*c)[0]) ? (*c)[1] : (*c)[0];
  Literal* dsm = (dgr==(*d)[0]) ? (*d)[1] : (*d)[0];

  Ordering::Result cmpRes;
  //we want to always pass the greater literal as positive in order to get consistent results
  //when using the LCM_REVERSE literal comparison mode.
  if(cgr->isPositive()) {
    //we use Literal::complementaryLiteral(csm) instead of dsm (which is a variant with
    //opposite polarity), so that the literals share variables
    cmpRes=_ordering.compare(cgr,Literal::complementaryLiteral(csm));
  }
  else {
    cmpRes=_ordering.compare(Literal::complementaryLiteral(cgr),csm);
  }
  switch(cmpRes) {
  case Ordering::GREATER:
  case Ordering::GREATER_EQ:
    if(cgr->containsAllVariablesOf(csm)) {
      if(cgr->isPositive()) {
        handleLiteral(cgr, c, adding);
      }
      else {
        handleLiteral(dgr, d, adding);
      }
    }
    break;
  case Ordering::LESS:
  case Ordering::LESS_EQ:
    if(csm->containsAllVariablesOf(cgr)) {
      if(csm->isPositive()) {
        handleLiteral(csm, c, adding);
      }
      else {
        handleLiteral(dsm, d, adding);
      }
    }
    break;
  case Ordering::INCOMPARABLE:
    if(cgr->containsAllVariablesOf(csm)) {
      if(cgr->isPositive()) {
	handleLiteral(cgr, c, adding);
      }
      else {
	handleLiteral(dgr, d, adding);
      }
    }
    if(csm->containsAllVariablesOf(cgr)) {
      if(csm->isPositive()) {
	handleLiteral(csm, c, adding);
      }
      else {
	handleLiteral(dsm, d, adding);
      }
    }
    break;
  case Ordering::EQUAL:
    //equal meant they're variants which we have checked for earlier
    ASSERTION_VIOLATION;
  }

  if(adding) {
    ALWAYS(_counterparts.insert(c, d));
    ALWAYS(_counterparts.insert(d, c));

    //we can remove the literal from the index of partial definitions
    _partialIndex->remove(dgr, d);
  }
  else {
    _counterparts.remove(c);
    _counterparts.remove(d);

    //we put the remaining counterpart into the index of partial definitions
    _partialIndex->insert(dgr, d);
  }

}


/**
 * 
 * We assume the clause has already been instantiated
 * Just add/remove each term to the indexing structure
 *
 * TODO - this should not be used with the general substitution tree
 *        index as it is memory inefficient, and expensive to create
 *
 * @author Giles
 */
void DismatchingLiteralIndex::handleClause(Clause* c, bool adding)
{
  //TODO add time counter for dismatching

  unsigned clen=c->length();
  for(unsigned i=0; i<clen; i++) {
    handleLiteral((*c)[i], c, adding);
  }
}
void DismatchingLiteralIndex::addLiteral(Literal* l)
{
  //TODO is it safe to pass 0 here?
  handleLiteral(l,0,true);
}

void UnitIntegerComparisonLiteralIndex::handleClause(Clause* c, bool adding)
{
  TIME_TRACE("unit integer comparison literal index maintenance");
  
  if (!Inferences::InductionHelper::isIntegerComparison(c)) {
    return;
  }

  Literal* lit = (*c)[0];
  ASS(lit != nullptr);

  if (adding) {
    _is->insert(lit, c);
  } else {
    _is->remove(lit, c);
  }
}

}<|MERGE_RESOLUTION|>--- conflicted
+++ resolved
@@ -72,12 +72,7 @@
 
 void LiteralIndex::handleLiteral(Literal* lit, Clause* cl, bool add)
 {
-<<<<<<< HEAD
-  CALL("LiteralIndex::handleLiteral");
-
   if (lit->isAnswerLiteral()) return;
-=======
->>>>>>> 09f8078b
   if(add) {
     _is->insert(lit, cl);
   } else {
@@ -167,8 +162,6 @@
 
 void UnitClauseWithALLiteralIndex::handleClause(Clause* c, bool adding)
 {
-  CALL("UnitClauseWithALLiteralIndex::handleClause");
-
   if(c->length()==1 || (c->hasAnswerLiteral() && c->length() == 2)) {
     TIME_TRACE("unit clause with answer literals index maintenance");
 
@@ -192,8 +185,6 @@
 
 void NonUnitClauseWithALLiteralIndex::handleClause(Clause* c, bool adding)
 {
-  CALL("NonUnitClauseWithALLiteralIndex::handleClause");
-
   unsigned clen=c->length();
   if(clen<2 || (c->hasAnswerLiteral() && clen<3)) {
     return;
