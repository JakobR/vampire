--- conflicted
+++ resolved
@@ -67,64 +67,23 @@
   void handle(LeafData d, bool insert) final override
   { _inner.handle(std::move(d), insert); }
 
-<<<<<<< HEAD
-  bool generalizationExists(TermList t) final override
-  { return t.isVar() ? false : _inner.generalizationExists(t); }
-
 
 private:
 
-=======
-  void handle(TypedTermList t, Literal* lit, Clause* cls, bool adding)
-  { handleTerm(t, LeafData(cls, lit, t), adding); }
-
-  void insert(TypedTermList t, Literal* lit, Clause* cls) override 
-  { handleTerm(t, LeafData(cls,lit,t), /* insert */ true); }
-
-  void remove(TypedTermList t, Literal* lit, Clause* cls) override
-  { handleTerm(t, LeafData(cls,lit,t), /* insert */ false); }
-
-  void insert(TypedTermList t, TermList trm) override 
-  { handleTerm(t, LeafData(0, 0, t, trm), /* insert */ true); }
-
-  void insert(TypedTermList t, TermList trm, Literal* lit, Clause* cls) override 
-  { handleTerm(t, LeafData(cls, lit, t, trm), /* insert */ true); }
+  template<class Iterator, class... Args>
+  auto getResultIterator(TypedTermList query, bool retrieveSubstitutions, Args... args)
+  { 
+    return iterTraits(_inner.template iterator<Iterator>(query, retrieveSubstitutions, /* reversed */  false, std::move(args)...))
+      .map([](auto qr) { return queryRes(std::move(qr.unif), qr.data); }) ; }
 
   bool generalizationExists(TermList t) override
-  { return t.isVar() ? false : SubstitutionTree::generalizationExists(TypedTermList(t.term())); }
->>>>>>> 89948960
+  { return t.isVar() ? false : _inner.generalizationExists(TypedTermList(t.term())); }
 
-  template<class Iterator, class TypedOrUntypedTermList> 
-  auto getResultIterator(TypedOrUntypedTermList query, bool retrieveSubstitutions, bool withConstraints)
-  { 
-    return iterTraits(_inner.template iterator<Iterator>(query, retrieveSubstitutions, withConstraints))
-      .map([](auto qr) { return queryRes(std::move(qr.unifier), qr.data); }) ; 
-  }
 
+#if VDEBUG
   virtual void output(std::ostream& out) const final override { out << *this; }
+#endif
 
-private:
-
-<<<<<<< HEAD
-  template<class Iterator, class TypedOrUntypedTermList, class... Args>
-  auto getResultIterator(TypedOrUntypedTermList query, bool retrieveSubstitutions, Args... args)
-  { 
-    return iterTraits(_inner.template iterator<Iterator>(query, retrieveSubstitutions, /* reversed */  false, std::move(args)...))
-      .map([](auto qr) { return queryRes(std::move(qr.unif), qr.data); }) ; 
-=======
-  void handleTerm(TypedTermList tt, LeafData ld, bool insert)
-  { SubstitutionTree::handle(tt, ld, insert); }
-
-  template<class Iterator, class... Args>
-  auto getResultIterator(TypedTermList query, bool retrieveSubstitutions, Args... args)
-  {
-    return iterTraits(SubstitutionTree::iterator<Iterator>(query, retrieveSubstitutions, /* reversed */  false, std::move(args)...))
-      .map([this](auto qr)
-        { return tQueryRes(
-            _extra ? qr.data->extraTerm : qr.data->term,
-            qr.data->literal, qr.data->clause, std::move(qr.unif)); }) ;
->>>>>>> 89948960
-  }
 
 
   friend std::ostream& operator<<(std::ostream& out, TermSubstitutionTree const& self)
@@ -144,37 +103,22 @@
         { return r.unifier.fixedPointIteration().map([&](AbstractingUnifier* unif) { return queryRes(unif, r.data); }); }); }
 
 public:
-<<<<<<< HEAD
-
-  VirtualIterator<Indexing::QueryRes<ResultSubstitutionSP, LeafData_>> getInstances(TermList t, bool retrieveSubstitutions) final override
+  VirtualIterator<Indexing::QueryRes<ResultSubstitutionSP, LeafData_>> getInstances(TypedTermList t, bool retrieveSubstitutions) final override
   { return pvi(getResultIterator<FastInstancesIterator>(t, retrieveSubstitutions)); }
 
-  VirtualIterator<QueryRes<ResultSubstitutionSP, LeafData>> getGeneralizations(TermList t, bool retrieveSubstitutions) final override
-=======
-  TermQueryResultIterator getInstances(TypedTermList t, bool retrieveSubstitutions) override
-  { return pvi(getResultIterator<FastInstancesIterator>(t, retrieveSubstitutions)); }
-
-  TermQueryResultIterator getGeneralizations(TypedTermList t, bool retrieveSubstitutions) override
->>>>>>> 89948960
+  VirtualIterator<QueryRes<ResultSubstitutionSP, LeafData>> getGeneralizations(TypedTermList t, bool retrieveSubstitutions) final override
   { return pvi(getResultIterator<FastGeneralizationsIterator>(t, retrieveSubstitutions)); }
 
   VirtualIterator<QueryRes<AbstractingUnifier*, LeafData>> getUwa(TypedTermList t, Options::UnificationWithAbstraction uwa, bool fixedPointIteration) final override
   { return fixedPointIteration ? pvi(  postproUwa(t, uwa))
                                : pvi(nopostproUwa(t, uwa)); }
 
-<<<<<<< HEAD
-
-  VirtualIterator<QueryRes<ResultSubstitutionSP, LeafData>> getUnifications(TermList t, bool retrieveSubstitutions) override
+  VirtualIterator<QueryRes<ResultSubstitutionSP, LeafData>> getUnifications(TypedTermList t, bool retrieveSubstitutions) override
   { return pvi(getResultIterator<UnificationsIterator<UnificationAlgorithms::RobUnification>>(t, retrieveSubstitutions)); }
 
   VirtualIterator<QueryRes<ResultSubstitutionSP, LeafData>> getUnificationsUsingSorts(TypedTermList tt, bool retrieveSubstitutions) final override
   { return pvi(getResultIterator<UnificationsIterator<UnificationAlgorithms::RobUnification>>(tt, retrieveSubstitutions)); }
 
-=======
-  TermQueryResultIterator getUnifications(TypedTermList t, bool retrieveSubstitutions) override
-  { return pvi(getResultIterator<UnificationsIterator<UnificationAlgorithms::RobUnification>>(t, retrieveSubstitutions)); }
-
->>>>>>> 89948960
 };
 
 } // namespace Indexing
