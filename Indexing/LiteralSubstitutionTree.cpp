/*
 * This file is part of the source code of the software program
 * Vampire. It is protected by applicable
 * copyright laws.
 *
 * This source code is distributed under the licence found here
 * https://vprover.github.io/license.html
 * and in the source directory
 */
/**
 * @file LiteralSubstitutionTree.cpp
 * Implements class LiteralSubstitutionTree.
 */

#include "Indexing/SubstitutionTree.hpp"
#include "Lib/Environment.hpp"
#include "Lib/Metaiterators.hpp"

#include "Kernel/Matcher.hpp"
#include "Kernel/Signature.hpp"
#include "Kernel/SortHelper.hpp"
#include "Kernel/Term.hpp"
#include "Kernel/TermIterators.hpp"

#include "Shell/Statistics.hpp"

#include "LiteralSubstitutionTree.hpp"

namespace Indexing
{

LiteralSubstitutionTree::LiteralSubstitutionTree(MismatchHandler* mismatchHandler)
: _trees(env.signature->predicates() * 2)
, _mismatchHandler(mismatchHandler)
{ }

<<<<<<< HEAD
void LiteralSubstitutionTree::insert(Literal* lit, Clause* cls)
{ handleLiteral(lit, cls, /* insert */ true); }

void LiteralSubstitutionTree::remove(Literal* lit, Clause* cls)
{ handleLiteral(lit, cls, /* insert */ false); }

void LiteralSubstitutionTree::handleLiteral(Literal* lit, Clause* cls, bool insert)
{ getTree(lit, /* complementary */ false).handle(lit, SubstitutionTree::LeafData(cls, lit), insert); }

// TODO move
using UwaAlgo = UnificationAlgorithms::UnificationWithAbstraction;
using RobAlgo = UnificationAlgorithms::RobUnification;
=======
SLQueryResultIterator LiteralSubstitutionTree::getUnifications(Literal* lit, bool complementary, bool retrieveSubstitutions)
{ return getResultIterator<UnificationsIterator>(lit, complementary, retrieveSubstitutions, /* constraints */ false); }
>>>>>>> 63fda69c

SLQueryResultIterator LiteralSubstitutionTree::getUnifications(Literal* lit, bool complementary, bool retrieveSubstitutions, bool constraints)
{ 
  return constraints ? getResultIterator<SubstitutionTree::UnificationsIterator<UwaAlgo>>(lit, complementary, retrieveSubstitutions)
                     : getResultIterator<SubstitutionTree::UnificationsIterator<RobAlgo>>(lit, complementary, retrieveSubstitutions); 
}

SLQueryResultIterator LiteralSubstitutionTree::getGeneralizations(Literal* lit, bool complementary, bool retrieveSubstitutions)
{ return getResultIterator<FastGeneralizationsIterator>(lit, complementary, retrieveSubstitutions); }

SLQueryResultIterator LiteralSubstitutionTree::getInstances(Literal* lit, bool complementary, bool retrieveSubstitutions)
{ return getResultIterator<FastInstancesIterator>(lit, complementary, retrieveSubstitutions); }


SLQueryResultIterator LiteralSubstitutionTree::getVariants(Literal* query, bool complementary, bool retrieveSubstitutions)
{
<<<<<<< HEAD
  CALL("LiteralSubstitutionTree::getVariants");

  auto& tree = getTree(query, complementary);
  return pvi(iterTraits(tree.getVariants(query, retrieveSubstitutions))
        .map([](auto qr) { return SLQueryResult(qr.data->literal, qr.data->clause, qr.unif); }));
=======
  return pvi(iterTraits(getTree(query, complementary).getVariants(query, retrieveSubstitutions))
        .map([](QueryResult qr) { return SLQueryResult(qr.data->literal, qr.data->clause, qr.subst, qr.constr); }));
>>>>>>> 63fda69c
}

SLQueryResultIterator LiteralSubstitutionTree::getAll()
{
  CALL("LiteralSubstitutionTree::getAll");

  return pvi(
        iterTraits(getRangeIterator((unsigned long)0, _trees.size()))
         .flatMap([this](auto i) { return LeafIterator(&_trees[i]); })
         .flatMap([](Leaf* l) { return l->allChildren(); })
         .map([](const LeafData& ld) { return SLQueryResult(ld.literal, ld.clause); })
      );
}

SubstitutionTree& LiteralSubstitutionTree::getTree(Literal* lit, bool complementary)
{
  auto idx = complementary ? lit->header() : lit->complementaryHeader();
  while (idx >= _trees.size()) {
<<<<<<< HEAD
    _trees.push(make_unique<SubstitutionTree>());
=======
    _trees.push(SubstitutionTree(_useC, /* rfSubs */ false));
>>>>>>> 63fda69c
  }
  return _trees[idx];
}
template<class Unifier>
SLQueryResult createSLQueryResult(SubstitutionTree::QueryResult<Unifier> r);

SLQueryResult createSLQueryResult(SubstitutionTree::QueryResult<ResultSubstitutionSP> r)
{ return SLQueryResult(r.data->literal, r.data->clause, r.unif, nullptr); }

SLQueryResult createSLQueryResult(SubstitutionTree::QueryResult<Option<ResultSubstitutionSP>> r)
{ return SLQueryResult(r.data->literal, r.data->clause, r.unif.unwrapOrElse([](){return ResultSubstitutionSP();}), nullptr); }

SLQueryResult createSLQueryResult(SubstitutionTree::QueryResult<Option<RobSubstitutionSP>> r)
{ return SLQueryResult(r.data->literal, r.data->clause, ResultSubstitutionSP((ResultSubstitution*)&*r.unif.unwrapOrElse([](){return RobSubstitutionSP();})), nullptr); }

template<class Iterator, class... Args>
SLQueryResultIterator LiteralSubstitutionTree::getResultIterator(Literal* lit, bool complementary, bool retrieveSubstitutions, Args... args)
{
  CALL("LiteralSubstitutionTree::getResultIterator");

  auto iter = [&](bool reversed) 
    { return iterTraits(getTree(lit, complementary).iterator<Iterator>(lit, retrieveSubstitutions, reversed, args...)) ; };

  auto filterResults = [=](auto it) { 
    return pvi(
        std::move(it)
        .map([](auto qr) { return createSLQueryResult(std::move(qr)); })
        ); 
  };
  return !lit->commutative() 
    ?  filterResults(iter( /* reversed */ false))
    :  filterResults(concatIters(
        iter( /* reversed */ false),
        iter( /* reversed */ true)
      ));
}

} // namespace Indexing<|MERGE_RESOLUTION|>--- conflicted
+++ resolved
@@ -34,23 +34,9 @@
 , _mismatchHandler(mismatchHandler)
 { }
 
-<<<<<<< HEAD
-void LiteralSubstitutionTree::insert(Literal* lit, Clause* cls)
-{ handleLiteral(lit, cls, /* insert */ true); }
-
-void LiteralSubstitutionTree::remove(Literal* lit, Clause* cls)
-{ handleLiteral(lit, cls, /* insert */ false); }
-
-void LiteralSubstitutionTree::handleLiteral(Literal* lit, Clause* cls, bool insert)
-{ getTree(lit, /* complementary */ false).handle(lit, SubstitutionTree::LeafData(cls, lit), insert); }
-
 // TODO move
 using UwaAlgo = UnificationAlgorithms::UnificationWithAbstraction;
 using RobAlgo = UnificationAlgorithms::RobUnification;
-=======
-SLQueryResultIterator LiteralSubstitutionTree::getUnifications(Literal* lit, bool complementary, bool retrieveSubstitutions)
-{ return getResultIterator<UnificationsIterator>(lit, complementary, retrieveSubstitutions, /* constraints */ false); }
->>>>>>> 63fda69c
 
 SLQueryResultIterator LiteralSubstitutionTree::getUnifications(Literal* lit, bool complementary, bool retrieveSubstitutions, bool constraints)
 { 
@@ -67,16 +53,10 @@
 
 SLQueryResultIterator LiteralSubstitutionTree::getVariants(Literal* query, bool complementary, bool retrieveSubstitutions)
 {
-<<<<<<< HEAD
   CALL("LiteralSubstitutionTree::getVariants");
 
-  auto& tree = getTree(query, complementary);
-  return pvi(iterTraits(tree.getVariants(query, retrieveSubstitutions))
+  return pvi(iterTraits(getTree(query, complementary).getVariants(query, retrieveSubstitutions))
         .map([](auto qr) { return SLQueryResult(qr.data->literal, qr.data->clause, qr.unif); }));
-=======
-  return pvi(iterTraits(getTree(query, complementary).getVariants(query, retrieveSubstitutions))
-        .map([](QueryResult qr) { return SLQueryResult(qr.data->literal, qr.data->clause, qr.subst, qr.constr); }));
->>>>>>> 63fda69c
 }
 
 SLQueryResultIterator LiteralSubstitutionTree::getAll()
@@ -95,11 +75,7 @@
 {
   auto idx = complementary ? lit->header() : lit->complementaryHeader();
   while (idx >= _trees.size()) {
-<<<<<<< HEAD
-    _trees.push(make_unique<SubstitutionTree>());
-=======
-    _trees.push(SubstitutionTree(_useC, /* rfSubs */ false));
->>>>>>> 63fda69c
+    _trees.push(SubstitutionTree());
   }
   return _trees[idx];
 }
