--- conflicted
+++ resolved
@@ -47,8 +47,6 @@
 
 SLQueryResultIterator LiteralSubstitutionTree::getVariants(Literal* query, bool complementary, bool retrieveSubstitutions)
 {
-  CALL("LiteralSubstitutionTree::getVariants");
-
   return pvi(iterTraits(getTree(query, complementary).getVariants(query, retrieveSubstitutions))
         .map([](auto qr) { return SLQueryResult(qr.data->literal, qr.data->clause, qr.unif); }));
 }
@@ -64,36 +62,4 @@
       );
 }
 
-<<<<<<< HEAD
-=======
-SubstitutionTree& LiteralSubstitutionTree::getTree(Literal* lit, bool complementary)
-{
-  auto idx = complementary ? lit->header() : lit->complementaryHeader();
-  while (idx >= _trees.size()) {
-    _trees.push(SubstitutionTree(_useC, /* rfSubs */ false));
-  }
-  return _trees[idx];
-}
-
-template<class Iterator>
-SLQueryResultIterator LiteralSubstitutionTree::getResultIterator(Literal* lit, bool complementary, bool retrieveSubstitutions, bool useConstraints)
-{
-  auto iter = [&](bool reversed) 
-    { return iterTraits(getTree(lit, complementary).iterator<Iterator>(lit, retrieveSubstitutions, useConstraints, reversed)) ; };
-
-  auto filterResults = [=](auto it) { 
-    return pvi(
-        std::move(it)
-        .map([](QueryResult qr) { return SLQueryResult(qr.data->literal, qr.data->clause, qr.subst, qr.constr); })
-        ); 
-  };
-  return !lit->commutative() 
-    ?  filterResults(iter( /* reversed */ false))
-    :  filterResults(concatIters(
-        iter( /* reversed */ false),
-        iter( /* reversed */ true)
-      ));
-}
-
->>>>>>> f3ac909e
 } // namespace Indexing