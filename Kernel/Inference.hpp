/*
 * This file is part of the source code of the software program
 * Vampire. It is protected by applicable
 * copyright laws.
 *
 * This source code is distributed under the licence found here
 * https://vprover.github.io/license.html
 * and in the source directory
 */
/**
 * @file Inference.hpp
 * Defines class Inference for various kinds of inference
 *
 * @since 10/05/2007 Manchester
 */

#ifndef __Inference__
#define __Inference__

#include <cstdlib>

#include "Lib/Allocator.hpp"
#include "Forwards.hpp"

#include <type_traits>
#include <limits>

using namespace Lib;

namespace Kernel {

/** Kind of input. The integers should not be changed, they are used in
 *  Compare. */
enum class UnitInputType : unsigned char {
  /** Axiom or derives from axioms */
  AXIOM = 0,
  /** Assumption or derives from axioms and assumptions */
  ASSUMPTION = 1,
  /** derives from the goal */
  CONJECTURE = 2,
  /** negated conjecture */
  NEGATED_CONJECTURE = 3,
  /** Vampire-only, for the consequence-finding mode */
  CLAIM = 4,
  /** Used in parsing and preprocessing for extensionality clause tagging, should not appear in proof search */
  EXTENSIONALITY_AXIOM = 5,
  /** Used to seperate model definitions in model_check mode, should not appear in proof search */
  MODEL_DEFINITION = 6
};

inline std::underlying_type<UnitInputType>::type toNumber(UnitInputType t) { return static_cast<std::underlying_type<UnitInputType>::type>(t); }

UnitInputType getInputType(UnitList* units);
UnitInputType getInputType(UnitInputType t1, UnitInputType t2);

/** Step-by-step guide to adding an inference to Vampire:
 *  1) Update the enum below with an entry for the new inference.
 *     The enum is sorted into simplifying, generating etc. inferences.
 *     The new inference must be placed in the appropriate section.
 *  2) Update the ruleName(..) function in Inference.cpp to return
 *     the name of the new inference. This name will be used in proof
 *     printing.
 *  3) In the /Inferences directory, create a *.cpp and *.hpp files to 
 *     contain the code which defines the functionality of the new inference.
 *  4) Vampire supports five types of inferences. Immediate simplifications,
 *     simplifications (like immediate simplifications, but occur later in the
 *     given clause loop), forward simplification, backward simplifications
 *     and generating inferences. The core functionality of each of these
 *     is specified via five abstract classes in InferenceEngine.hpp. The new 
 *     inference should inherit from one of these.
 *  5) In SaturationAlgorithm.hpp update the createFromOptions() function
 *     to attach the new inference to the relevant (generating, simplifying, ...)
 *     front. This ensures that the inference is actaully carried out during
 *     the saturation loop.
 *  6) If the new inference involves an index of some sort then the following
 *     needs to be done:
 *     6.1) Update TermIndex.* / LiteralIndex.* (whichever is appropriate) to
 *          create a new index for this inference. Specify how the index will
 *          handle new clauses (will it index subterms of the clause, literals or
 *          something else? How will it handle these?).
 *     6.2) Update IndexManager.cpp create(...) function to return an 
 *          instance of the new index on request.
 *     6.3) Update inference code to override the attach(...) and detach(...) 
 *          methods of the InferenceEngine class. Request the index in the 
 *          attach(...) function and release in the detach(...) function.
 *
 *  Further notes on creating inferences:
 *  - Immediate simplification inferences cannot be linked to an index
 *  - For an inference that works at subterms, please consider carefully
 *    which iterator to use to return these subterms. In Vampire, terms are
 *    of the form f(type_args, term_args). In most cases, inferences should NOT
 *    be working on type arguments. Please view TermIterators.hpp for a list of
 *    iterators available.
 *  - TermSubstitutionTrees, do NOT carry out any type checking. Thus, in the case
 *    where either the search or query term is a variable, a type check needs to
 *    be carried out by the inference code. This check may be a unification check or 
 *    a matching check depending on whether the inference is using unification or
 *    matching. Please view Superposition.cpp for an example of a unification check
 *    and ForwardDemodulation for an example of a matching check.
 */

/**
 * Tag to denote various kinds of inference rules.
 */
enum class InferenceRule : unsigned char {
  /** input formula or clause */
  INPUT,

  /** THIS DEFINES AN INTERVAL IN THIS ENUM WHERE ALL
   * (preprocessing/normalisation) FORMULA TRANSFORMATION SHOULD BELONG
   * (see also INTERNAL_FORMULA_TRANSFORMATION_LAST and isFormulaTransformation below). */
  GENERIC_FORMULA_TRANSFORMATION,
  /** negated conjecture from the input */
  NEGATED_CONJECTURE,
  /** introduction of answer literal into the conjecture */
  ANSWER_LITERAL_INJECTION,
  /** introduction of answer literal into the conjecture,
   * and skolemisation of input variables */
  ANSWER_LITERAL_INPUT_SKOLEMISATION,
  /** claim definition, definition introduced by a claim in the input */
  CLAIM_DEFINITION,
//     /** choice_axiom (Ax)((Ey)F(x,y) -> F(x,f(x))) */
//     CHOICE_AXIOM,
//     /** (Ax)(F(x)->F'(x)), G[F(t)] / G[F'(t)] */
//     MONOTONE_REPLACEMENT,
//     /** G[(Ax)F(x)] => G[F(t)] */
//     FORALL_ELIMINATION,
  /** rectify a formula */
  RECTIFY,
//     /** ~(F1 & ... & Fn) => ~F1 \/ ... \/ ~Fn */
//     NOT_AND,
//     /** ~(F1 \/ ... \/ Fn) => ~F1 & ... & ~Fn */
//     NOT_OR,
//     /** ~(F1 -> F2) => F1 & ~F2 */
//     NOT_IMP,
//     /** ~(F1 <-> F2) => F1 <~> F2 */
//     NOT_IFF,
//     /** ~(F1 <~> F2) => F1 <-> F2 */
//     NOT_XOR = 1,
//     /** ~~F => F */
//     NOT_NOT = 1,
//     /** ~(Ax)F => (Ex)~F */
//     NOT_FORALL,
//     /** ~(Ex)F => (Ax)~F */
//     NOT_EXISTS,
//     /** F1 -> F2 => ~F1 \/ F2 */
//     IMP_TO_OR,
//     /** F1 <-> F2 => (F1 -> F2) & (F2 -> F1) */
//     IFF_TO_AND,
//     /** F1 <~> F2 => (F1 \/ F2) & (~F1 \/ ~F2) */
//     XOR_TO_AND,
  /** replace formula F by (A x1...xn)F, where x1 ... xn are all
   *  free variables of F */
  CLOSURE,
  /** obtained by flattening (quantifiers, junctions) */
  FLATTEN,
  /** obtained by transformation into ENNF */
  ENNF,
  /** obtained by transformation into NNF */
  NNF,
  /** reduce a formula containing false or true, for example
   *  false & A ---> false */
  REDUCE_FALSE_TRUE,

  /** any kind of definition folding */
  DEFINITION_FOLDING,
//     /** Replace formula (Q x1 ... xk ... x_n)A by
//      * (Q x1 ... xk-1 xk+1 ... x_n)A, where xk does not occur in A */
//     DUMMY_QUANTIFIER_REMOVAL,
//     /** Transformation (A x1 ... xn)(F1 & ... & Fm) ->
//      * (A x1 ... xn)F1 & ... & (A x1 ... xn)Fm) */
//     FORALL_AND,
//     /** Transformation (E x1 ... xn)(F1 \/ ... \/ Fm) ->
//      * (E x1 ... xn)F1 \/ ... \/ (E x1 ... xn)Fm) */
//     EXISTS_OR,
//     /** (Q x)(Q y)F -> (Q y)(Q x)F */
//     QUANTIFIER_SWAP,
//     /** Transformation (A x1 x2)(F1 \/ F2) ->
//      * (A x1)F1 \/ ... \/ (A x2)F2), where x2 does not occur in F1.
//      * Can be applied to many variables and disjunctions of arbitrary length */
//     FORALL_OR,
//     /** Transformation (E x1 x2)(F1 & F2) ->
//      * (E x1)F1 & ... & (E x2)F2), where x2 does not occur in F1.
//      * Can be applied to many variables and disjunctions of arbitrary length */
//     EXISTS_AND,
//     /** obtained by permutations, e.g. f <=> g replaced by g <=> f */
//     PERMUT,
//     /** obtained by reordering equalities */
//     REORDER_EQ,
//     /** obtained by rewriting a positive equivalence
//      * f <=> ginto an implication f => g or g => f
//      */
//     HALF_EQUIV,
//     /** miniscoping */
//     MINISCOPE,
  /** normalizing inference */
  THEORY_NORMALIZATION,
  /** skolemization */
  SKOLEMIZE,
  /** obtain clause from a formula */
  CLAUSIFY,
  /** the (preprocessing/normalisation) formula transformation marker --
    inferences between GENERIC_FORMULA_TRANSFORMATION and INTERNAL_FORMULA_TRANSFORMATION_LAST
    will be automatically understood as formula transformations (see also isFormulaTransformation) */
  INTERNAL_FORMULA_TRANSFORMATION_LAST,

  /** THIS DEFINES AN INTERVAL IN THIS ENUM WHERE ALL SIMPLIFYING INFERENCES SHOULD BELONG
   * (see also INTERNAL_SIMPLIFYING_INFERNCE_LAST and isSimplifyingInferenceRule below). */
  GENERIC_SIMPLIFYING_INFERNCE,
  /** obtained by reordering literals */
  REORDER_LITERALS,
  /** obtain a clause from a clause by removing duplicate literals */
  REMOVE_DUPLICATE_LITERALS,
  /** remove from clause one or more inequalities <i>s != s</i> */
  TRIVIAL_INEQUALITY_REMOVAL,
  /** equality resolution as a simplification */
  EQUALITY_RESOLUTION_WITH_DELETION,
  /** subsumption resolution simplification rule */
  SUBSUMPTION_RESOLUTION,
  /** forward demodulation inference */
  FORWARD_DEMODULATION,
  /** backward demodulation inference */
  BACKWARD_DEMODULATION,
  /** forward subsumption demodulation inference */
  FORWARD_SUBSUMPTION_DEMODULATION,
  /** backward subsumption demodulation inference */
  BACKWARD_SUBSUMPTION_DEMODULATION,
  /** forward literal rewriting inference */
  FORWARD_LITERAL_REWRITING,
  /** inner rewriting */
  INNER_REWRITING,
  /** condensation inference */
  CONDENSATION,
  /** evaluation inference */
  EVALUATION,
  CANCELLATION,
  /** interpreted simplification inference */
  INTERPRETED_SIMPLIFICATION,
  //** Flatten a clause to separate theory literals */
  THEORY_FLATTENING,
  /** inference rule for term algebras (no equality between terms of different constructors)*/
  TERM_ALGEBRA_DISTINCTNESS,
  /** inference rule for term algebras (injectivity of constructors)*/
  TERM_ALGEBRA_INJECTIVITY_SIMPLIFYING,
  /** global subsumption */
  GLOBAL_SUBSUMPTION, // CEREFUL: the main premise is not necessarily the first one!
  /** distinct equality removal */
  DISTINCT_EQUALITY_REMOVAL,
  /** simplification eliminating variables by rewriting arithmetic equalities: e.g.: 6 = 3 x \/ L[x] => L[2] */
  GAUSSIAN_VARIABLE_ELIMINIATION,
  ARITHMETIC_SUBTERM_GENERALIZATION,
  /* clause added after removing answer literal and saving it as a witness */
  ANSWER_LITERAL_REMOVAL,
  /** the last simplifying inference marker --
    inferences between GENERIC_SIMPLIFYING_INFERNCE and INTERNAL_SIMPLIFYING_INFERNCE_LAST will be automatically understood simplifying
    (see also isSimplifyingInferenceRule) */
   /* eager demodulation with combinator axioms */
  COMBINATOR_DEMOD,
  /* normalising combinators */
  COMBINATOR_NORMALISE,
  /* negative extnsionality */
  CASES_SIMP,

  BOOL_SIMP,

  FUNCTION_DEFINITION_DEMODULATION,

  INTERNAL_SIMPLIFYING_INFERNCE_LAST,


  /** THIS DEFINES AN INTERVAL IN THIS ENUM WHERE ALL SIMPLIFYING INFERENCES SHOULD BELONG
    * (see also INTERNAL_GENERATING_INFERNCE_LAST and isGeneratingInferenceRule below). */
  GENERIC_GENERATING_INFERNCE,
  /** resolution inference */
  RESOLUTION,
  /** constrained resolution inference */
  CONSTRAINED_RESOLUTION,
  /** factoring inference */
  FACTORING,
  /** factoring with constraints */
  CONSTRAINED_FACTORING,
  /** superposition inference */
  SUPERPOSITION,
  /** function definition rewriting inference */
  FUNCTION_DEFINITION_REWRITING,
  /** superposition with constraints */
  CONSTRAINED_SUPERPOSITION,
  /** equality factoring inference */
  EQUALITY_FACTORING,
  /** equality resolution inference */
  EQUALITY_RESOLUTION,
  /** redundant inference with extensionality-like clause */
  EXTENSIONALITY_RESOLUTION,
  /** inference rule for term algebras (injectivity of constructors)*/
  TERM_ALGEBRA_INJECTIVITY_GENERATING,
  /** inference rule for term algebras (no cyclic terms)*/
  TERM_ALGEBRA_ACYCLICITY,
  /** Replaces a literal of the form C[s] with C[true] \/ s = false, where s is a boolean non-variable term */
  FOOL_PARAMODULATION,
  /** unit resulting resolution */
  UNIT_RESULTING_RESOLUTION,
  /* Induction hyperresolution */
  INDUCTION_HYPERRESOLUTION,
  /* Generalized induction hyperresolution */
  GEN_INDUCTION_HYPERRESOLUTION,
  /* Instantiation */
  INSTANTIATION, // used for theory reasoning
  /** the last generating inference marker --
        inferences between GENERIC_GENERATING_INFERNCE and INTERNAL_GENERATING_INFERNCE_LAST will be automatically understood generating
        (see also isGeneratingInferenceRule) */
  /* argument congruence: t = t' => tx = t'x*/
  ARG_CONG,
  /* narrow with combinator axiom */
  SXX_NARROW,

  SX_NARROW,

  S_NARROW,

  CXX_NARROW,

  CX_NARROW,

  C_NARROW,

  BXX_NARROW,

  BX_NARROW,

  B_NARROW,

  KX_NARROW,

  K_NARROW,

  I_NARROW,
  /* superposition beneath variable */
  SUB_VAR_SUP,

  INJECTIVITY,

  PRIMITIVE_INSTANTIATION,

  LEIBNIZ_ELIMINATION,

  NEGATIVE_EXT,

  EQ_TO_DISEQ,
  /** The next five rules can be either simplifying or generating */
  HOL_NOT_ELIMINATION,

  BINARY_CONN_ELIMINATION,

  VSIGMA_ELIMINATION,

  VPI_ELIMINATION,

  HOL_EQUALITY_ELIMINATION,

  INTERNAL_GENERATING_INFERNCE_LAST,

  /** equality proxy replacement */
  EQUALITY_PROXY_REPLACEMENT,
  /** definition of the equality proxy predicate in the form E(x,y) <=> x=y */
  EQUALITY_PROXY_AXIOM1,
  /** equality proxy axioms such as E(x,x) or ~E(x,y) \/ x=y */
  EQUALITY_PROXY_AXIOM2,
  /** unfolding by definitions f(x1,...,xn)=t */
  DEFINITION_UNFOLDING,

  /** introduction of a new symbol f, f = term */
  FUNCTION_DEFINITION,

  /** introduction of new name p, p <=> C */
  PREDICATE_DEFINITION,
  /** unfolding predicate definitions */
  PREDICATE_DEFINITION_UNFOLDING,
  /** merging predicate definitions */
  PREDICATE_DEFINITION_MERGING,

  /** (consistent) polarity flipping of (some selected) predicates **/
  POLARITY_FLIPPING,

  /** unused predicate definition removal */
  UNUSED_PREDICATE_DEFINITION_REMOVAL,
  /** pure predicate removal */
  PURE_PREDICATE_REMOVAL,
  /** inequality splitting */
  INEQUALITY_SPLITTING,
  /** inequality splitting name introduction */
  INEQUALITY_SPLITTING_NAME_INTRODUCTION,
  /** distinctness axiom */
  DISTINCTNESS_AXIOM,
  /** Introduction of formula to convert formulas used as argument positions.
   *  Such formulas have the form F->f(x)=1 or ~F->f(x)=0 */
  BOOLEAN_TERM_ENCODING,
  /** Elimination of FOOL expressions that makes a formula not syntactically first-order */
  FOOL_ELIMINATION,
  /** Definition of $ite expressions */
  FOOL_ITE_DEFINITION,
  /** Definition of $let expressions */
  FOOL_LET_DEFINITION,
  /** Definition of formulas used as terms */
  FOOL_FORMULA_DEFINITION,
  /** Definition for $match expressions */
  FOOL_MATCH_DEFINITION,
  /** result of general splitting */
  GENERAL_SPLITTING,
  /** component introduced by general splitting */
  GENERAL_SPLITTING_COMPONENT,
  /** replacing colored constants by skolem functions */
  COLOR_UNBLOCKING,

  /** definition introduced by AVATAR */
  AVATAR_DEFINITION,
  /** component introduced by AVATAR */
  AVATAR_COMPONENT,
  /** inconsistency from AVATAR SAT solver */
  AVATAR_REFUTATION,
  /** inconsistency from AVATAR SMT solver (not necessarily propositionally unsat) */
  AVATAR_REFUTATION_SMT,
  /** sat clause representing FO clause for AVATAR */
  AVATAR_SPLIT_CLAUSE,
  /** sat clause representing FO clause for AVATAR */
  AVATAR_CONTRADICTION_CLAUSE,
  /** sat color elimination */
  SAT_COLOR_ELIMINATION,
  /** obtain a formula from a clause */
  FORMULIFY,

  /** inference coming from outside of Vampire */
  EXTERNAL,

  /* FMB flattening */
  FMB_FLATTENING,
  /* Functional definition for FMB */
  FMB_FUNC_DEF,
  /* Definition Introduction for FMB */
  FMB_DEF_INTRO,
  /* Finite model not found */
  MODEL_NOT_FOUND,

  /* Adding sort predicate */
  ADD_SORT_PREDICATES,
  /* Adding sort functions */
  ADD_SORT_FUNCTIONS,

  /** a premise to skolemization */
  CHOICE_AXIOM,

  /* Structural induction hypothesis*/
  STRUCT_INDUCTION_AXIOM_ONE,
  STRUCT_INDUCTION_AXIOM_TWO,
  STRUCT_INDUCTION_AXIOM_THREE,
  STRUCT_INDUCTION_AXIOM_RECURSION,
  /* Integer induction hypothesis for infinite intervals */
  INT_INF_UP_INDUCTION_AXIOM,
  INT_INF_DOWN_INDUCTION_AXIOM,
  /* Integer induction hypothesis for finite intervals */
  INT_FIN_UP_INDUCTION_AXIOM,
  INT_FIN_DOWN_INDUCTION_AXIOM,
  /* Integer induction hypothesis for infinite interval and the default bound */
  INT_DB_UP_INDUCTION_AXIOM,
  INT_DB_DOWN_INDUCTION_AXIOM,

  /* the unit clause against which the Answer is extracted in the last step */
  ANSWER_LITERAL_RESOLVER,
  /* clause with literals added from AVATAR assertions of the parent */
  AVATAR_ASSERTION_REINTRODUCTION,

  /** A (first-order) tautology generated on behalf of a decision procedure,
   * whose propositional counterpart becomes a conflict clause in a sat solver */
  THEORY_TAUTOLOGY_SAT_CONFLICT,

  /** a not further specified theory axiom internally added by the class TheoryAxioms. */
  GENERIC_THEORY_AXIOM, // CAREFUL: adding rules here influences the theory_split_queue heuristic
  /** Some specific groups of axioms coming from TheoryAxioms.cpp" */
  THA_COMMUTATIVITY,
  THA_ASSOCIATIVITY,
  THA_RIGHT_IDENTINTY,
  THA_LEFT_IDENTINTY,
  THA_INVERSE_OP_OP_INVERSES,
  THA_INVERSE_OP_UNIT,
  THA_INVERSE_ASSOC,
  THA_NONREFLEX,
  THA_TRANSITIVITY,
  THA_ORDER_TOTALALITY,
  THA_ORDER_MONOTONICITY,
  THA_PLUS_ONE_GREATER,
  THA_ORDER_PLUS_ONE_DICHOTOMY,
  THA_MINUS_MINUS_X,
  THA_TIMES_ZERO,
  THA_DISTRIBUTIVITY,
  THA_DIVISIBILITY,
  THA_MODULO_MULTIPLY,
  THA_MODULO_POSITIVE,
  THA_MODULO_SMALL,
  THA_DIVIDES_MULTIPLY,
  THA_NONDIVIDES_SKOLEM,
  THA_ABS_EQUALS,
  THA_ABS_MINUS_EQUALS,
  THA_QUOTIENT_NON_ZERO,
  THA_QUOTIENT_MULTIPLY,
  THA_EXTRA_INTEGER_ORDERING,
  THA_FLOOR_SMALL,
  THA_FLOOR_BIG,
  THA_CEILING_BIG,
  THA_CEILING_SMALL,
  THA_TRUNC1,
  THA_TRUNC2,
  THA_TRUNC3,
  THA_TRUNC4,
  THA_ARRAY_EXTENSIONALITY,
  THA_BOOLEAN_ARRAY_EXTENSIONALITY, // currently applied to a formula, so won't propagate to clause->isTheoryAxiom()
  THA_BOOLEAN_ARRAY_WRITE1, // currently applied to a formula, so won't propagate to clause->isTheoryAxiom()
  THA_BOOLEAN_ARRAY_WRITE2, // currently applied to a formula, so won't propagate to clause->isTheoryAxiom()
  THA_ARRAY_WRITE1,
  THA_ARRAY_WRITE2,
  /** acyclicity axiom for term algebras */
  TERM_ALGEBRA_ACYCLICITY_AXIOM,
  TERM_ALGEBRA_DIRECT_SUBTERMS_AXIOM,
  TERM_ALGEBRA_SUBTERMS_TRANSITIVE_AXIOM,
  /** discrimination axiom for term algebras */
  TERM_ALGEBRA_DISCRIMINATION_AXIOM,
  /** distinctness axiom for term algebras */
  TERM_ALGEBRA_DISTINCTNESS_AXIOM,
  /** exhaustiveness axiom (or domain closure axiom) for term algebras */
  TERM_ALGEBRA_EXHAUSTIVENESS_AXIOM, // currently (sometimes) applied to a formula, so won't propagate to clause->isTheoryAxiom()
  /** exhaustiveness axiom (or domain closure axiom) for term algebras */
  TERM_ALGEBRA_INJECTIVITY_AXIOM,
  /** one of two axioms of FOOL (distinct constants or finite domain) */
  FOOL_AXIOM_TRUE_NEQ_FALSE,
  FOOL_AXIOM_ALL_IS_TRUE_OR_FALSE,
 
  COMBINATOR_AXIOM,
  
  FUNC_EXT_AXIOM,

  /** beginning of proxy funxtion axioms marker --*/
  PROXY_AXIOM,
  /* Equality proxy axiom */
  EQUALITY_PROXY_AXIOM,
  /* Not proxy axiom */    
  NOT_PROXY_AXIOM,
  /* And proxy axiom */
  AND_PROXY_AXIOM,
  /* OR proxy axiom */    
  OR_PROXY_AXIOM,
  /* Implies proxy axiom */
  IMPLIES_PROXY_AXIOM,
  /* Forall proxy axiom */    
  PI_PROXY_AXIOM,
  /* Exists proxy axiom */
  SIGMA_PROXY_AXIOM,

  /** the last internal theory axiom marker --
    axioms between THEORY_AXIOM and INTERNAL_THEORY_AXIOM_LAST will be automatically making their respective clauses isTheoryAxiom() true */
  INTERNAL_THEORY_AXIOM_LAST,
  /** a theory axiom which is not generated internally in Vampire */
  EXTERNAL_THEORY_AXIOM
}; // class InferenceRule

inline std::underlying_type<InferenceRule>::type toNumber(InferenceRule r) { return static_cast<std::underlying_type<InferenceRule>::type>(r); }

inline bool isFormulaTransformation(InferenceRule r) {
  return (toNumber(r) >= toNumber(InferenceRule::GENERIC_FORMULA_TRANSFORMATION) &&
      toNumber(r) < toNumber(InferenceRule::INTERNAL_FORMULA_TRANSFORMATION_LAST));
}

/** Currently not enforced but (almost) assumed:
 * - these are simplifying inferences used during proof search
 * - therefore they operate on Clauses
 * - there is always a main premise, which is going to be the first one returned by Iterator
 * (CAREFUL: this is currently a problem for GLOBAL_SUBSUMPTION)
 * - the age of the corresponding Clause is the same as that of this main premise
 **/
inline bool isSimplifyingInferenceRule(InferenceRule r) {
  return (toNumber(r) >= toNumber(InferenceRule::GENERIC_SIMPLIFYING_INFERNCE) &&
      toNumber(r) < toNumber(InferenceRule::INTERNAL_SIMPLIFYING_INFERNCE_LAST));
}

/**
 * Currently not enforced but (almost) assumed:
 * - these are generating inferences used during proof search
 * - therefore they operate on Clauses
 * - the age of the corresponding Clause is computed as the max over parent's ages +1
 */
inline bool isGeneratingInferenceRule(InferenceRule r) {
  return (toNumber(r) >= toNumber(InferenceRule::GENERIC_GENERATING_INFERNCE) &&
      toNumber(r) < toNumber(InferenceRule::INTERNAL_GENERATING_INFERNCE_LAST));
}

inline bool isInternalTheoryAxiomRule(InferenceRule r) {
  return (toNumber(r) >= toNumber(InferenceRule::GENERIC_THEORY_AXIOM) &&
      toNumber(r) < toNumber(InferenceRule::INTERNAL_THEORY_AXIOM_LAST));
}

inline bool isCombinatorAxiomRule(InferenceRule r) {
  return r == InferenceRule::COMBINATOR_AXIOM;
}

inline bool isProxyAxiomRule(InferenceRule r) {
  return (toNumber(r) >= toNumber(InferenceRule::PROXY_AXIOM) &&
      toNumber(r) < toNumber(InferenceRule::INTERNAL_THEORY_AXIOM_LAST));
}

inline bool isExternalTheoryAxiomRule(InferenceRule r) {
  return r == InferenceRule::EXTERNAL_THEORY_AXIOM;
}

inline bool isSatRefutationRule(InferenceRule r) {
  return (r == InferenceRule::AVATAR_REFUTATION) ||
         (r == InferenceRule::AVATAR_REFUTATION_SMT) ||
         (r == InferenceRule::GLOBAL_SUBSUMPTION);
}

<<<<<<< HEAD
std::string ruleName(InferenceRule rule);
=======
vstring inputTypeName(UnitInputType type);
vstring ruleName(InferenceRule rule);
>>>>>>> f514ac06

/*
* The following structs are here just that we can have specialized overloads for the Inference constructor (see below)
* There should be not computational overhead under modern compilers.
*/

struct FromInput {
  FromInput(UnitInputType it) : inputType(it) {}
  UnitInputType inputType;
};

struct TheoryAxiom {
  TheoryAxiom(InferenceRule r) : rule(r) {}
  InferenceRule rule;
};

struct FormulaTransformation {
  FormulaTransformation(InferenceRule r, Unit* p) : rule(r), premise(p) {}
  InferenceRule rule;
  Unit* premise;
};

struct FormulaTransformationMany {
  FormulaTransformationMany(InferenceRule r, UnitList* p) : rule(r), premises(p) {}
  InferenceRule rule;
  UnitList* premises;
};

struct SimplifyingInference1 {
  SimplifyingInference1(InferenceRule r, Clause* main_premise) : rule(r), premise(main_premise) {}
  InferenceRule rule;
  Clause* premise;
};

struct SimplifyingInference2 {
  SimplifyingInference2(InferenceRule r, Clause* main_premise, Clause* other_premise) :
    rule(r), premise1(main_premise), premise2(other_premise) {}
  InferenceRule rule;
  Clause* premise1;
  Clause* premise2;
};

struct SimplifyingInferenceMany {
  SimplifyingInferenceMany(InferenceRule r, UnitList* prems) : rule(r), premises(prems) {}
  InferenceRule rule;
  UnitList* premises;
};

struct GeneratingInference1 {
  GeneratingInference1(InferenceRule r, Clause* p) : rule(r), premise(p) {}
  InferenceRule rule;
  Clause* premise;
};

struct GeneratingInference2 {
  GeneratingInference2(InferenceRule r, Clause* p1, Clause* p2) : rule(r), premise1(p1), premise2(p2) {}
  InferenceRule rule;
  Clause* premise1;
  Clause* premise2;
};

struct GeneratingInferenceMany {
  GeneratingInferenceMany(InferenceRule r, UnitList* prems) : rule(r), premises(prems) {}
  InferenceRule rule;
  UnitList* premises;
};

struct NonspecificInference0 {
  NonspecificInference0(UnitInputType it, InferenceRule r) : inputType(it), rule(r) {}
  UnitInputType inputType;
  InferenceRule rule;
};

struct NonspecificInference1 {
  NonspecificInference1(InferenceRule r, Unit* p) : rule(r), premise(p) {}
  InferenceRule rule;
  Unit* premise;
};

struct NonspecificInference2 {
  NonspecificInference2(InferenceRule r, Unit* p1, Unit* p2) : rule(r), premise1(p1), premise2(p2) {}
  InferenceRule rule;
  Unit* premise1;
  Unit* premise2;
};

struct NonspecificInferenceMany {
  NonspecificInferenceMany(InferenceRule r, UnitList* prems) : rule(r), premises(prems) {}
  InferenceRule rule;
  UnitList* premises;
};

struct FromSatRefutation; // defined in SATInference.hpp

class Inference;
std::ostream& operator<<(std::ostream& out, Inference const& self);

/**
 * Class to represent inferences
 */
class Inference
{
private:
  // don't construct on the heap
  USE_ALLOCATOR(Inference);

  enum class Kind : unsigned char {
    INFERENCE_012,
    INFERENCE_MANY,
    INFERENCE_FROM_SAT_REFUTATION
  };

  void initDefault(UnitInputType inputType, InferenceRule r) {
    _inputType = inputType;
    _rule = r;
    _included = false;
    _inductionDepth = 0;
    _XXNarrows = 0;
    _reductions = 0;
    _sineLevel = std::numeric_limits<decltype(_sineLevel)>::max();
    _splits = nullptr;
    _age = 0;
  }

  void init0(UnitInputType inputType, InferenceRule r);
  void init1(InferenceRule r, Unit* premise);
  void init2(InferenceRule r, Unit* premise1, Unit* premise2);
  void initMany(InferenceRule r, UnitList* premises);

public:
  /* FromInput inferences are automatically InferenceRule::INPUT. */
  Inference(const FromInput& fi);

  /* Theory axioms are automatically of inputType AXIOM.
   * and the corresponding rule should satisfy isInternalTheoryAxiomRule or isExternalTheoryAxiomRule
   * CAREFUL: extending what TheoryAxiomRule is influences the theory_split_queue heuristic
   **/
  Inference(const TheoryAxiom& ta);

  /* A formula transformation inference automatically propagates the _included flag from the parent to the child
     (later during clausal proof search, currently, this is not done anymore)*/
  Inference(const FormulaTransformation& ft);
  // _included propagated from the first premise here
  Inference(const FormulaTransformationMany& ft);

  /* A generating inference automatically computes age as 1 + the maximum over the parents' age */
  Inference(const GeneratingInference1& gi);
  Inference(const GeneratingInference2& gi);
  Inference(const GeneratingInferenceMany& gi);

  /* A simplifying inference has a main premise and possibly also side premises.
   * The age is automatically computed as the age of the main premise */
  Inference(const SimplifyingInference1& si);
  Inference(const SimplifyingInference2& si);
  Inference(const SimplifyingInferenceMany& si);

  /** No special propagation, no extra checks. Use sparingly. */
  Inference(const NonspecificInference0& gi);
  Inference(const NonspecificInference1& gi);
  Inference(const NonspecificInference2& gi);
  Inference(const NonspecificInferenceMany& gi);

  Inference(const FromSatRefutation& fsr);

  Inference(const Inference&) = default;

  /**
   * A class that iterates over parents.
   * @since 04/01/2008 Torrevieja
   */
  struct Iterator {
    /** The content, can be anything (interpretation depends on Kind) */
    union {
      void* pointer;
      int integer;
    };
  };

  Iterator iterator() const;
  bool hasNext(Iterator& it) const;
  Unit* next(Iterator& it) const;

  /*
  * The supporting heap allocated objects are deleted
  * (The unitList of INFERENCE_MANY and, additionally,
  * the FromSatRefutationInfo of INFERENCE_FROM_SAT_REFUTATION).
  */
  void destroyDirectlyOwned();
  /**
   * Decrease reference counters in referred units.
   *
   * Also does what destroyDirectlyOwned (see above).
   */
  void destroy();

  /**
   * Since we treat Inferences as PODs, this is intentionally left empty.
   *
   * Using this can lead to memory leaks unless reference counters in
   * referred clauses are decreased extra. (Such as in Clause::destroy()
   * which does not use Inference::destroy() to avoid deep recursion.)
   */
  ~Inference() {}

  /*
   * Inference objects are not meant to generally live outside Units
   * (who take care of calling destroy on Inference as appropriate).
   * In the rare cases in which an Inference has not been passed to a Unit yet,
   * a Destroyer can help calling destroy when coming out of scope prematurely
   * (e.g. on Unit construction abort or exception occurring).
   */
  class Destroyer {
    Inference* _destroyee;
  public:
    Destroyer(Inference& i) : _destroyee(&i) {}
    ~Destroyer() { if(_destroyee) _destroyee->destroy(); }
    void disable() { _destroyee = nullptr; }
  };

  /**
   * After minimizePremises has been called, some inferences may have fewer parents,
   * so statistics could change and this function recomputes them.
   * The function is only responsible for the update between this inference and its parents (if any).
   * The caller is responsible to ensure that parents are updated before children.
   **/
  void updateStatistics();

 friend std::ostream& operator<<(std::ostream& out, Inference const& self);

  /**
   * To implement lazy minimization of proofs coming from a SAT solver
   * without explicit proof recording.
   *
   * We want to postpone the potentially expensive
   * minimizing call to after
   * a complete refutation has been found.
   *
   * This is meant to be a no-op for all inferences except those related to SAT.
   */
  void minimizePremises();

<<<<<<< HEAD
  // TODO why would we ever need this? replace it be appropriate output operator for InferenceRule
  std::string name() const { return ruleName(_rule); }
=======
  // returns ruleName; with inputTypeName on top, in the case of ruleName == INPUT
  vstring name() const;
>>>>>>> f514ac06

  /** return the input type of the unit */
  UnitInputType inputType() const { return (UnitInputType)_inputType; }
  /** set the input type of the unit */
  void setInputType(UnitInputType it) { _inputType=it; }
  /** return true if inputType relates to a goal **/
  bool derivedFromGoal() const { return toNumber(_inputType) > toNumber(UnitInputType::ASSUMPTION); }

  /** Return the inference rule */
  InferenceRule rule() const { return _rule; }

  unsigned char getSineLevel() const { return _sineLevel; }
  /* should be only used to initialize the "whole chain" by SineUtils */
  void setSineLevel(unsigned char l) { _sineLevel = l; }

  /*
   * returns true if clause is a theory axiom
   *
   * Definition: A unit is a theory axiom iff it is added internally in the TheoryAxiom-class or if it is an externally added theory axiom
   * In particular:
   * - integer/rational/real theory axioms are internal theory axioms
   * - term algebra axioms are internal theory axioms
   * - FOOL axioms are internal theory axioms
   * - equality-proxy-axioms
   *   are not treated as internal theory axioms, since they are not generated in TheoryAxioms
   *   (these axioms should probably be refactored into TheoryAxioms at some point)
   * - consequences of theory axioms are not theory axioms
   * - each theory axiom is a theory-tautology, but not every theory-tautology
   *   is a theory axiom (e.g. a consequence of two theory axioms or a conflict
   *   clause generated by a call to Z3)
   * We are interested in whether a clause is an internal theory axiom, because of several reasons:
   * - Internal theory axioms are already assumed to be simplified as much as possible
   * - Internal theory axioms often blow up the search space
   * - We don't need to pass internal theory axioms to another prover, if
   *   that prover natively handles the corresponding theory.
   *
   * TODO: handle the exhaustiveness axiom, which should be added as clause
   */
  bool isTheoryAxiom() const {
    return isInternalTheoryAxiomRule(_rule) || isExternalTheoryAxiomRule(_rule);
  }

  bool isCombinatorAxiom() const {
    return isCombinatorAxiomRule(_rule);
  }

  bool isProxyAxiom() const {
    return isProxyAxiomRule(_rule);
  }  

  /*
   * returns true if clause is an external theory axiom
   *
   * Definition: A unit is an external theory axiom iff it is added by parsing
   * an external theory axioms
   *
   * We are interested in whether a clause is an external theory axiom, because of several reasons:
   * - External theory axioms should already be simplified as much as possible
   * - External theory axioms often blow up the search space
   *
   * TODO: If an unit u with inference EXTERNAL_THEORY_AXIOM is a formula (and therefore not a clause),
   *  the results c_i of clausifying u will not be labeled EXTERNAL_THEORY_AXIOM, and therefore this function
   * will return false for c_i. In particular, adding the same formula as a clause or as formula could cause
   * different behavior by Vampire, which is probably a bad thing.
   */
  bool isExternalTheoryAxiom() const {
    return isExternalTheoryAxiomRule(_rule);
  }

  /** Mark the corresponding unit as read from a TPTP included file  */
  void markIncluded() { _included = 1; }
  /** true if the unit is read from a TPTP included file  */
  bool included() const { return _included; }

  /*
   * Returns true if the unit belonging to this inference is a pure theory descendant.
   *
   * Definition: A pure theory descendant is a unit that
   * has a derivation where each leaf is a theory axiom.
   * (This propagates in AVATAR from the clause being split to the corresponding components,
   * because some people thought it should be that way.)
   *
   * Note that a theory axiom itself is also a pure theory descendant.
   */
  bool isPureTheoryDescendant() const { return _isPureTheoryDescendant; }
  /** This is how AVATAR sets it... */
  void setPureTheoryDescendant(bool val) { _isPureTheoryDescendant = val; }

  bool isCombAxiomsDescendant() const { return _combAxiomsDescendant; }
  void setCombAxiomsDescendant(bool val) { _combAxiomsDescendant=val; }

  bool isProxyAxiomsDescendant() const { return _proxyAxiomsDescendant; }
  void setProxyAxiomsDescendant(bool val) { _proxyAxiomsDescendant=val; }

  bool isHolAxiomsDescendant() const { return _holAxiomsDescendant; }
  void setHolAxiomsDescendant(bool val) { _holAxiomsDescendant=val; }

  unsigned inductionDepth() const { return _inductionDepth; }
  void setInductionDepth(unsigned d) { _inductionDepth = d; }

  unsigned xxNarrows() const { return _XXNarrows; }
  /** used to propagate in AVATAR **/
  void setXXNarrows(unsigned n) { _XXNarrows = n; }
  void incXXNarrows(){ if(_XXNarrows < 8){ _XXNarrows++; } }

  unsigned reductions() const { return _reductions; }
  void setReductions(unsigned r) { _reductions = r; } 
  void increaseReductions(unsigned n){ _reductions += n; }

  void computeTheoryRunningSums();

  SplitSet* splits() const { return _splits; }
  void setSplits(SplitSet* splits) {
    ASS(splits != nullptr);
    ASS(!_splits);
    _splits=splits;
  }

  /** Return the age */
  unsigned age() const { return _age; }
  /** Set the age to @b a */
  void setAge(unsigned a) { _age = a; }

private:
  Kind _kind : 2;

  UnitInputType _inputType : 3;

  /** The rule used */
  InferenceRule _rule : 8;

  /** true if the unit is read from a TPTP included file  */
  bool _included : 1;

  /** track whether all leafs were theory axioms only */
  bool _isPureTheoryDescendant : 1;
  /** Clause is a combinator axiom descendant */
  unsigned _combAxiomsDescendant : 1;
  /** */
  unsigned _proxyAxiomsDescendant : 1;
  /** clause is descended only from proxy or combinator axioms */
  unsigned _holAxiomsDescendant : 1;
  /** Induction depth **/
  unsigned _inductionDepth : 5;

  /** Sine level computed in SineUtils and used in various heuristics.
   * May stay uninitialized (i.e. always MAX), if not needed
   **/
  unsigned char _sineLevel : 8; // updated as the minimum from parents to children

  /** number of XX' narrows carried out on clause */
  unsigned _XXNarrows : 3;
  /** number of weak reductions in the history of this clause */
  unsigned _reductions : 30;

  // aligned to 64 bits

  /** age */
  unsigned _age;

  SplitSet* _splits;

  /**
   * General storage for all Kinds of Inference:
   * INFERENCE_012 - use ptr1 and ptr2 in sequence storing its up to two premises "left to right"
   * - the unused are set to nullptr
   * INFERENCE_MANY - uses ptr1 to point to a list of units, its premises
   * INFERENCE_FROM_SAT_REFUTATION
   * - uses ptr1 to point to a list of units, its premises;
   * - uses ptr2 to point to a heap allocated struct for the sat premises and assumption
   *  which waits to be used during minimisation call; ptr2 can be empty (this means minimisation will be a noop)
   **/
  void* _ptr1;
  void* _ptr2;


public:
  // counting the leafs (in the tree rather than dag sense)
  // which are theory axioms and the total across all leafs
  float th_ancestors, all_ancestors; // we use floats, because this can grow large (because of the tree understanding of the dag);
  // CAREFUL: could this lead to platform differences?
}; // class Inference

} // namespace Kernel

#endif<|MERGE_RESOLUTION|>--- conflicted
+++ resolved
@@ -614,12 +614,8 @@
          (r == InferenceRule::GLOBAL_SUBSUMPTION);
 }
 
-<<<<<<< HEAD
+std::string inputTypeName(UnitInputType type);
 std::string ruleName(InferenceRule rule);
-=======
-vstring inputTypeName(UnitInputType type);
-vstring ruleName(InferenceRule rule);
->>>>>>> f514ac06
 
 /*
 * The following structs are here just that we can have specialized overloads for the Inference constructor (see below)
@@ -861,13 +857,8 @@
    */
   void minimizePremises();
 
-<<<<<<< HEAD
-  // TODO why would we ever need this? replace it be appropriate output operator for InferenceRule
-  std::string name() const { return ruleName(_rule); }
-=======
   // returns ruleName; with inputTypeName on top, in the case of ruleName == INPUT
-  vstring name() const;
->>>>>>> f514ac06
+  std::string name() const;
 
   /** return the input type of the unit */
   UnitInputType inputType() const { return (UnitInputType)_inputType; }
