/*
 * This file is part of the source code of the software program
 * Vampire. It is protected by applicable
 * copyright laws.
 *
 * This source code is distributed under the licence found here
 * https://vprover.github.io/license.html
 * and in the source directory
 */
/**
 * @file RobSubstitution.cpp
 * Implements polynomial modification of the Robinson unification algorithm.
 */


#include "RobSubstitution.hpp"

#include "Debug/Assertion.hpp"
#include "Debug/Output.hpp"
#include "Debug/Tracer.hpp"
#include "Kernel/BottomUpEvaluation.hpp"
#include "Lib/DArray.hpp"
#include "Lib/DHSet.hpp"
#include "Lib/DHMap.hpp"
#include "Lib/Int.hpp"

#include "Renaming.hpp"
#include "SortHelper.hpp"
#include "TermIterators.hpp"

namespace Kernel
{

using namespace Lib;

std::ostream& operator<<(std::ostream& out, TermSpec const& self)
{ return self._self.match([&](TermSpec::Appl const& self) -> decltype(auto) { return out << env.signature->getFunction(self.functor)->name() << "(" << commaSep(self.argsIter()) << ")"; },
                          [&](OldTermSpec    const& self) -> decltype(auto) { return out << self.term << "/" << self.index; }); }


bool TermSpec::isOutputVar() const
{ return _self.match([](Appl const&) { return false; },
                     [](OldTermSpec const& self) { ASS(self.index != RobSubstitution::UNBOUND_INDEX || self.term.isVar()); return  self.index == RobSubstitution::UNBOUND_INDEX; }); }


TermList::Top TermSpec::top() const
{ return _self.match([](Appl const& a) { return TermList::Top::functor(a.functor); },
                     [](OldTermSpec const& old) { return old.term.top(); }); }

TermSpec const& TermSpec::deref(RobSubstitution const* s) const&
 { return s->derefBound(*this); };

bool TermSpec::definitelyGround() const
{ return _self.match([](Appl const& a) { return iterTraits(a.argsIter()).all([](auto& x) { return x.definitelyGround(); }); },
                     [](OldTermSpec const& t) { return t.term.isTerm() && t.term.term()->shared() && t.term.term()->ground(); }); }

unsigned TermSpec::weight() const
{ 
  ASS(definitelyGround())
  return _self.match([](Appl const& a) { return iterTraits(a.argsIter()).map([](auto& x) { return x.weight(); }).sum(); },
                     [](OldTermSpec const& t) { return t.term.term()->weight(); }); }

const int RobSubstitution::SPECIAL_INDEX=-2;
const int RobSubstitution::UNBOUND_INDEX=-1;

bool TermSpec::sameTermContent(TermSpec const& other) const
{
  if (top() != other.top()) return false;
  if (isVar()) {
    ASS(other.isVar())
    return (isSpecialVar() && other.isSpecialVar()) || varSpec().index == other.varSpec().index;
  } else {
    ASS(isTerm())
    ASS(other.isTerm())
    auto t1 =       _self.as<OldTermSpec>();
    auto t2 = other._self.as<OldTermSpec>();
    if (t1.isSome() && t2.isSome()) {
      return t1->term == t2->term && (
           (t1->index == t2->index)
        || (t1->term.term()->shared() && t1->term.term()->ground())
        || (t1->term.term()->arity() == 0)
        );
    } else {
      return allArgs().zip(other.allArgs())
       .all([](auto pair) { return pair.first.sameTermContent(pair.second); });
    }
  }
}

bool TermSpec::isSpecialVar() const 
{ return _self.match([](Appl const&)             { return false; },
                     [](OldTermSpec const& self) { return self.term.isSpecialVar(); }); }

bool TermSpec::isVar() const 
{ return _self.match([](Appl const&)             { return false; },
                     [](OldTermSpec const& self) { return self.term.isVar(); }); }

bool TermSpec::isTerm() const 
{ return _self.match([](Appl const&)             { return true; },
                     [](OldTermSpec const& self) { return self.term.isTerm(); }); }

bool TermSpec::isLiteral() const 
{ return _self.match([](Appl const&)             { return false; },
                     [](OldTermSpec const& self) { return self.term.isTerm() && self.term.term()->isLiteral(); }); }

bool TermSpec::isSort() const 
{ return _self.match([](Appl const& a)           { return a.isSort(); },
                     [](OldTermSpec const& self) { return self.term.term()->isSort(); }); }


VarSpec TermSpec::varSpec() const 
{ 
  auto s = _self.as<OldTermSpec>();
  return VarSpec(s->term.var(), s->term.isSpecialVar() ? RobSubstitution::SPECIAL_INDEX : s->index);
}

unsigned TermSpec::functor() const
{ return _self.match([](Appl const& a)           { return a.functor; },
                     [](OldTermSpec const& self) { return self.term.term()->functor(); }); }


unsigned TermSpec::nTypeArgs() const 
{ return _self.match([](Appl const& a)           { return env.signature->getFunction(a.functor)->numTypeArguments(); },
                     [](OldTermSpec const& self) { return self.term.term()->numTermArguments(); }); }

unsigned TermSpec::nTermArgs() const 
{ return _self.match([](Appl const& a)           { return env.signature->getFunction(a.functor)->numTermArguments(); },
                     [](OldTermSpec const& self) { return self.term.term()->numTermArguments(); }); }

unsigned TermSpec::nAllArgs() const
{ return _self.match([](Appl const& a)           { return a.args.map([](auto& x) { return x->size(); }).unwrapOr(0); },
                     [](OldTermSpec const& self) { return self.term.term()->arity(); }); }


TermSpec TermSpec::termArg(unsigned i) const
{ return _self.match([&](Appl const& a)           { return a.arg(i + nTypeArgs()).clone(); },
                     [&](OldTermSpec const& self) { return TermSpec(self.term.term()->termArg(i), self.index); }); }

TermSpec TermSpec::typeArg(unsigned i) const
{ return _self.match([&](Appl const& a)           { return a.arg(i).clone(); },
                     [&](OldTermSpec const& self) { return TermSpec(self.term.term()->typeArg(i), self.index); }); }

TermSpec TermSpec::anyArg(unsigned i) const
{ return _self.match([&](Appl const& a)           { return a.arg(i).clone(); },
                     [&](OldTermSpec const& self) { return TermSpec(*self.term.term()->nthArgument(i), self.index); }); }


TermList TermSpec::toTerm(RobSubstitution& s) const
{ return _self.match([&](Appl const& a)           { return TermList(Term::createFromIter(a.functor, iterTraits(a.argsIter()).map([&](auto& t) { return t.toTerm(s); }))); },
                     [&](OldTermSpec const& self) { return s.apply(self.term, self.index); }); }

TermSpec TermSpec::sort() const
{ return _self.match([&](Appl const& a)           -> TermSpec { 
                        auto f = env.signature->getFunction(a.functor)->fnType();
                        ASS_REP(f->numTypeArguments() == 0, "TODO: tricky because of polymorphism...")
                        return TermSpec(f->result(), {});
                     },
                     [&](OldTermSpec const& self) -> TermSpec { return TermSpec(SortHelper::getResultSort(self.term.term()), self.index); }); }


/**
 * Unify @b t1 and @b t2, and return true iff it was successful.
 */
bool RobSubstitution::unify(TermList t1,int index1, TermList t2, int index2)
{
  CALL("RobSubstitution::unify/4");
  return unify(TermSpec(t1,index1), TermSpec(t2,index2));
}

/**
 * Unify arguments of @b t1 and @b t2, and return true iff it was successful.
 *
 * @b t1 and @b t2 can be either terms or literals.
 */
bool RobSubstitution::unifyArgs(Term* t1,int index1, Term* t2, int index2)
{
  CALL("RobSubstitution::unifyArgs");
  ASS_EQ(t1->functor(),t2->functor());

  TermList t1TL(t1);
  TermList t2TL(t2);

  return unify(TermSpec(t1TL,index1), TermSpec(t2TL,index2));
}

bool RobSubstitution::match(TermList base,int baseIndex,
	TermList instance, int instanceIndex)
{
  CALL("RobSubstitution::match(TermList...)");
  return match(TermSpec(base,baseIndex), TermSpec(instance,instanceIndex));
}
/**
 * Match arguments of @b t1 and @b t2, and return true iff it was successful.
 *
 * @b t1 and @b t2 can be either terms or literals.
 */
bool RobSubstitution::matchArgs(Term* base,int baseIndex,
	Term* instance, int instanceIndex)
{
  CALL("RobSubstitution::match(Literal*...)");
  ASS_EQ(base->functor(),instance->functor());

  TermList baseTL(base);
  TermList instanceTL(instance);
  return match(TermSpec(baseTL,baseIndex), TermSpec(instanceTL,instanceIndex));
}

/**
 * Bind variables from @b denormalizedIndex to variables in @b normalIndex
 * in a way, that applying the substitution to a term in @b denormalizedIndex
 * would give the same result as first renaming variables and then applying
 * the substitution in @b normalIndex.
 *
 * @warning All variables, that occured in some term that was matched or unified
 * in @b normalIndex, must be also present in the @b normalizer.
 */
void RobSubstitution::denormalize(const Renaming& normalizer, int normalIndex, int denormalizedIndex)
{
  CALL("RobSubstitution::denormalize");

  VirtualIterator<Renaming::Item> nit=normalizer.items();
  while(nit.hasNext()) {
    Renaming::Item itm=nit.next();
    VarSpec normal(itm.second, normalIndex);
    VarSpec denormalized(itm.first, denormalizedIndex);
    ASS(!_bank.find(denormalized));
    bindVar(denormalized,normal);
  }
}

bool RobSubstitution::isUnbound(VarSpec v) const
{
  CALL("RobSubstitution::isUnbound");
  for(;;) {
    auto binding = _bank.find(v);
    if(binding.isNone() || binding->isOutputVar()) {
      return true;
    } else if(binding->isTerm()) {
      return false;
    }
    v = binding->varSpec();
  }
}

/**
 * If special variable @b specialVar is bound to a proper term,
 * return a term, that has the same top functor. Otherwise
 * return an arbitrary variable.
 */
TermList::Top RobSubstitution::getSpecialVarTop(unsigned specialVar) const
{
  VarSpec v(specialVar, SPECIAL_INDEX);
  for(;;) {
    auto binding = _bank.find(v);
    if(binding.isNone() || binding->isOutputVar()) {
      static TermList auxVarTerm(1,false);
      return auxVarTerm.top();
    } else if(binding->isTerm()) {
      return binding->top();
    }
    v = binding->varSpec();
  }
}

/**
 * If @b t is a non-variable, return @b t. Else, if @b t is a variable bound to
 * a non-variable term, return the term. Otherwise, return the root variable
 * to which @b t belongs.
 */
TermSpec const& RobSubstitution::derefBound(TermSpec const& t_) const
{
  CALL("RobSubstitution::derefBound");
  TermSpec const* t = &t_;
  for(;;) {
    if (t->isTerm() || t->isOutputVar()) {
      return *t;
    } else {
      auto binding = _bank.find(t->varSpec());
      if (!binding || binding->isOutputVar()) {
        return *t;
      } else {
        t = &binding.unwrap();
      }
    }
  }
}

/**
 * If @b v is a bound variable then return the term or root variable
 * it is bound to. Otherwise, return the next unbound variable in the
 * UNBOUND_INDEX. This effectively names unbound variables apart from
 * any variables in the range of bound variables.
 */
TermSpec const& RobSubstitution::deref(VarSpec v) const
{
  CALL("RobSubstitution::deref");
  for(;;) {
    auto binding = _bank.find(v);
    if(binding.isNone()) {
      const_cast<RobSubstitution&>(*this).bindVar(v,VarSpec(_nextUnboundAvailable++, UNBOUND_INDEX));
      return _bank.get(v);
    } else if(binding->isOutputVar() || binding->isTerm()) {
      return binding.unwrap();
    }
    v = binding->varSpec();
  }
}

void RobSubstitution::bind(const VarSpec& v, TermSpec b)
{
  CALL("RobSubstitution::bind");
  //Aux terms don't contain special variables, ergo
  //should be shared.
  //ASS(!b.term.isTerm() || b.index!=AUX_INDEX || b.term.term()->shared());
  ASS_NEQ(v.index, UNBOUND_INDEX);

  if(bdIsRecording()) {
    bdAdd(new BindingBacktrackObject(this, v));
  }
  _bank.set(v,std::move(b));
}

void RobSubstitution::bindVar(const VarSpec& var, const VarSpec& to)
{
  CALL("RobSubstitution::bindVar");
  ASS_NEQ(var,to);

  bind(var,TermSpec(to));
}

VarSpec RobSubstitution::root(VarSpec v) const
{
  CALL("RobSubstitution::root");
  for(;;) {
    auto binding = _bank.find(v);
    if(binding.isNone() || binding->isOutputVar() || binding->isTerm()) {
      return v;
    }
    v = binding->varSpec();
  }
}

bool RobSubstitution::occurs(VarSpec const& toFind_, TermSpec const& ts_)
{
  VarSpec toFind = root(toFind_);
  TermSpec ts = derefBound(ts_).clone();
  if(ts.isVar()) {
    return false;
  }
  typedef DHSet<VarSpec, VarSpec::Hash1, VarSpec::Hash2> EncounterStore;
  Recycled<EncounterStore> encountered;
  Recycled<Stack<TermSpec>> todo;
  todo->push(std::move(ts));

  while (todo->isNonEmpty()){
    auto ts = todo->pop();
    if (ts.isVar()) {
      VarSpec tvar = root(ts.varSpec());
      if(tvar == toFind) {
        return true;

      } else if(!encountered->find(tvar)) {
        TermSpec dtvar = derefBound(TermSpec(tvar)).clone();
        if(!dtvar.isVar()) {
          encountered->insert(tvar);
          todo->push(std::move(dtvar));
        }
      }

    } else {
      todo->loadFromIterator(ts.allArgs());
    }
  }

  return false;
}

bool RobSubstitution::unify(TermSpec s, TermSpec t)
{
  CALL("RobSubstitution::unify/2");
#define DEBUG_UNIFY(lvl, ...) if (lvl < 0) DBG("unify: ", __VA_ARGS__)
  DEBUG_UNIFY(0, *this, ".unify(", s, ",", t, ")")


  if(s.sameTermContent(t)) {
    return true;
  }

  BacktrackData localBD;
  bdRecord(localBD);

  static Stack<UnificationConstraint> toDo(64);
  ASS(toDo.isEmpty());
  toDo.push(UnificationConstraint(std::move(s), std::move(t)));

  // Save encountered unification pairs to avoid
  // recomputing their unification
  Recycled<DHSet<UnificationConstraint>> encountered;

  auto pushTodo = [&](auto pair) {
      // we unify each subterm pair at most once, to avoid worst-case exponential runtimes
      // in order to safe memory we do ot do this for variables.
      // (Note by joe:  didn't make this decision, but just keeping the implemenntation 
      // working as before. i.e. as described in the paper "Comparing Unification 
      // Algorithms in First-Order Theorem Proving", by Krystof and Andrei)
      if (pair.lhs().isVar() && isUnbound(pair.lhs().varSpec()) &&
          pair.rhs().isVar() && isUnbound(pair.rhs().varSpec())) {
        toDo.push(std::move(pair));
      } else if (!encountered->find(pair)) {
        encountered->insert(pair.clone());
        toDo.push(std::move(pair));
      }
  };

  bool mismatch=false;
  // Iteratively resolve unification pairs in toDo
  // the current pair is always in t1 and t2 with their dereferenced
  // version in dt1 and dt2
  while (toDo.isNonEmpty()) {
    auto x = toDo.pop();
    TermSpec const& dt1 = derefBound(x.lhs());
    TermSpec const& dt2 = derefBound(x.rhs());
    DEBUG_UNIFY(1, "next pair: ", tie(dt1, dt2))
    // If they have the same content then skip
    // (note that sameTermContent is best-effort)
    if (dt1.sameTermContent(dt2)) {
    // Deal with the case where eithe rare variables
    // Do an occurs-check and note that the variable 
    // cannot be currently bound as we already dereferenced
    } else if(dt1.isVar() && !occurs(dt1.varSpec(), dt2)) {
      bind(dt1.varSpec(), dt2.clone());

    } else if(dt2.isVar() && !occurs(dt2.varSpec(), dt1)) {
      bind(dt2.varSpec(), dt1.clone());

    } else if(dt1.isTerm() && dt2.isTerm() 
           && dt1.functor() == dt2.functor()) {

      for (auto c : dt1.allArgs().zip(dt2.allArgs())) {
        pushTodo(UnificationConstraint(std::move(c.first), std::move(c.second)));
      }

    } else {
      mismatch = true;
      break;
    }

    ASS(!mismatch)
  }

  if(mismatch) {
    toDo.reset();
  }

  bdDone();

  if(mismatch) {
    localBD.backtrack();
  } else {
    if(bdIsRecording()) {
      bdCommit(localBD);
    }
    localBD.drop();
  }

  DEBUG_UNIFY(0, *this)
  return !mismatch;
}

/**
 * Matches @b instance term onto the @b base term.
 * Ordinary variables behave, as one would expect
 * during matching, but special variables aren't
 * being assigned only in the @b base term, but in
 * the instance ass well. (Special variables appear
 * only in internal terms of substitution trees and
 * this behavior allows easy instance retrieval.)
 */
bool RobSubstitution::match(TermSpec base, TermSpec instance)
{
  CALL("RobSubstitution::match(TermSpec...)");

  if(base.sameTermContent(instance)) {
    return true;
  }

  bool mismatch=false;
  BacktrackData localBD;
  bdRecord(localBD);

  static Stack<TermList*> subterms(64);
  ASS(subterms.isEmpty());

  auto obase     = base.old();
  auto oinstance = instance.old();
  TermList* bt=&obase.term;
  TermList* it=&oinstance.term;

  OldTermSpec binding1;
  OldTermSpec binding2;

  for (;;) {
    TermSpec bts(*bt,base.old().index);
    TermSpec its(*it,instance.old().index);

    if (!bts.sameTermContent(its) && TermList::sameTopFunctor(bts.old().term,its.old().term)) {
      Term* s = bts.old().term.term();
      Term* t = its.old().term.term();
      ASS(s->arity() > 0);

      bt = s->args();
      it = t->args();
    } else {
      if (! TermList::sameTopFunctor(bts.old().term,its.old().term)) {
	if(bts.old().term.isSpecialVar()) {
	  VarSpec bvs(bts.old().term.var(), SPECIAL_INDEX);
          auto binding = _bank.find(bvs);
	  if(binding) {
            binding1 = binding->old();
	    ASS_EQ(binding1.index, base.old().index);
	    bt=&binding1.term;
	    continue;
	  } else {
	    bind(bvs,its.clone());
	  }
	} else if(its.old().term.isSpecialVar()) {
	  VarSpec ivs(its.old().term.var(), SPECIAL_INDEX);
          auto binding = _bank.find(ivs);
	  if(binding) {
            binding2 = binding->old();
	    ASS_EQ(binding2.index, instance.old().index);
	    it=&binding2.term;
	    continue;
	  } else {
	    bind(ivs,bts.clone());
	  }
	} else if(bts.old().term.isOrdinaryVar()) {
	  VarSpec bvs(bts.old().term.var(), bts.old().index);
          auto binding = _bank.find(bvs);
	  if(binding) {
            binding1 = binding->old();
	    ASS_EQ(binding1.index, instance.old().index);
	    if(!TermList::equals(binding1.term, its.old().term))
	    {
	      mismatch=true;
	      break;
	    }
	  } else {
	    bind(bvs,its.clone());
	  }
	} else {
	  mismatch=true;
	  break;
	}
      }

      if (subterms.isEmpty()) {
	break;
      }
      bt = subterms.pop();
      it = subterms.pop();
    }
    if (!bt->next()->isEmpty()) {
      subterms.push(it->next());
      subterms.push(bt->next());
    }
  }

  bdDone();

  subterms.reset();


  if(mismatch) {
    localBD.backtrack();
  } else {
    if(bdIsRecording()) {
      bdCommit(localBD);
    }
    localBD.drop();
  }

  return !mismatch;
}


Stack<Literal*> RobSubstitution::apply(Stack<Literal*> cl, int index) const
{
  CALL("RobSubstitution::apply(Clause*...)");
  for (unsigned i = 0; i < cl.size(); i++) {
    cl[i] = apply(cl[i], index);
  }
  return cl;
}

Literal* RobSubstitution::apply(Literal* lit, int index) const
{
  CALL("RobSubstitution::apply(Literal*...)");
  static DArray<TermList> ts(32);

  if (lit->ground()) {
    return lit;
  }

  int arity = lit->arity();
  ts.ensure(arity);
  int i = 0;
  for (TermList* args = lit->args(); ! args->isEmpty(); args = args->next()) {
    ts[i++]=apply(*args,index);
  }
  if(lit->isTwoVarEquality()){
    TermList sort = apply(lit->twoVarEqSort(),index);
    return Literal::createEquality(lit->polarity(), ts[0], ts[1], sort);
  }

  return Literal::create(lit,ts.array());
}

TermList RobSubstitution::apply(TermList trm, int index) const
{
  CALL("RobSubstitution::apply(TermList...)");
  // DBG(*this, ".apply(", TermSpec(trm, index), ")")
  
  auto out = evalBottomUp<TermList>(AutoDerefTermSpec(TermSpec(trm, index), this), 
      [&](auto& orig, TermList* args) -> TermList {
        TermList tout;
        if (orig.term.isVar()) {
          ASS(!orig.term.isOutputVar())
          tout = TermList::var(deref(orig.term.varSpec()).varSpec().var);
        } else {
          tout = TermList(orig.term.isSort() ? AtomicSort::create(orig.term.functor(), orig.term.nAllArgs(), args)
                                              : Term::create(orig.term.functor(), orig.term.nAllArgs(), args));
        }
        return tout;
      });
  return out;

  // TODO check the use of nilVS & memorization
  // static Stack<TermList*> toDo(8);
  // static Stack<int> toDoIndex(8);
  // static Stack<Term*> terms(8);
  // static Stack<VarSpec> termRefVars(8);
  // static Stack<TermList> args(8);
  // static DHMap<VarSpec, TermList, VarSpec::Hash1, VarSpec::Hash2> known;
  //
  // //is inserted into termRefVars, if respective
  // //term in terms isn't referenced by any variable
  // const VarSpec nilVS(-1,0);
  //
  // toDo.push(&trm);
  // toDoIndex.push(index);
  //
  // while(!toDo.isEmpty()) {
  //   TermList* tt=toDo.pop();
  //   index=toDoIndex.pop();
  //   if(tt->isEmpty()) {
  //     Term* orig=terms.pop();
  //     //here we assume, that stack is an array with
  //     //second topmost element as &top()-1, third at
  //     //&top()-2, etc...
  //     TermList* argLst=&args.top() - (orig->arity()-1);
  //     args.truncate(args.length() - orig->arity());
  //     TermList constructed;
  //     if(orig->isSort()){
  //       constructed.setTerm(AtomicSort::create(static_cast<AtomicSort*>(orig),argLst));                
  //     } else {
  //       constructed.setTerm(Term::create(orig,argLst));        
  //     }
  //     args.push(constructed);
  //
  //     VarSpec ref=termRefVars.pop();
  //     if(ref!=nilVS) {
  //       ALWAYS(known.insert(ref,constructed));
  //     }
  //     continue;
  //   } else {
  //     //if tt==&trm, we're dealing with the top
  //     //term, for which the next() is undefined
  //     if(tt!=&trm) {
  //       toDo.push(tt->next());
  //       toDoIndex.push(index);
  //     }
  //   }
  //
  //   TermSpec ts(*tt,index);
  //
  //   VarSpec vs;
  //   if(ts.isVar()) {
  //     vs=root(ts.varSpec() );
  //
  //     TermList found;
  //     if(known.find(vs, found)) {
  //       args.push(found);
  //       continue;
  //     }
  //
  //     ts=deref(vs);
  //     if(ts.isVar()) {
  //       ASS(ts.isOutputVar());
  //       args.push(ts.term);
  //       continue;
  //     }
  //   } else {
  //     vs=nilVS;
  //   }
  //   Term* t = ts.term.term();
  //   if(t->shared() && t->ground()) {
  //     args.push(TermList(t));
  //     continue;
  //   }
  //   terms.push(t);
  //   termRefVars.push(vs);
  //
  //   toDo.push(t->args());
  //   toDoIndex.push(ts.index);
  // }
  // ASS(toDo.isEmpty() && toDoIndex.isEmpty() && terms.isEmpty() && args.length()==1);
  // known.reset();
  //
  //
  // return args.pop();
}

TermList RobSubstitution::apply(TermSpec t) 
{ return t.toTerm(*this); }

size_t RobSubstitution::getApplicationResultWeight(TermList trm, int index) const
{
  CALL("RobSubstitution::getApplicationResultWeight");

  return evalBottomUp<size_t>(AutoDerefTermSpec(TermSpec(trm, index), this), 
      [](auto& orig, size_t* sizes) 
      { return orig.term.isVar() ? 1 
                                 : (1 + range(0, orig.term.nAllArgs())
                                           .map([&](auto i) { return sizes[i]; })
                                           .sum()); });

  //
  // static Stack<TermList*> toDo(8);
  // static Stack<int> toDoIndex(8);
  // static Stack<Term*> terms(8);
  // static Stack<VarSpec> termRefVars(8);
  // static Stack<size_t> argSizes(8);
  //
  // static DHMap<VarSpec, size_t, VarSpec::Hash1, VarSpec::Hash2> known;
  // known.reset();
  //
  // //is inserted into termRefVars, if respective
  // //term in terms isn't referenced by any variable
  // const VarSpec nilVS(-1,0);
  //
  // toDo.push(&trm);
  // toDoIndex.push(index);
  //
  // while(!toDo.isEmpty()) {
  //   TermList* tt=toDo.pop();
  //   index=toDoIndex.pop();
  //   if(tt->isEmpty()) {
  //     Term* orig=terms.pop();
  //     unsigned arity = orig->arity();
  //     //here we assume, that stack is an array with
  //     //second topmost element as &top()-1, third at
  //     //&top()-2, etc...
  //     size_t* szArr=&argSizes.top() - (orig->arity()-1);
  //     size_t sz = 1; //1 for the function symbol
  //     for(unsigned i=0; i<arity; i++) {
  //       sz += szArr[i];
  //     }
  //     argSizes.truncate(argSizes.length() - arity);
  //     argSizes.push(sz);
  //
  //     VarSpec ref=termRefVars.pop();
  //     if(ref!=nilVS) {
  //       ALWAYS(known.insert(ref,sz));
  //     }
  //     continue;
  //   } else {
  //     //if tt==&trm, we're dealing with the top
  //     //term, for which the next() is undefined
  //     if(tt!=&trm) {
  //       toDo.push(tt->next());
  //       toDoIndex.push(index);
  //     }
  //   }
  //
  //   TermSpec ts(*tt,index);
  //
  //   VarSpec vs;
  //   if(ts.isVar()) {
  //     vs=root(ts.varSpec());
  //
  //     size_t found;
  //     if(known.find(vs, found)) {
  //       argSizes.push(found);
  //       continue;
  //     }
  //
  //     ts=deref(vs);
  //     if(ts.isVar()) {
  //       ASS(ts.isOutputVar());
  //       argSizes.push(1);
  //       continue;
  //     }
  //   } else {
  //     vs=nilVS;
  //   }
  //   Term* t = ts.old().term.term();
  //   if(t->shared() && t->ground()) {
  //     argSizes.push(t->weight());
  //     continue;
  //   }
  //   terms.push(t);
  //   termRefVars.push(vs);
  //
  //   toDo.push(t->args());
  //   toDoIndex.push(ts.old().index);
  // }
  // ASS(toDo.isEmpty() && toDoIndex.isEmpty() && terms.isEmpty() && argSizes.length()==1);
  // return argSizes.pop();
}

size_t RobSubstitution::getApplicationResultWeight(Literal* lit, int index) const
{
  CALL("RobSubstitution::getApplicationResultWeight");
  static DArray<TermList> ts(32);

  if (lit->ground()) {
    return lit->weight();
  }

  size_t res = 1; //the predicate symbol weight
  for (TermList* args = lit->args(); ! args->isEmpty(); args = args->next()) {
    size_t argWeight = getApplicationResultWeight(*args,index);
    res += argWeight;
  }
  return res;
}


/**
 * Return iterator on matching substitutions of @b l1 and @b l2.
 *
 * For guides on use of the iterator, see the documentation of
 * RobSubstitution::AssocIterator.
 */
SubstIterator RobSubstitution::matches(Literal* base, int baseIndex,
	Literal* instance, int instanceIndex, bool complementary)
{
  return getAssocIterator<MatchingFn>(this, base, baseIndex,
	  instance, instanceIndex, complementary);
}

/**
 * Return iterator on unifying substitutions of @b l1 and @b l2.
 *
 * For guides on use of the iterator, see the documentation of
 * RobSubstitution::AssocIterator.
 */
SubstIterator RobSubstitution::unifiers(Literal* l1, int l1Index,
	Literal* l2, int l2Index, bool complementary)
{
  return getAssocIterator<UnificationFn>(this, l1, l1Index,
	  l2, l2Index, complementary);
}

template<class Fn>
SubstIterator RobSubstitution::getAssocIterator(RobSubstitution* subst,
	  Literal* l1, int l1Index, Literal* l2, int l2Index, bool complementary)
{
  CALL("RobSubstitution::getAssocIterator");

  if( !Literal::headersMatch(l1,l2,complementary) ) {
    return SubstIterator::getEmpty();
  }

  if( !l1->commutative() ) {
    return pvi( getContextualIterator(getSingletonIterator(subst),
	    AssocContext<Fn>(l1, l1Index, l2, l2Index)) );
  } else {
    return vi(
	    new AssocIterator<Fn>(subst, l1, l1Index, l2, l2Index));
  }
}

template<class Fn>
struct RobSubstitution::AssocContext
{
  AssocContext(Literal* l1, int l1Index, Literal* l2, int l2Index)
  : _l1(l1), _l1i(l1Index), _l2(l2), _l2i(l2Index) { ASS(!l1->isEquality()); ASS(!l2->isEquality()); } // only used for non-commutative, i.e. also non-equality, literals
  bool enter(RobSubstitution* subst)
  {
    subst->bdRecord(_bdata);
    bool res=Fn::associate(subst, _l1, _l1i, _l2, _l2i);
    if(!res) {
      subst->bdDone();
      ASS(_bdata.isEmpty());
    }
    return res;
  }
  void leave(RobSubstitution* subst)
  {
    subst->bdDone();
    _bdata.backtrack();
  }
private:
  Literal* _l1;
  int _l1i;
  Literal* _l2;
  int _l2i;
  BacktrackData _bdata;
};

/**
 * Iterator on associating[1] substitutions of two literals.
 *
 * Using this iterator requires special care, as the
 * substitution being returned is always the same object.
 * The rules for safe use are:
 * - After the iterator is created and before it's
 * destroyed, or hasNext() gives result false, the original
 * substitution is invalid.
 * - Substitution retrieved by call to the method next()
 * is valid only until the hasNext() method is called again
 * (or until the iterator is destroyed).
 * - Before each call to next(), hasNext() has to be called at
 * least once.
 *
 * There rules are quite natural, and the 3rd one is
 * required by many other iterators as well.
 *
 * Template parameter class Fn has to contain following
 * methods:
 * bool associateEqualitySorts(RobSubstitution* subst,
 *  Literal* l1, int l1Index, Literal* l2, int l2Index)
 * bool associate(RobSubstitution*, Literal* l1, int l1Index,
 * 	Literal* l2, int l2Index, bool complementary)
 * bool associate(RobSubstitution*, TermList t1, int t1Index,
 * 	TermList t2, int t2Index)
 *
 * There is supposed to be one Fn class for unification and
 * one for matching.
 *
 * [1] associate means either match or unify
 */
template<class Fn>
class RobSubstitution::AssocIterator: public IteratorCore<RobSubstitution*> {
public:
  AssocIterator(RobSubstitution* subst, Literal* l1, int l1Index, Literal* l2,
      int l2Index) :
      _subst(subst), _l1(l1), _l1i(l1Index), _l2(l2), _l2i(l2Index),
      _state(FIRST), _used(true) {
    ASS_EQ(_l1->functor(), _l2->functor());
    ASS(_l1->commutative());
    ASS_EQ(_l1->arity(), 2);
  }
  ~AssocIterator() {
    CALL("RobSubstitution::AssocIterator::~AssocIterator");
    if (_state != FINISHED && _state != FIRST) {
      backtrack(_bdataMain);
      backtrack(_bdataEqAssoc);
    }
    ASS(_bdataMain.isEmpty());
    ASS(_bdataEqAssoc.isEmpty());
  }
  bool hasNext() {
    CALL("RobSubstitution::AssocIterator::hasNext");

    if (_state == FINISHED) {
      return false;
    }
    if (!_used) {
      return true;
    }
    _used = false;

    if (_state != FIRST) {
      backtrack(_bdataMain);
    } else {
      _subst->bdRecord(_bdataEqAssoc);
      if (!Fn::associateEqualitySorts(_subst, _l1, _l1i, _l2, _l2i)) {
        backtrack(_bdataEqAssoc); // this might not be necessary
        _state = FINISHED;
        return false;
      }
    }

    _subst->bdRecord(_bdataMain);

    switch (_state) {
    case NEXT_STRAIGHT:
      if (Fn::associate(_subst, _l1, _l1i, _l2, _l2i)) {
        _state = NEXT_REVERSED;
        break;
      }
      //no break here intentionally
    case NEXT_REVERSED: {
      TermList t11 = *_l1->nthArgument(0);
      TermList t12 = *_l1->nthArgument(1);
      TermList t21 = *_l2->nthArgument(0);
      TermList t22 = *_l2->nthArgument(1);
      if (Fn::associate(_subst, t11, _l1i, t22, _l2i)) {
        if (Fn::associate(_subst, t12, _l1i, t21, _l2i)) {
          _state = NEXT_CLEANUP;
          break;
        }
        //the first successful association will be undone
        //in case NEXT_CLEANUP
      }
    }
      //no break here intentionally
    case NEXT_CLEANUP:
      //undo the previous match
      backtrack(_bdataMain);
      //undo associateEqualitySorts
      backtrack(_bdataEqAssoc);
      _state = FINISHED;
      break;
    case FINISHED:
      ASSERTION_VIOLATION;
    }
    ASS(_state != FINISHED || (_bdataMain.isEmpty() && _bdataEqAssoc.isEmpty()));
    return _state != FINISHED;
  }

  RobSubstitution* next() {
    _used = true;
    return _subst;
  }
private:
  void backtrack(BacktrackData &_bdata) {
    CALL("RobSubstitution::AssocIterator::backtrack");

    ASS_EQ(&_bdata, &_subst->bdGet());
    _subst->bdDone();
    _bdata.backtrack();
  }

  enum State {
    FIRST = 0,
    NEXT_STRAIGHT = 0,
    NEXT_REVERSED = 1,
    NEXT_CLEANUP = 2,
    FINISHED = 3
  };

  RobSubstitution* _subst;
  Literal* _l1;
  int _l1i;
  Literal* _l2;
  int _l2i;
  BacktrackData _bdataMain;
  BacktrackData _bdataEqAssoc;

  State _state;
  /**
   * true if the current substitution have already been
   * retrieved by the next() method, or if there isn't
   * any (hasNext() hasn't been called yet)
   */
  bool _used;
};

struct RobSubstitution::MatchingFn {
  static bool associateEqualitySorts(RobSubstitution* subst, Literal* l1, int l1Index,
      Literal* l2, int l2Index) {
    /* Only in the case l1 is of the form X = Y ad l2 is of the form 
       t1 = t2 can the literals be matched without their sorts being matched */
    if(l1->isTwoVarEquality()){
      ASS(l2->isEquality());
      TermList sb = SortHelper::getEqualityArgumentSort(l1);
      TermList si = SortHelper::getEqualityArgumentSort(l2);
      return subst->match(sb, l1Index, si, l2Index);
    }
    return true;
  }
  static bool associate(RobSubstitution* subst, Literal* l1, int l1Index,
	  Literal* l2, int l2Index)
  { return subst->matchArgs(l1,l1Index,l2,l2Index); }

  static bool associate(RobSubstitution* subst, TermList t1, int t1Index,
	  TermList t2, int t2Index)
  { return subst->match(t1,t1Index,t2,t2Index); }
};

struct RobSubstitution::UnificationFn {

  static bool associateEqualitySorts(RobSubstitution* subst, Literal* l1, int l1Index,
      Literal* l2, int l2Index) {
    if(l1->isEquality()) {
      ASS(l2->isEquality());
      TermList s1 = SortHelper::getEqualityArgumentSort(l1);
      TermList s2 = SortHelper::getEqualityArgumentSort(l2);
      return subst->unify(s1, l1Index, s2, l2Index);
    }
    return true;
  }

  static bool associate(RobSubstitution* subst, Literal* l1, int l1Index,
	  Literal* l2, int l2Index)
  { return subst->unifyArgs(l1,l1Index,l2,l2Index); }

  static bool associate(RobSubstitution* subst, TermList t1, int t1Index,
	  TermList t2, int t2Index)
  { return subst->unify(t1,t1Index,t2,t2Index); }
};

<<<<<<< HEAD
int compare(TermSpec const& lhs, TermSpec const& rhs) {
  Recycled<Stack<pair<TermSpec, TermSpec>>> todo;
  todo->push(make_pair(lhs.clone(),rhs.clone()));
  while (todo->isNonEmpty()) {
    auto lhs = std::move(todo->top().first);
    auto rhs =           todo->pop().second;

    if (lhs.isTerm() != rhs.isTerm()) {
      return lhs.isVar() ? -1 : 1;

    } else {
      if (lhs.isTerm()) {
        if (lhs.functor() != rhs.functor()) {
          return lhs.functor() < rhs.functor() ? -1 : 1;
        } else {
          todo->loadFromIterator(lhs.allArgs().zip(rhs.allArgs()));
        }
      } else {
        ASS(lhs.isVar() && rhs.isVar())
        auto v1 = lhs.varSpec();
        auto v2 = rhs.varSpec();
        if (v1 != v2) {
          return std::tie(v1.var, v1.index) < std::tie(v2.var, v2.index) ? -1 : 1;
        }
      }
    }
  }
  return 0;
}

bool operator==(TermSpec const& lhs, TermSpec const& rhs)
{ return compare(lhs, rhs) == 0; }

bool operator<(TermSpec const& lhs, TermSpec const& rhs)
{ return compare(lhs, rhs) < 0; }
=======
bool operator==(TermSpec const& lhs, TermSpec const& rhs)
{ return TermSpec::compare(lhs, rhs, [](auto& t) -> decltype(auto) { return t; }) == 0; }

bool operator<(TermSpec const& lhs, TermSpec const& rhs)
{ return TermSpec::compare(lhs, rhs, [](auto& t) -> decltype(auto) { return t; }) < 0; }
>>>>>>> 93bb9c6c

template<class HashFn>
unsigned __hash(HashFn hashFn, TermSpec const& t) {
  Recycled<Stack<TermSpec>> todo;
  todo->push(t.clone());
  unsigned hash = 0;
  while (todo->isNonEmpty()) {
    auto t = todo->pop();
    if (t.isTerm()) {
      hash = HashUtils::combine(hash, hashFn(t.functor()));
      todo->loadFromIterator(t.allArgs());
    } else {
      hash = HashUtils::combine(hash, t.varNumber(), t.varSpec().index);
    }
  }
  return 0;
}


unsigned TermSpec::defaultHash() const
{ return __hash([](auto const& x) { return DefaultHash::hash(x); }, *this); }

unsigned TermSpec::defaultHash2() const
{ return __hash([](auto const& x) { return DefaultHash2::hash(x); }, *this); }

<<<<<<< HEAD
=======
std::ostream& operator<<(std::ostream& out, AutoDerefTermSpec const& self)
{ return out << self.term << "@" << *self.subs; }
>>>>>>> 93bb9c6c
} // namespace Kernel<|MERGE_RESOLUTION|>--- conflicted
+++ resolved
@@ -1104,49 +1104,11 @@
   { return subst->unify(t1,t1Index,t2,t2Index); }
 };
 
-<<<<<<< HEAD
-int compare(TermSpec const& lhs, TermSpec const& rhs) {
-  Recycled<Stack<pair<TermSpec, TermSpec>>> todo;
-  todo->push(make_pair(lhs.clone(),rhs.clone()));
-  while (todo->isNonEmpty()) {
-    auto lhs = std::move(todo->top().first);
-    auto rhs =           todo->pop().second;
-
-    if (lhs.isTerm() != rhs.isTerm()) {
-      return lhs.isVar() ? -1 : 1;
-
-    } else {
-      if (lhs.isTerm()) {
-        if (lhs.functor() != rhs.functor()) {
-          return lhs.functor() < rhs.functor() ? -1 : 1;
-        } else {
-          todo->loadFromIterator(lhs.allArgs().zip(rhs.allArgs()));
-        }
-      } else {
-        ASS(lhs.isVar() && rhs.isVar())
-        auto v1 = lhs.varSpec();
-        auto v2 = rhs.varSpec();
-        if (v1 != v2) {
-          return std::tie(v1.var, v1.index) < std::tie(v2.var, v2.index) ? -1 : 1;
-        }
-      }
-    }
-  }
-  return 0;
-}
-
-bool operator==(TermSpec const& lhs, TermSpec const& rhs)
-{ return compare(lhs, rhs) == 0; }
-
-bool operator<(TermSpec const& lhs, TermSpec const& rhs)
-{ return compare(lhs, rhs) < 0; }
-=======
 bool operator==(TermSpec const& lhs, TermSpec const& rhs)
 { return TermSpec::compare(lhs, rhs, [](auto& t) -> decltype(auto) { return t; }) == 0; }
 
 bool operator<(TermSpec const& lhs, TermSpec const& rhs)
 { return TermSpec::compare(lhs, rhs, [](auto& t) -> decltype(auto) { return t; }) < 0; }
->>>>>>> 93bb9c6c
 
 template<class HashFn>
 unsigned __hash(HashFn hashFn, TermSpec const& t) {
@@ -1172,9 +1134,6 @@
 unsigned TermSpec::defaultHash2() const
 { return __hash([](auto const& x) { return DefaultHash2::hash(x); }, *this); }
 
-<<<<<<< HEAD
-=======
 std::ostream& operator<<(std::ostream& out, AutoDerefTermSpec const& self)
 { return out << self.term << "@" << *self.subs; }
->>>>>>> 93bb9c6c
 } // namespace Kernel