/*
 * This file is part of the source code of the software program
 * Vampire. It is protected by applicable
 * copyright laws.
 *
 * This source code is distributed under the licence found here
 * https://vprover.github.io/license.html
 * and in the source directory
 */
/**
 * @file InferenceStore.hpp
 * Defines class InferenceStore.
 */


#ifndef __InferenceStore__
#define __InferenceStore__

#include <utility>
#include <ostream>

#include "Forwards.hpp"

#include "Lib/Allocator.hpp"
#include "Lib/DHMap.hpp"
#include "Lib/DHMultiset.hpp"
#include "Lib/Stack.hpp"

#include "Kernel/Signature.hpp"
#include "Kernel/Clause.hpp"
#include "Kernel/Inference.hpp"

namespace Kernel {

using namespace Lib;

class InferenceStore
{
public:
  static InferenceStore* instance();

  typedef List<int> IntList;

  struct FullInference
  {
    FullInference(unsigned premCnt) : csId(0), premCnt(premCnt) { }

    void* operator new(size_t,unsigned premCnt)
    {
      size_t size=sizeof(FullInference)+premCnt*sizeof(Unit*);
      size-=sizeof(Unit*);

      return ALLOC_KNOWN(size,"InferenceStore::FullInference");
    }

    size_t occupiedBytes()
    {
      size_t size=sizeof(FullInference)+premCnt*sizeof(Unit*);
      size-=sizeof(Unit*);
      return size;
    }

    void increasePremiseRefCounters();

    int csId;
    unsigned premCnt;
    InferenceRule rule;
    Unit* premises[1];
  };

  void recordSplittingNameLiteral(Unit* us, Literal* lit);
<<<<<<< HEAD
  void recordIntroducedSymbol(Unit* u, SymbolType st, unsigned number);  
  void recordIntroducedSplitName(Unit* u, std::string name);
=======
  void recordIntroducedSymbol(Unit* u, SymbolType st, unsigned number);
  void recordIntroducedSplitName(Unit* u, vstring name);
>>>>>>> f514ac06

  void outputUnsatCore(std::ostream& out, Unit* refutation);
  void outputProof(std::ostream& out, Unit* refutation);
  void outputProof(std::ostream& out, UnitList* units);

<<<<<<< HEAD
  UnitIterator getParents(Unit* us, InferenceRule& rule);
  UnitIterator getParents(Unit* us);

  std::string getUnitIdStr(Unit* cs);

=======
>>>>>>> f514ac06
private:
  struct ProofPrinter;
  struct TPTPProofPrinter;
  struct ProofCheckPrinter;
  struct ProofPropertyPrinter;

  ProofPrinter* createProofPrinter(std::ostream& out);

  DHMultiset<Clause*> _nextClIds;

  DHMap<Unit*, Literal*> _splittingNameLiterals;


  /** first records the type of the symbol (PRED,FUNC or TYPE_CON), second is symbol number */
  typedef std::pair<SymbolType,unsigned> SymbolId;
  typedef Stack<SymbolId> SymbolStack;
  DHMap<unsigned,SymbolStack> _introducedSymbols;
  DHMap<unsigned,std::string> _introducedSplitNames;

};

};

#endif /* __InferenceStore__ */<|MERGE_RESOLUTION|>--- conflicted
+++ resolved
@@ -69,26 +69,13 @@
   };
 
   void recordSplittingNameLiteral(Unit* us, Literal* lit);
-<<<<<<< HEAD
-  void recordIntroducedSymbol(Unit* u, SymbolType st, unsigned number);  
+  void recordIntroducedSymbol(Unit* u, SymbolType st, unsigned number);
   void recordIntroducedSplitName(Unit* u, std::string name);
-=======
-  void recordIntroducedSymbol(Unit* u, SymbolType st, unsigned number);
-  void recordIntroducedSplitName(Unit* u, vstring name);
->>>>>>> f514ac06
 
   void outputUnsatCore(std::ostream& out, Unit* refutation);
   void outputProof(std::ostream& out, Unit* refutation);
   void outputProof(std::ostream& out, UnitList* units);
 
-<<<<<<< HEAD
-  UnitIterator getParents(Unit* us, InferenceRule& rule);
-  UnitIterator getParents(Unit* us);
-
-  std::string getUnitIdStr(Unit* cs);
-
-=======
->>>>>>> f514ac06
 private:
   struct ProofPrinter;
   struct TPTPProofPrinter;
