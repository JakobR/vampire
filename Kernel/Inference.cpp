
/*
 * File Inference.cpp.
 *
 * This file is part of the source code of the software program
 * Vampire. It is protected by applicable
 * copyright laws.
 *
 * This source code is distributed under the licence found here
 * https://vprover.github.io/license.html
 * and in the source directory
 *
 * In summary, you are allowed to use Vampire for non-commercial
 * purposes but not allowed to distribute, modify, copy, create derivatives,
 * or use in competitions. 
 * For other uses of Vampire please contact developers for a different
 * licence, which we will make an effort to provide. 
 */
/**
 * @file Inference.cpp
 * Implements class Inference for various kinds of inference.
 *
 * @since 19/05/2007 Manchester
 */

#include "Debug/Tracer.hpp"
#include "Kernel/Term.hpp"

#include "Inference.hpp"

using namespace Kernel;


/**
 * Return InputType of which should be a formula that has
 * units of types @c t1 and @c t2 as premises.
 */
Inference::InputType Inference::getInputType(InputType t1, InputType t2)
{
  CALL("Unit::getInputType");

  return static_cast<Inference::InputType>(std::max(toNumber(t1), toNumber(t2)));
}

/**
 * Return InputType of which should be a formula that has
 * @c units as premises.
 *
 * @c units must be a non-empty list.
 */
Inference::InputType Inference::getInputType(UnitList* units)
{
  CALL("Unit::getInputType");
  ASS(units);

  UnitList::Iterator uit(units);
  ALWAYS(uit.hasNext());
  InputType res = uit.next()->inference()->inputType();

  while(uit.hasNext()) {
    res = getInputType(res, uit.next()->inference()->inputType());
  }
  return res;
}

Inference::Inference(InputType inputType, Rule r) :
    _inputType(inputType), _rule(r),
    _inductionDepth(0),
    _sineLevel(std::numeric_limits<decltype(_sineLevel)>::max()),
    _splits(nullptr) {}

/**
 * Create an inference object with multiple premises
 */
InferenceMany::InferenceMany(Rule rule,UnitList* premises)
  : Inference(InputType::AXIOM /* the minimal element; we later compute maximum over premises*/,rule),
    _premises(premises)
{
  CALL("InferenceMany::InferenceMany");

  UnitList* it=_premises;
  while(it) {
    it->head()->incRefCnt();
    it=it->tail();
  }

  computeTheoryRunningSums();

  if (_premises) {
    _isPureTheoryDescendant = true;
    it=_premises;
    while(it) {
      Inference* inf = it->head()->inference();
      _inputType = getInputType(_inputType,inf->inputType());
      _isPureTheoryDescendant &= inf->isPureTheoryDescendant();
      _sineLevel = min(_sineLevel,it->head()->inference()->getSineLevel());
      it=it->tail();
    }
  } else {
    _isPureTheoryDescendant = isTheoryAxiom();
  }

  updateStatistics();
}

void InferenceMany::updateStatistics()
{
  CALL("InferenceMany::updateRunningStatistics");

  _inductionDepth = 0;
  UnitList*  it=_premises;
  while(it) {
    Inference* inf = it->head()->inference();
    _inductionDepth = max(_inductionDepth,inf->inductionDepth());
    it=it->tail();
  }
}

/**
 * Destroy an inference with no premises.
 * @since 04/01/2008 Torrevieja
 */
void Inference0::destroy()
{
  CALL ("Inference::destroy");
  delete this;
}

/**
 * Destroy an inference with a single premise.
 * @since 04/01/2008 Torrevieja
 */
void Inference1::destroy()
{
  CALL ("Inference1::destroy");
  _premise1->decRefCnt();
  delete this;
}

/**
 * Destroy an inference with two premises.
 * @since 07/01/2008 Torrevieja
 */
void Inference2::destroy()
{
  CALL ("Inference2::destroy");
  _premise1->decRefCnt();
  _premise2->decRefCnt();
  delete this;
}

/**
 * Destroy an inference with many premises.
 * @since 04/01/2008 Torrevieja
 */
void InferenceMany::destroy()
{
  CALL ("InferenceMany::destroy");
  UnitList* it=_premises;
  while(it) {
    it->head()->decRefCnt();
    it=it->tail();
  }

  delete this;
}

/**
 * Return an iterator for an inference with zero premises.
 * @since 04/01/2008 Torrevieja
 */
Inference::Iterator Inference0::iterator() const
{
  Iterator it;
#if VDEBUG
  it.integer=0;
#endif
  return it;
}

/**
 * Return an iterator for an inference with one premise.
 * @since 04/01/2008 Torrevieja
 */
Inference::Iterator Inference1::iterator() const
{
  Iterator it;
  it.integer = 1;
  return it;
}

/**
 * Return an iterator for an inference with two premises.
 * @since 07/01/2008 Torrevieja
 */
Inference::Iterator Inference2::iterator() const
{
  Iterator it;
  it.integer = 0;
  return it;
}

/**
 * Return an iterator for an inference with many premises.
 * @since 04/01/2008 Torrevieja
 */
Inference::Iterator InferenceMany::iterator() const
{
  Iterator it;
  it.pointer = _premises;
  return it;
}

/**
 * True if there exists the next parent.
 * @since 04/01/2008 Torrevieja
 */
bool Inference0::hasNext(Iterator&) const
{
  return false;
}

/**
 * True if there exists the next parent.
 * @since 04/01/2008 Torrevieja
 */
bool Inference1::hasNext(Iterator& it) const
{
  return it.integer;
}

/**
 * True if there exists the next parent.
 * @since 07/01/2008 Torrevieja
 */
bool Inference2::hasNext(Iterator& it) const
{
  return it.integer < 2;
}

/**
 * True if there exists the next parent.
 * @since 04/01/2008 Torrevieja
 */
bool InferenceMany::hasNext(Iterator& it) const
{
  return it.pointer;
}

/**
 * Return the next parent.
 * @since 04/01/2008 Torrevieja
 */
Unit* Inference0::next(Iterator&) const
{
#if VDEBUG
  ASSERTION_VIOLATION;
#endif
  return 0;
} // Inference::next

/**
 * Return the next parent.
 * @since 04/01/2008 Torrevieja
 */
Unit* Inference1::next(Iterator& it) const
{
  ASS(it.integer);
  it.integer = 0;
  return _premise1;
} // InferenceMany::next

/**
 * Return the next parent.
 * @since 07/01/2008 Torrevieja
 */
Unit* Inference2::next(Iterator& it) const
{
  ASS(it.integer >= 0);
  ASS(it.integer < 2);
  return it.integer++ ? _premise2 : _premise1;
} // InferenceMany::next

/**
 * Return the next parent.
 * @since 04/01/2008 Torrevieja
 */
Unit* InferenceMany::next(Iterator& it) const
{
  ASS(it.pointer);
  UnitList* lst = reinterpret_cast<UnitList*>(it.pointer);
  it.pointer = lst->tail();
  return lst->head();
} // InferenceMany::next

/**
 * Return the rule name, such as "binary resolution".
 * @since 04/01/2008 Torrevieja
 */
vstring Inference::ruleName(Rule rule)
{
  CALL("Inference::ruleName");

  switch (rule) {
  case Rule::INPUT:
    return "input";
  case Rule::NEGATED_CONJECTURE:
    return "negated conjecture";
  case Rule::ANSWER_LITERAL:
    return "answer literal";
  case Rule::RECTIFY:
    return "rectify";
  case Rule::CLOSURE:
    return "closure";
  case Rule::FLATTEN:
    return "flattening";
  case Rule::FOOL_ELIMINATION:
    return "fool elimination";
  case Rule::FOOL_ITE_ELIMINATION:
    return "fool $ite elimination";
  case Rule::FOOL_LET_ELIMINATION:
    return "fool $let elimination";
  case Rule::FOOL_PARAMODULATION:
    return "fool paramodulation";
//  case CHOICE_AXIOM:
//  case MONOTONE_REPLACEMENT:
//  case FORALL_ELIMINATION:
//  case NOT_AND:
//  case NOT_OR:
//  case NOT_IMP:
//  case NOT_IFF:
//  case NOT_XOR:
//  case NOT_NOT:
//  case NOT_FORALL:
//  case NOT_EXISTS:
//  case IMP_TO_OR:
//  case IFF_TO_AND:
//  case XOR_TO_AND:
  case Rule::REORDER_LITERALS:
    return "literal reordering";
  case Rule::ENNF:
    return "ennf transformation";
  case Rule::NNF:
    return "nnf transformation";
//  case DUMMY_QUANTIFIER_REMOVAL:
//  case FORALL_AND:
//  case EXISTS_OR:
//  case QUANTIFIER_SWAP:
//  case FORALL_OR:
//  case EXISTS_AND:
//  case PERMUT:
//  case REORDER_EQ:
//  case HALF_EQUIV:
//  case MINISCOPE:
  case Rule::CLAUSIFY:
    return "cnf transformation";
  case Rule::FORMULIFY:
    return "formulify";
  case Rule::REMOVE_DUPLICATE_LITERALS:
    return "duplicate literal removal";
  case Rule::SKOLEMIZE:
    return "skolemisation";
  case Rule::RESOLUTION:
    return "resolution";
  case Rule::CONSTRAINED_RESOLUTION:
    return "constrained resolution";
  case Rule::EQUALITY_PROXY_REPLACEMENT:
    return "equality proxy replacement";
  case Rule::EQUALITY_PROXY_AXIOM1:
    return "equality proxy definition";
  case Rule::EQUALITY_PROXY_AXIOM2:
    return "equality proxy axiom";
  case Rule::EXTENSIONALITY_RESOLUTION:
    return "extensionality resolution";
  case Rule::DEFINITION_UNFOLDING:
    return "definition unfolding";
  case Rule::DEFINITION_FOLDING:
    return "definition folding";
  case Rule::PREDICATE_DEFINITION:
    return "predicate definition introduction";
  case Rule::PREDICATE_DEFINITION_UNFOLDING:
    return "predicate definition unfolding";
  case Rule::PREDICATE_DEFINITION_MERGING:
    return "predicate definition merging";
  case Rule::REDUCE_FALSE_TRUE:
    return "true and false elimination";

  case Rule::TRIVIAL_INEQUALITY_REMOVAL:
    return "trivial inequality removal";
  case Rule::FACTORING:
    return "factoring";
  case Rule::CONSTRAINED_FACTORING:
    return "constrained factoring";
  case Rule::SUBSUMPTION_RESOLUTION:
    return "subsumption resolution";
  case Rule::SUPERPOSITION:
    return "superposition";
  case Rule::CONSTRAINED_SUPERPOSITION:
    return "constrained superposition";
  case Rule::EQUALITY_FACTORING:
    return "equality factoring";
  case Rule::EQUALITY_RESOLUTION:
    return "equality resolution";
  case Rule::FORWARD_DEMODULATION:
    return "forward demodulation";
  case Rule::BACKWARD_DEMODULATION:
    return "backward demodulation";
<<<<<<< HEAD
  case FORWARD_SUBSUMPTION_DEMODULATION:
    return "forward subsumption demodulation";
  case BACKWARD_SUBSUMPTION_DEMODULATION:
    return "backward subsumption demodulation";
  case FORWARD_LITERAL_REWRITING:
=======
  case Rule::FORWARD_LITERAL_REWRITING:
>>>>>>> d51e4de6
    return "forward literal rewriting";
  case Rule::INNER_REWRITING:
    return "inner rewriting";
  case Rule::CONDENSATION:
    return "condensation";
  case Rule::THEORY_NORMALIZATION:
    return "theory normalization";
  case Rule::EVALUATION:
    return "evaluation";
  case Rule::INTERPRETED_SIMPLIFICATION:
    return "interpreted simplification";
  case Rule::UNUSED_PREDICATE_DEFINITION_REMOVAL:
    return "unused predicate definition removal";
  case Rule::PURE_PREDICATE_REMOVAL:
    return "pure predicate removal";
  case Rule::INEQUALITY_SPLITTING:
    return "inequality splitting";
  case Rule::INEQUALITY_SPLITTING_NAME_INTRODUCTION:
    return "inequality splitting name introduction";
  case Rule::GROUNDING:
    return "grounding";
  case Rule::EQUALITY_AXIOM:
    return "equality axiom";
  case Rule::CHOICE_AXIOM:
    return "choice axiom";
  case Rule::SAT_CONFLICT_CLAUSE:
    return "sat conflict clause";
  case Rule::SIMPLIFY_PROVER_DISTINCT_NUMBERS_AXIOM:
    return "distinct numbers";
  case Rule::GENERIC_THEORY_AXIOM:
  case Rule::THEORY_AXIOM_COMMUTATIVITY:
  case Rule::THEORY_AXIOM_ASSOCIATIVITY:
  case Rule::THEORY_AXIOM_RIGHT_IDENTINTY:
  case Rule::THEORY_AXIOM_LEFT_IDENTINTY:
  case Rule::THEORY_AXIOM_INVERSE_OP_OP_INVERSES:
  case Rule::THEORY_AXIOM_INVERSE_OP_UNIT:
  case Rule::THEORY_AXIOM_INVERSE_ASSOC:
  case Rule::THEORY_AXIOM_NONREFLEX:
  case Rule::THEORY_AXIOM_TRANSITIVITY:
  case Rule::THEORY_AXIOM_ORDER_TOTALALITY:
  case Rule::THEORY_AXIOM_ORDER_MONOTONICITY:
  case Rule::THEORY_AXIOM_PLUS_ONE_GREATER:
  case Rule::THEORY_AXIOM_ORDER_PLUS_ONE_DICHOTOMY:
  case Rule::THEORY_AXIOM_MINUS_MINUS_X:
  case Rule::THEORY_AXIOM_TIMES_ZERO:
  case Rule::THEORY_AXIOM_DISTRIBUTIVITY:
  case Rule::THEORY_AXIOM_DIVISIBILITY:
  case Rule::THEORY_AXIOM_MODULO_MULTIPLY:
  case Rule::THEORY_AXIOM_MODULO_POSITIVE:
  case Rule::THEORY_AXIOM_MODULO_SMALL:
  case Rule::THEORY_AXIOM_DIVIDES_MULTIPLY:
  case Rule::THEORY_AXIOM_NONDIVIDES_SKOLEM:
  case Rule::THEORY_AXIOM_ABS_EQUALS:
  case Rule::THEORY_AXIOM_ABS_MINUS_EQUALS:
  case Rule::THEORY_AXIOM_QUOTIENT_NON_ZERO:
  case Rule::THEORY_AXIOM_QUOTIENT_MULTIPLY:
  case Rule::THEORY_AXIOM_EXTRA_INTEGER_ORDERING:
  case Rule::THEORY_AXIOM_FLOOR_SMALL:
  case Rule::THEORY_AXIOM_FLOOR_BIG:
  case Rule::THEORY_AXIOM_CEILING_BIG:
  case Rule::THEORY_AXIOM_CEILING_SMALL:
  case Rule::THEORY_AXIOM_TRUNC1:
  case Rule::THEORY_AXIOM_TRUNC2:
  case Rule::THEORY_AXIOM_TRUNC3:
  case Rule::THEORY_AXIOM_TRUNC4:
  case Rule::THEORY_AXIOM_ARRAY_EXTENSIONALITY:
  case Rule::THEORY_AXIOM_BOOLEAN_ARRAY_EXTENSIONALITY:
  case Rule::THEORY_AXIOM_BOOLEAN_ARRAY_WRITE1:
  case Rule::THEORY_AXIOM_BOOLEAN_ARRAY_WRITE2:
  case Rule::THEORY_AXIOM_ARRAY_WRITE1:
  case Rule::THEORY_AXIOM_ARRAY_WRITE2:
    return "theory axiom";
  case Rule::TERM_ALGEBRA_ACYCLICITY_AXIOM:
    return "term algebras acyclicity";
  case Rule::TERM_ALGEBRA_DISCRIMINATION_AXIOM:
    return "term algebras discriminators";
  case Rule::TERM_ALGEBRA_DISTINCTNESS_AXIOM:
    return "term algebras distinctness";
  case Rule::TERM_ALGEBRA_EXHAUSTIVENESS_AXIOM:
    return "term algebras exhaustiveness";
  case Rule::TERM_ALGEBRA_INJECTIVITY_AXIOM:
    return "term algebras injectivity";
  case Rule::FOOL_AXIOM_TRUE_NEQ_FALSE:
  case Rule::FOOL_AXIOM_ALL_IS_TRUE_OR_FALSE:
    return "fool axiom";
  case Rule::EXTERNAL_THEORY_AXIOM:
    return "external theory axiom";
  case Rule::TERM_ALGEBRA_ACYCLICITY:
    return "term algebras acyclicity";
  case Rule::TERM_ALGEBRA_DISTINCTNESS:
    return "term algebras distinctness";
  case Rule::TERM_ALGEBRA_INJECTIVITY_GENERATING:
  case Rule::TERM_ALGEBRA_INJECTIVITY_SIMPLIFYING:
    return "term algebras injectivity";
  case Rule::THEORY_FLATTENING:
    return "theory flattening";
  case Rule::BOOLEAN_TERM_ENCODING:
    return "boolean term encoding";
  case Rule::AVATAR_DEFINITION:
    return "avatar definition";
  case Rule::AVATAR_COMPONENT:
    return "avatar component clause";
  case Rule::AVATAR_REFUTATION:
    return "avatar sat refutation";
  case Rule::AVATAR_SPLIT_CLAUSE:
    return "avatar split clause";
  case Rule::AVATAR_CONTRADICTION_CLAUSE:
    return "avatar contradiction clause";
  case Rule::SAT_COLOR_ELIMINATION:
    return "sat color elimination";
  case Rule::GENERAL_SPLITTING_COMPONENT:
    return "general splitting component introduction";
  case Rule::GENERAL_SPLITTING:
    return "general splitting";


  case Rule::COLOR_UNBLOCKING:
    return "color unblocking";
  case Rule::INSTANCE_GENERATION:
    return "instance generation";
  case Rule::UNIT_RESULTING_RESOLUTION:
    return "unit resulting resolution";
  case Rule::HYPER_SUPERPOSITION_SIMPLIFYING:
  case Rule::HYPER_SUPERPOSITION_GENERATING:
    return "hyper superposition";
  case Rule::GLOBAL_SUBSUMPTION:
    return "global subsumption";
  case Rule::SAT_INSTGEN_REFUTATION:
    return "sat instgen refutation";
  case Rule::DISTINCT_EQUALITY_REMOVAL:
    return "distinct equality removal";
  case Rule::EXTERNAL:
    return "external";
  case Rule::CLAIM_DEFINITION:
    return "claim definition";
  case Rule::BFNT_FLATTENING:
    return "bfnt flattening";
  case Rule::BFNT_DISTINCT:
    return "bfnt distinct";
  case Rule::BFNT_TOTALITY:
    return "bfnt totality";
  case Rule::FMB_FLATTENING:
    return "flattening (finite model building)";
  case Rule::FMB_FUNC_DEF:
    return "functional definition (finite model building)";
  case Rule::FMB_DEF_INTRO:
    return "definition introduction (finite model building)";
  case Rule::ADD_SORT_PREDICATES:
    return "add sort predicates";
  case Rule::ADD_SORT_FUNCTIONS:
    return "add sort functions";
  case Rule::INSTANTIATION:
    return "instantiation";
  case Rule::MODEL_NOT_FOUND:
    return "finite model not found";
  case Rule::INDUCTION_AXIOM:
    return "induction hypothesis";
  default:
    ASSERTION_VIOLATION;
    return "!UNKNOWN INFERENCE RULE!";
  }
} // Inference::name()

<|MERGE_RESOLUTION|>--- conflicted
+++ resolved
@@ -405,15 +405,11 @@
     return "forward demodulation";
   case Rule::BACKWARD_DEMODULATION:
     return "backward demodulation";
-<<<<<<< HEAD
-  case FORWARD_SUBSUMPTION_DEMODULATION:
+  case Rule::FORWARD_SUBSUMPTION_DEMODULATION:
     return "forward subsumption demodulation";
-  case BACKWARD_SUBSUMPTION_DEMODULATION:
+  case Rule::BACKWARD_SUBSUMPTION_DEMODULATION:
     return "backward subsumption demodulation";
-  case FORWARD_LITERAL_REWRITING:
-=======
   case Rule::FORWARD_LITERAL_REWRITING:
->>>>>>> d51e4de6
     return "forward literal rewriting";
   case Rule::INNER_REWRITING:
     return "inner rewriting";
