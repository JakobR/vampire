/*
 * This file is part of the source code of the software program
 * Vampire. It is protected by applicable
 * copyright laws.
 *
 * This source code is distributed under the licence found here
 * https://vprover.github.io/license.html
 * and in the source directory
 */
/**
 * @file InferenceStore.cpp
 * Implements class InferenceStore.
 */

#include "Lib/Allocator.hpp"
#include "Lib/DHSet.hpp"
#include "Lib/Environment.hpp"
#include "Lib/Int.hpp"
#include "Lib/ScopedPtr.hpp"
#include "Lib/SharedSet.hpp"
#include "Lib/Stack.hpp"
#include "Lib/StringUtils.hpp"
#include "Lib/ScopedPtr.hpp"
#include "Lib/Sort.hpp"

#include "Shell/LaTeX.hpp"
#include "Shell/Options.hpp"
#include "Shell/Statistics.hpp"
#include "Shell/UIHelper.hpp"

#include "Parse/TPTP.hpp"

#include "Saturation/Splitter.hpp"

#include "Signature.hpp"
#include "Clause.hpp"
#include "Formula.hpp"
#include "FormulaUnit.hpp"
#include "FormulaVarIterator.hpp"
#include "Inference.hpp"
#include "Term.hpp"
#include "TermIterators.hpp"
#include "SortHelper.hpp"

#include "InferenceStore.hpp"

//TODO: when we delete clause, we should also delete all its records from the inference store

namespace Kernel
{

using namespace std;
using namespace Lib;
using namespace Shell;

void InferenceStore::FullInference::increasePremiseRefCounters()
{
  for(unsigned i=0;i<premCnt;i++) {
    if (premises[i]->isClause()) {
      premises[i]->incRefCnt();
    }
  }
}

<<<<<<< HEAD


InferenceStore::InferenceStore()
{
}

std::string InferenceStore::getUnitIdStr(Unit* cs)
{
  if (!cs->isClause()) {
    return Int::toString(cs->number());
  }
  return Int::toString(cs->number());
}

=======
>>>>>>> f514ac06
/**
 * Records informations needed for outputting proofs of general splitting
 */
void InferenceStore::recordSplittingNameLiteral(Unit* us, Literal* lit)
{
  //each clause is result of a splitting only once
  ALWAYS(_splittingNameLiterals.insert(us, lit));
}


/**
 * Record the introduction of a new symbol
 */
void InferenceStore::recordIntroducedSymbol(Unit* u, SymbolType st, unsigned number)
{
  SymbolStack* pStack;
  _introducedSymbols.getValuePtr(u->number(),pStack);
  pStack->push(SymbolId(st,number));
}

/**
 * Record the introduction of a split name
 */
void InferenceStore::recordIntroducedSplitName(Unit* u, std::string name)
{
  ALWAYS(_introducedSplitNames.insert(u->number(),name));
}

/**
 * Return @b inner quantified over variables in @b vars
 *
 * It is caller's responsibility to ensure that variables in @b vars are unique.
 */
template<typename VarContainer>
std::string getQuantifiedStr(const VarContainer& vars, std::string inner, DHMap<unsigned,TermList>& t_map, bool innerParentheses=true){
  VirtualIterator<unsigned> vit=pvi( getContentIterator(vars) );
  std::string varStr;
  bool first=true;
  while(vit.hasNext()) {
    unsigned var =vit.next();
    std::string ty="";
    TermList t;

    if(t_map.find(var,t) && env.getMainProblem()->hasNonDefaultSorts()){
      //hasNonDefaultSorts is true if the problem contains a sort
      //that is not $i and not a variable
      ty=" : " + t.toString();
    }
    if(ty == " : $tType"){
      if (!first) { varStr = "," + varStr; }
      varStr=std::string("X")+Int::toString(var)+ty + varStr;
    } else {
      if (!first) { varStr+=","; }
      varStr+=std::string("X")+Int::toString(var)+ty;
    }
    first=false;
  }

  if (first) {
    //we didn't quantify any variable
    return inner;
  }

  if (innerParentheses) {
    return "( ! ["+varStr+"] : ("+inner+") )";
  }
  else {
    return "( ! ["+varStr+"] : "+inner+" )";
  }
}

/**
 * Return @b inner quentified over variables in @b vars
 *
 * It is caller's responsibility to ensure that variables in @b vars are unique.
 */
template<typename VarContainer>
std::string getQuantifiedStr(const VarContainer& vars, std::string inner, bool innerParentheses=true)
{
  static DHMap<unsigned,TermList> d;
  return getQuantifiedStr(vars,inner,d,innerParentheses);
}

/**
 * Return std::string containing quantified unit @b u.
 */
std::string getQuantifiedStr(Unit* u, List<unsigned>* nonQuantified=0)
{
  Set<unsigned> vars;
  std::string res;
  DHMap<unsigned,TermList> t_map;
  SortHelper::collectVariableSorts(u,t_map);
  if (u->isClause()) {
    Clause* cl=static_cast<Clause*>(u);
    unsigned clen=cl->length();
    for(unsigned i=0;i<clen;i++) {
      TermVarIterator vit( (*cl)[i] ); //TODO update iterator for two var lits?
      while(vit.hasNext()) {
        unsigned var=vit.next();
        if (List<unsigned>::member(var, nonQuantified)) {
          continue;
        }
        vars.insert(var);
      }
    }
    res=cl->literalsOnlyToString();
  } else {
    Formula* formula=static_cast<FormulaUnit*>(u)->formula();
    FormulaVarIterator fvit( formula );
    while(fvit.hasNext()) {
      unsigned var=fvit.next();
      if (List<unsigned>::member(var, nonQuantified)) {
        continue;
      }
      vars.insert(var);
    }
    res=formula->toString();
  }

  return getQuantifiedStr(vars, res, t_map);
}

struct UnitNumberComparator
{
  static Comparison compare(Unit* u1, Unit* u2)
  {
    return Int::compare(u1->number(), u2->number());
  }
};

struct InferenceStore::ProofPrinter
{
  ProofPrinter(ostream& out, InferenceStore* is)
  : _is(is), out(out)
  {
    outputAxiomNames=env.options->outputAxiomNames();
    delayPrinting=true;
  }

  void scheduleForPrinting(Unit* us)
  {
    outKernel.push(us);
    handledKernel.insert(us);
  }

  virtual ~ProofPrinter() {}

  virtual void print()
  {
    while(outKernel.isNonEmpty()) {
      Unit* cs=outKernel.pop();
      handleStep(cs);
    }
    if(delayPrinting) printDelayed();
  }

protected:

  virtual bool hideProofStep(InferenceRule rule)
  {
    return false;
  }

  void requestProofStep(Unit* prem)
  {
    if (!handledKernel.contains(prem)) {
      handledKernel.insert(prem);
      outKernel.push(prem);
    }
  }

  virtual void printStep(Unit* cs)
  {
    if (cs->isClause()) {
      Clause* cl=cs->asClause();
<<<<<<< HEAD
      out << cl->toString() << std::string("\n");
    }
    else {
      out << _is->getUnitIdStr(cs) << ". ";
=======
      out << cl->toString() << "\n";
    } else {
      InferenceRule rule = cs->inference().rule();
      UnitIterator parents= cs->getParents();

      out << cs->number() << ". ";
>>>>>>> f514ac06
      FormulaUnit* fu=static_cast<FormulaUnit*>(cs);
      if (env.colorUsed && fu->inheritedColor() != COLOR_INVALID) {
        out << " IC" << fu->inheritedColor() << " ";
      }
      out << fu->formula()->toString() << ' ';

      out <<"["<<cs->inference().name();

      if (outputAxiomNames && rule==InferenceRule::INPUT) {
        ASS(!parents.hasNext()); //input clauses don't have parents
        std::string name;
        if (Parse::TPTP::findAxiomName(cs, name)) {
          out << " " << name;
        }
      }

      bool first=true;
      while(parents.hasNext()) {
        Unit* prem=parents.next();
        out << (first ? ' ' : ',');
        out << prem->number();
        first=false;
      }
      out << "]" << endl;
    }
  }

  void handleStep(Unit* cs)
  {
    InferenceRule rule = cs->inference().rule();
    UnitIterator parents= cs->getParents();

    while(parents.hasNext()) {
      Unit* prem=parents.next();
      ASS(prem!=cs);
      requestProofStep(prem);
    }

    if (!hideProofStep(rule)) {
      if(delayPrinting) delayed.push(cs);
      else printStep(cs);
    }
  }

  void printDelayed()
  {
    // Sort
    sort<UnitNumberComparator>(delayed.begin(),delayed.end());

    // Print
    for(unsigned i=0;i<delayed.size();i++){
      printStep(delayed[i]);
    }

  }



  Stack<Unit*> outKernel;
  Set<Unit*> handledKernel; // use UnitSpec to provide its own hash and equals
  Stack<Unit*> delayed;

  InferenceStore* _is;
  ostream& out;

  bool outputAxiomNames;
  bool delayPrinting;
};

struct InferenceStore::ProofPropertyPrinter
: public InferenceStore::ProofPrinter
{
  ProofPropertyPrinter(ostream& out, InferenceStore* is) : ProofPrinter(out,is)
  {
    max_theory_clause_depth = 0;
    for(unsigned i=0;i<11;i++){ buckets.push(0); }
    last_one = false;
  }

  void print()
  {
    ProofPrinter::print();
    for(unsigned i=0;i<11;i++){ out << buckets[i] << " ";}
    out << endl;
    if(last_one){ out << "yes" << endl; }
    else{ out << "no" << endl; }
  }

protected:

  void printStep(Unit* us)
  {
    static unsigned lastP = Unit::getLastParsingNumber();
    static float chunk = lastP / 10.0;
    if(us->number() <= lastP){
      if(us->number() == lastP){ 
        last_one = true;
      }
      unsigned bucket = (unsigned)(us->number() / chunk);
      buckets[bucket]++;
    }

    // TODO we could make clauses track this information, but I am not sure that that's worth it
    if(us->isClause() && us->isPureTheoryDescendant()){
      //cout << "HERE with " << us->toString() << endl;
      Inference* inf = &us->inference();
      while(inf->rule() == InferenceRule::EVALUATION){
        Inference::Iterator piit = inf->iterator();
        inf = &inf->next(piit)->inference();
      }
      Stack<Inference*> current;
      current.push(inf);
      unsigned level = 0;
      while(!current.isEmpty()){
        //cout << current.size() << endl;
        Stack<Inference*> next;
        Stack<Inference*>::Iterator it(current);
        while(it.hasNext()){
          Inference* inf = it.next();
          Inference::Iterator iit=inf->iterator();
          while(inf->hasNext(iit)) {
            Unit* premUnit=inf->next(iit);
            Inference* premInf = &premUnit->inference();
            while(premInf->rule() == InferenceRule::EVALUATION){
              Inference::Iterator piit = premInf->iterator();
              premUnit = premInf->next(piit);
              premInf = &premUnit->inference();
            }

//for(unsigned i=0;i<level;i++){ cout << ">";}; cout << premUnit->toString() << endl;
            next.push(premInf);
          }
        }
        level++;
        current = next;
      }
      level--;
      //cout << "level is " << level << endl;
      
      if(level > max_theory_clause_depth){
        max_theory_clause_depth=level;
      }
    }
  }

  unsigned max_theory_clause_depth;
  bool last_one;
  Stack<unsigned> buckets;

};


struct InferenceStore::TPTPProofPrinter
: public InferenceStore::ProofPrinter
{
  TPTPProofPrinter(ostream& out, InferenceStore* is)
  : ProofPrinter(out, is) {
    splitPrefix = Saturation::Splitter::splPrefix;
    // Don't delay printing in TPTP proof mode
    delayPrinting = false;
  }

  void print()
  {
    //outputSymbolDeclarations also deals with sorts for now
    //UIHelper::outputSortDeclarations(out);
    UIHelper::outputSymbolDeclarations(out);
    ProofPrinter::print();
  }

protected:
  std::string splitPrefix;

  std::string getRole(InferenceRule rule, UnitInputType origin)
  {
    switch(rule) {
    case InferenceRule::INPUT:
      if (origin==UnitInputType::CONJECTURE) {
        return "conjecture";
      } else if (origin==UnitInputType::NEGATED_CONJECTURE) {
        return "negated_conjecture";
      } else {
        return "axiom";
      }
    case InferenceRule::NEGATED_CONJECTURE:
      return "negated_conjecture";
    default:
      return "plain";
    }
  }

  std::string tptpRuleName(InferenceRule rule)
  {
    return StringUtils::replaceChar(ruleName(rule), ' ', '_');
  }

  std::string unitIdToTptp(std::string unitId)
  {
    return "f"+unitId;
  }

  std::string tptpUnitId(Unit* us)
  {
    return unitIdToTptp(Int::toString(us->number()));
  }

  std::string tptpDefId(Unit* us)
  {
    return unitIdToTptp(Int::toString(us->number())+"_D");
  }

  std::string splitsToString(SplitSet* splits)
  {
    ASS_G(splits->size(),0);

    if (splits->size()==1) {
      return Saturation::Splitter::getFormulaStringFromName(splits->sval(),true /*negated*/);
    }
    auto sit = splits->iter();
    std::string res("(");
    while(sit.hasNext()) {
      res+= Saturation::Splitter::getFormulaStringFromName(sit.next(),true /*negated*/);
      if (sit.hasNext()) {
	res+=" | ";
      }
    }
    res+=")";
    return res;
  }

  std::string quoteAxiomName(std::string n)
  {
    static std::string allowedFirst("0123456789abcdefghijklmnopqrstuvwxyz");
    const char* allowed="_ABCDEFGHIJKLMNOPQRSTUVWXYZ0123456789abcdefghijklmnopqrstuvwxyz";

    if (n.size()==0 || allowedFirst.find(n[0])==std::string::npos ||
	n.find_first_not_of(allowed)!=std::string::npos) {
      n='\''+n+'\'';
    }
    return n;
  }

  std::string getFofString(std::string id, std::string formula, std::string inference, InferenceRule rule, UnitInputType origin=UnitInputType::AXIOM)
  {
    std::string kind = "fof";
    if(env.getMainProblem()->hasNonDefaultSorts()){ kind="tff"; }
    if(env.getMainProblem()->isHigherOrder()){ kind="thf"; }

    return kind+"("+id+","+getRole(rule,origin)+",("+"\n"
	+"  "+formula+"),\n"
	+"  "+inference+").";
  }

  std::string getFormulaString(Unit* us)
  {
    std::string formulaStr;
    if (us->isClause()) {
      Clause* cl=us->asClause();
      formulaStr=getQuantifiedStr(cl);
      if (cl->splits() && !cl->splits()->isEmpty()) {
	formulaStr+=" | "+splitsToString(cl->splits());
      }
    }
    else {
      FormulaUnit* fu=static_cast<FormulaUnit*>(us);
      formulaStr=getQuantifiedStr(fu);
    }
    return formulaStr;
  }

  bool hasNewSymbols(Unit* u) {
    bool res = _is->_introducedSymbols.find(u->number());
    ASS(!res || _is->_introducedSymbols.get(u->number()).isNonEmpty());
    if(!res){
      res = _is->_introducedSplitNames.find(u->number());
    }
    return res;
  }
  std::string getNewSymbols(std::string origin, std::string symStr) {
    return "new_symbols(" + origin + ",[" +symStr + "])";
  }
  /** It is an iterator over SymbolId */
  template<class It>
  std::string getNewSymbols(std::string origin, It symIt) {
    std::ostringstream symsStr;
    while(symIt.hasNext()) {
      SymbolId sym = symIt.next();
      if (sym.first == SymbolType::FUNC ) {
        symsStr << env.signature->functionName(sym.second);
      } else if (sym.first == SymbolType::PRED){
        symsStr << env.signature->predicateName(sym.second);
      } else {
        symsStr << env.signature->typeConName(sym.second);
      }
      if (symIt.hasNext()) {
        symsStr << ',';
      }
    }
    return getNewSymbols(origin, symsStr.str());
  }
  std::string getNewSymbols(std::string origin, Unit* u) {
    ASS(hasNewSymbols(u));

    if(_is->_introducedSplitNames.find(u->number())){
      return getNewSymbols(origin,_is->_introducedSplitNames.get(u->number()));
    }

    SymbolStack& syms = _is->_introducedSymbols.get(u->number());
    return getNewSymbols(origin, SymbolStack::ConstIterator(syms));
  }

  void printStep(Unit* us)
  {
    InferenceRule rule = us->inference().rule();
    UnitIterator parents= us->getParents();

    switch(rule) {
    //case Inference::AVATAR_COMPONENT:
    //  printSplittingComponentIntroduction(us);
    //  return;
    case InferenceRule::GENERAL_SPLITTING_COMPONENT:
      printGeneralSplittingComponent(us);
      return;
    case InferenceRule::GENERAL_SPLITTING:
      printSplitting(us);
      return;
    default: ;
    }

    //get std::string representing the formula

    std::string formulaStr=getFormulaString(us);

    //get inference std::string

    std::string inferenceStr;
    if (rule==InferenceRule::INPUT) {
      std::string fileName;
      if (env.options->inputFile()=="") {
	      fileName="unknown";
      }
      else {
	      fileName="'"+env.options->inputFile()+"'";
      }
      std::string axiomName;
      if (!outputAxiomNames || !Parse::TPTP::findAxiomName(us, axiomName)) {
	      axiomName="unknown";
      }
      inferenceStr="file("+fileName+","+quoteAxiomName(axiomName)+")";
    }
    else if (!parents.hasNext()) {
      std::string newSymbolInfo;
      if (hasNewSymbols(us)) {
        std::string newSymbOrigin;
        if (rule == InferenceRule::FUNCTION_DEFINITION ||
          rule == InferenceRule::FOOL_ITE_DEFINITION || rule == InferenceRule::FOOL_LET_DEFINITION ||
          rule == InferenceRule::FOOL_FORMULA_DEFINITION || rule == InferenceRule::FOOL_MATCH_DEFINITION) {
          newSymbOrigin = "definition";
        } else {
          newSymbOrigin = "naming";
        }
	      newSymbolInfo = getNewSymbols(newSymbOrigin,us);
      }
      inferenceStr="introduced("+tptpRuleName(rule)+",["+newSymbolInfo+"])";
    }
    else {
      ASS(parents.hasNext());
      std::string statusStr;
      if (rule==InferenceRule::SKOLEMIZE) {
	      statusStr="status(esa),"+getNewSymbols("skolem",us);
      }

      inferenceStr="inference("+tptpRuleName(rule);

      inferenceStr+=",["+statusStr+"],[";
      bool first=true;
      while(parents.hasNext()) {
        Unit* prem=parents.next();
        if (!first) {
          inferenceStr+=',';
        }
        inferenceStr+=tptpUnitId(prem);
        first=false;
      }
      inferenceStr+="])";
    }

    out<<getFofString(tptpUnitId(us), formulaStr, inferenceStr, rule, us->inputType())<<endl;
  }

  void printSplitting(Unit* us)
  {
    ASS(us->isClause());

    InferenceRule rule = us->inference().rule();
    UnitIterator parents= us->getParents();
    ASS(rule==InferenceRule::GENERAL_SPLITTING);

    std::string inferenceStr="inference("+tptpRuleName(rule)+",[],[";

    //here we rely on the fact that the base premise is always put as the first premise in
    //GeneralSplitting::apply

    ALWAYS(parents.hasNext());
    Unit* base=parents.next();
    inferenceStr+=tptpUnitId(base);

    ASS(parents.hasNext()); //we always split off at least one component
    while(parents.hasNext()) {
      Unit* comp=parents.next();
      ASS(_is->_splittingNameLiterals.find(comp));
      inferenceStr+=","+tptpDefId(comp);
    }
    inferenceStr+="])";

    out<<getFofString(tptpUnitId(us), getFormulaString(us), inferenceStr, rule)<<endl;
  }

  void printGeneralSplittingComponent(Unit* us)
  {
    ASS(us->isClause());

    InferenceRule rule = us->inference().rule();
    UnitIterator parents= us->getParents();
    ASS(!parents.hasNext());

    Literal* nameLit=_is->_splittingNameLiterals.get(us); //the name literal must always be stored

    std::string defId=tptpDefId(us);

    out<<getFofString(tptpUnitId(us), getFormulaString(us),
	    "inference("+tptpRuleName(InferenceRule::CLAUSIFY)+",[],["+defId+"])", InferenceRule::CLAUSIFY)<<endl;


    List<unsigned>* nameVars=0;
    VariableIterator vit(nameLit);
    while(vit.hasNext()) {
      unsigned var=vit.next().var();
      ASS(!List<unsigned>::member(var, nameVars)); //each variable appears only once in the naming literal
      List<unsigned>::push(var,nameVars);
    }

    std::string compStr;
    List<unsigned>* compOnlyVars=0;
    bool first=true;
    bool multiple=false;
    for (Literal* lit : us->asClause()->iterLits()) {
      if (lit==nameLit) {
	      continue;
      }
      if (first) {
	      first=false;
      }
      else {
	      multiple=true;
	      compStr+=" | ";
      }
      compStr+=lit->toString();

      VariableIterator lvit(lit);
      while(lvit.hasNext()) {
        unsigned var=lvit.next().var();
        if (!List<unsigned>::member(var, nameVars) && !List<unsigned>::member(var, compOnlyVars)) {
          List<unsigned>::push(var,compOnlyVars);
        }
      }
    }
    ASS(!first);

    compStr=getQuantifiedStr(compOnlyVars, compStr, multiple);
    List<unsigned>::destroy(compOnlyVars);

    std::string defStr=compStr+" <=> "+Literal::complementaryLiteral(nameLit)->toString();
    defStr=getQuantifiedStr(nameVars, defStr);
    List<unsigned>::destroy(nameVars);

    SymbolId nameSymbol = SymbolId(SymbolType::PRED,nameLit->functor());
    std::ostringstream originStm;
    originStm << "introduced(" << tptpRuleName(rule)
	      << ",[" << getNewSymbols("naming",getSingletonIterator(nameSymbol))
	      << "])";

    out<<getFofString(defId, defStr, originStm.str(), rule)<<endl;
  }

  void printSplittingComponentIntroduction(Unit* us)
  {
    ASS(us->isClause());

    Clause* cl=us->asClause();
    ASS(cl->splits());
    ASS_EQ(cl->splits()->size(),1);

    InferenceRule rule=InferenceRule::AVATAR_COMPONENT;

    std::string defId=tptpDefId(us);
    std::string splitPred = splitsToString(cl->splits());
    std::string defStr=getQuantifiedStr(cl)+" <=> ~"+splitPred;

    out<<getFofString(tptpUnitId(us), getFormulaString(us),
      "inference("+tptpRuleName(InferenceRule::CLAUSIFY)+",[],["+defId+"])", InferenceRule::CLAUSIFY)<<endl;

    std::stringstream originStm;
    originStm << "introduced(" << tptpRuleName(rule)
        << ",[" << getNewSymbols("naming",splitPred)
        << "])";

    out<<getFofString(defId, defStr, originStm.str(), rule)<<endl;
  }

};

struct InferenceStore::ProofCheckPrinter
: public InferenceStore::ProofPrinter
{
  ProofCheckPrinter(ostream& out, InferenceStore* is)
  : ProofPrinter(out, is) {}

protected:
  void printStep(Unit* cs)
  {
    InferenceRule rule = cs->inference().rule();
    UnitIterator parents= cs->getParents();

    //outputSymbolDeclarations also deals with sorts for now
    //UIHelper::outputSortDeclarations(out);
    UIHelper::outputSymbolDeclarations(out);

<<<<<<< HEAD
    std::string kind = "fof";
    if(env.getMainProblem()->hasNonDefaultSorts()){ kind="tff"; } 
=======
    vstring kind = "fof";
    if(env.getMainProblem()->hasNonDefaultSorts()){ kind="tff"; }
>>>>>>> f514ac06
    if(env.getMainProblem()->isHigherOrder()){ kind="thf"; }

    out << kind
        << "(r"<< cs->number()
    	<< ",conjecture, "
    	<< getQuantifiedStr(cs)
    	<< " ). %"<<ruleName(rule)<<"\n";

    while(parents.hasNext()) {
      Unit* prem=parents.next();
      out << kind
        << "(pr"<<prem->number()
  	<< ",axiom, "
  	<< getQuantifiedStr(prem);
      out << " ).\n";
    }
    out << "%#\n";
  }


  bool hideProofStep(InferenceRule rule)
  {
    switch(rule) {
    case InferenceRule::INPUT:
    case InferenceRule::INEQUALITY_SPLITTING_NAME_INTRODUCTION:
    case InferenceRule::INEQUALITY_SPLITTING:
    case InferenceRule::SKOLEMIZE:
    case InferenceRule::EQUALITY_PROXY_REPLACEMENT:
    case InferenceRule::EQUALITY_PROXY_AXIOM1:
    case InferenceRule::EQUALITY_PROXY_AXIOM2:
    case InferenceRule::NEGATED_CONJECTURE:
    case InferenceRule::RECTIFY:
    case InferenceRule::FLATTEN:
    case InferenceRule::ENNF:
    case InferenceRule::NNF:
    case InferenceRule::CLAUSIFY:
    case InferenceRule::AVATAR_DEFINITION:
    case InferenceRule::AVATAR_COMPONENT:
    case InferenceRule::AVATAR_REFUTATION:
    case InferenceRule::AVATAR_SPLIT_CLAUSE:
    case InferenceRule::AVATAR_CONTRADICTION_CLAUSE:
    case InferenceRule::FOOL_LET_DEFINITION:
    case InferenceRule::FOOL_ITE_DEFINITION:
    case InferenceRule::FOOL_ELIMINATION:
    case InferenceRule::BOOLEAN_TERM_ENCODING:
    case InferenceRule::CHOICE_AXIOM:
    case InferenceRule::PREDICATE_DEFINITION:
      return true;
    default:
      return false;
    }
  }

  void print()
  {
    ProofPrinter::print();
    out << "%#\n";
  }
};

InferenceStore::ProofPrinter* InferenceStore::createProofPrinter(ostream& out)
{
  switch(env.options->proof()) {
  case Options::Proof::ON:
    return new ProofPrinter(out, this);
  case Options::Proof::PROOFCHECK:
    return new ProofCheckPrinter(out, this);
  case Options::Proof::TPTP:
    return new TPTPProofPrinter(out, this);
  case Options::Proof::PROPERTY:
    return new ProofPropertyPrinter(out,this);
  case Options::Proof::OFF:
    return 0;
  }
  ASSERTION_VIOLATION;
  return 0;
}

/**
 * Output a proof of refutation to out
 *
 *
 */
void InferenceStore::outputUnsatCore(ostream& out, Unit* refutation)
{
  out << "(" << endl;

  Stack<Unit*> todo;
  todo.push(refutation);
  Set<Unit*> visited;
  while(!todo.isEmpty()){

    Unit* u = todo.pop();
    visited.insert(u);

    if(u->inference().rule() ==  InferenceRule::INPUT){
      if(!u->isClause()){
        if(u->getFormula()->hasLabel()){
          std::string label =  u->getFormula()->getLabel();
          out << label << endl;
        }
        else{
          ASS(env.options->ignoreMissingInputsInUnsatCore() || u->getFormula()->hasLabel());
          if(!(env.options->ignoreMissingInputsInUnsatCore() || u->getFormula()->hasLabel())){
            cout << "ERROR: There is a problem with the unsat core. There is an input formula in the proof" <<  endl;
            cout << "that does not have a label. We expect all  input formulas to have labels as this  is what" << endl;
            cout << "smtcomp does. If you don't want this then use the ignore_missing_inputs_in_unsat_core option" << endl;
            cout << "The unlabelled  input formula is " << endl;
            cout << u->toString() << endl;
          }
        }
      }
      else{
        //Currently ignore clauses as they cannot come from SMT-LIB as input formulas
      }
    }
    else{
      UnitIterator parents = u->getParents();
      while(parents.hasNext()){
        Unit* parent = parents.next();
        if(!visited.contains(parent)){
          todo.push(parent);
        }
      }
    }
  }

  out << ")" << endl;
}



/**
 * Output a proof of refutation to out
 *
 *
 */
void InferenceStore::outputProof(ostream& out, Unit* refutation)
{
  ProofPrinter* p = createProofPrinter(out);
  if (!p) {
    return;
  }
  ScopedPtr<ProofPrinter> pp(p);
  pp->scheduleForPrinting(refutation);
  pp->print();
}

/**
 * Output a proof of units to out
 *
 */
void InferenceStore::outputProof(ostream& out, UnitList* units)
{
  ProofPrinter* p = createProofPrinter(out);
  if (!p) {
    return;
  }
  ScopedPtr<ProofPrinter> pp(p);
  UnitList::Iterator uit(units);
  while(uit.hasNext()) {
    Unit* u = uit.next();
    pp->scheduleForPrinting(u);
  }
  pp->print();
}

InferenceStore* InferenceStore::instance()
{
  static ScopedPtr<InferenceStore> inst(new InferenceStore());

  return inst.ptr();
}

}<|MERGE_RESOLUTION|>--- conflicted
+++ resolved
@@ -62,23 +62,6 @@
   }
 }
 
-<<<<<<< HEAD
-
-
-InferenceStore::InferenceStore()
-{
-}
-
-std::string InferenceStore::getUnitIdStr(Unit* cs)
-{
-  if (!cs->isClause()) {
-    return Int::toString(cs->number());
-  }
-  return Int::toString(cs->number());
-}
-
-=======
->>>>>>> f514ac06
 /**
  * Records informations needed for outputting proofs of general splitting
  */
@@ -254,19 +237,12 @@
   {
     if (cs->isClause()) {
       Clause* cl=cs->asClause();
-<<<<<<< HEAD
-      out << cl->toString() << std::string("\n");
-    }
-    else {
-      out << _is->getUnitIdStr(cs) << ". ";
-=======
       out << cl->toString() << "\n";
     } else {
       InferenceRule rule = cs->inference().rule();
       UnitIterator parents= cs->getParents();
 
       out << cs->number() << ". ";
->>>>>>> f514ac06
       FormulaUnit* fu=static_cast<FormulaUnit*>(cs);
       if (env.colorUsed && fu->inheritedColor() != COLOR_INVALID) {
         out << " IC" << fu->inheritedColor() << " ";
@@ -795,13 +771,8 @@
     //UIHelper::outputSortDeclarations(out);
     UIHelper::outputSymbolDeclarations(out);
 
-<<<<<<< HEAD
     std::string kind = "fof";
-    if(env.getMainProblem()->hasNonDefaultSorts()){ kind="tff"; } 
-=======
-    vstring kind = "fof";
     if(env.getMainProblem()->hasNonDefaultSorts()){ kind="tff"; }
->>>>>>> f514ac06
     if(env.getMainProblem()->isHigherOrder()){ kind="thf"; }
 
     out << kind
