--- conflicted
+++ resolved
@@ -1,18 +1,3 @@
-<<<<<<< HEAD
-
-  /*
-   * File Inverters.cpp.
-   *
-   * This file is part of the source code of the software program
-   * Vampire. It is protected by applicable
-   * copyright laws.
-   *
-   * This source code is distributed under the licence found here
-   * https://vprover.github.io/license.html
-   * and in the source directory
-   */
-
-=======
 /*
  * This file is part of the source code of the software program
  * Vampire. It is protected by applicable
@@ -22,7 +7,6 @@
  * https://vprover.github.io/license.html
  * and in the source directory
  */
->>>>>>> 825fbfbf
 #include "Inverters.hpp"
 #include "Debug/Tracer.hpp"
 
@@ -54,7 +38,7 @@
 template <class Number> bool nonZero(const TermList &t);
 
 bool dtorIsPredicate(Signature::Symbol const& ctor, unsigned index) 
-{ return ctor.fnType()->arg(index) == Sorts::SRT_BOOL; }
+{ return ctor.fnType()->arg(index) == Term::boolSort(); }
 
 bool NumberTheoryInverter::canInvertTop(const InversionContext &ctxt) {
   CALL("NumberTheoryInverter::canInvertTop")
