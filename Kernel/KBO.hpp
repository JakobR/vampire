--- conflicted
+++ resolved
@@ -33,24 +33,6 @@
 #define __KBO__CUSTOM_PREDICATE_WEIGHTS__ 0
 
 namespace Kernel {
-
-template<class Applicator>
-struct AppliedTerm
-{
-  TermList term;
-  bool termAboveVar;
-
-  AppliedTerm(TermList t, const Applicator& applicator, bool aboveVar)
-    : term(aboveVar && t.isVar() ? applicator(t) : t),
-      termAboveVar(aboveVar && t.isVar() ? false : aboveVar) {}
-
-  AppliedTerm(unsigned var, const Applicator& applicator)
-    : term(applicator(TermList(var,false))), termAboveVar(false) {}
-
-  bool operator==(const AppliedTerm& other) const {
-    return termAboveVar==other.termAboveVar && term==other.term;
-  }
-};
 
 using namespace Lib;
 
@@ -174,29 +156,18 @@
   using PrecedenceOrdering::compare;
   Result compare(TermList tl1, TermList tl2) const override;
 
-<<<<<<< HEAD
-  // exposed for unit testing
-  template<class Applicator>
-  Result isGreaterOrEq(AppliedTerm<Applicator>&& tt1, AppliedTerm<Applicator>&& tt2, const Applicator& applicator) const;
-  template<class Applicator>
-  unsigned computeWeight(const AppliedTerm<Applicator>& tt, const Applicator& applicator) const;
-
-  bool isGreater(TermList lhs, TermList rhs, const std::function<TermList(TermList)>& applicator) const override;
-=======
   Result compare(AppliedTerm t1, AppliedTerm t2) const override;
   bool isGreater(AppliedTerm t1, AppliedTerm t2) const override;
->>>>>>> 79fd6d09
 
-protected:
   Result isGreaterOrEq(AppliedTerm tt1, AppliedTerm tt2) const;
   unsigned computeWeight(AppliedTerm tt) const;
 
+protected:
   Result comparePredicates(Literal* l1, Literal* l2) const override;
 
   void preprocessComparison(TermList tl1, TermList tl2, Stack<Instruction>*& instructions) const override;
 
   class State;
-  class StateGreater;
 
   // int functionSymbolWeight(unsigned fun) const;
   int symbolWeight(const Term* t) const;
@@ -219,7 +190,6 @@
    * State used for comparing terms and literals
    */
   mutable State* _state;
-  mutable StateGreater* _stateGt;
 };
 
 }
