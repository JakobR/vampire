/*
 * This file is part of the source code of the software program
 * Vampire. It is protected by applicable
 * copyright laws.
 *
 * This source code is distributed under the licence found here
 * https://vprover.github.io/license.html
 * and in the source directory
 */
/**
 * @file KBO.hpp
 * Defines class KBO for instances of the Knuth-Bendix ordering
 *
 * @since 30/04/2008 flight Brussels-Tel Aviv
 */

#ifndef __SKIKBO__
#define __SKIKBO__

#include "Forwards.hpp"

#include "Lib/DArray.hpp"
#include "Lib/DHMap.hpp"
#include "Lib/SmartPtr.hpp"

#include "KBO.hpp"
#include "Ordering.hpp"
#include "Signature.hpp"
#include "SubstHelper.hpp"
#include "TermIterators.hpp"

namespace Kernel {

using namespace Lib;

/**
 * Class for instances of the Knuth-Bendix orderings
 * @since 30/04/2008 flight Brussels-Tel Aviv
 */
class SKIKBO
: public PrecedenceOrdering
{
public:
  SKIKBO(Problem& prb, const Options& opt, bool basic_hol = false);
  SKIKBO(
        // KBO params
        KboWeightMap<FuncSigTraits> symbolWeights, 

        // precedence ordering params
        DArray<int> funcPrec, 
        DArray<int> typeConPrec,
        // pred prec and pred levels are useless
        // as in higher-order we treat all symbol as function symbols (or type cons)
        DArray<int> predPrec, 
        DArray<int> predLevels,

        // other
        bool reverseLCM);

  virtual ~SKIKBO();

  typedef SmartPtr<ApplicativeArgsIt> ArgsIt_ptr;

  using PrecedenceOrdering::compare;
  Result compare(TermList tl1, TermList tl2) const override;
<<<<<<< HEAD
  bool isGreater(TermList lhs, TermList rhs, const SubstApplicator* applicator, OrderingComparator*& comparator) const override;
  
=======
  Result compare(AppliedTerm tl1, AppliedTerm tl2) const override { NOT_IMPLEMENTED; }
  bool isGreater(AppliedTerm tl1, AppliedTerm tl2) const override { NOT_IMPLEMENTED; }
>>>>>>> 9e7946ae
  static unsigned maximumReductionLength(Term* t);
  static TermList reduce(TermStack& args, TermList& head);

protected:
  typedef DHMap<unsigned, DArray<DArray<unsigned>*>*> VarOccMap;

  //Result comparePredicates(Literal* l1, Literal* l2) const override;

  enum VarCondRes {
    INCOMP,
    LEFT,
    RIGHT,
    BOTH
  };
 
  class State;

  Result comparePredicates(Literal* l1, Literal* l2) const override
  {
    return Ordering::INCOMPARABLE;
  }

  void showConcrete(std::ostream&) const override
  { NOT_IMPLEMENTED; }

  //VarCondRes compareVariables(VarOccMap&, VarOccMap&, VarCondRes) const;
  VarCondRes compareVariables(TermList tl1, TermList tl2) const;
  unsigned getMaxRedLength(TermList t) const;
  bool varConditionHolds(DHMultiset<Term*>& tlTerms1, DHMultiset<Term*>& tlTerms2) const;
  bool safe(Term* t1, Term* t2) const;

  /** Weight of variables */
  int _variableWeight;
  /** Weight of function symbols not occurring in the
   * signature */
  int _defaultSymbolWeight;

  KboWeightMap<FuncSigTraits> _weights;

  int symbolWeight(Term* t) const;

  bool allConstantsHeavierThanVariables() const { return false; }
  bool existsZeroWeightUnaryFunction() const { return false; }
  bool sameCategoryHeads(ArgsIt_ptr a1, ArgsIt_ptr a2) const
  {
    return a1->varHead() == a2->varHead();
  }
  mutable State* _state;
  bool _basic_hol;

#if VDEBUG
  static vstring vCondResToString(VarCondRes v)
  {
    if(v == INCOMP){ return "incomparable"; }
    if(v == LEFT){ return "left"; }
    if(v == RIGHT){ return "right"; }
    if(v == BOTH){ return "both"; }
    return "none"; // just to suppress a warning
  }
#endif


};

}
#endif<|MERGE_RESOLUTION|>--- conflicted
+++ resolved
@@ -62,14 +62,11 @@
   typedef SmartPtr<ApplicativeArgsIt> ArgsIt_ptr;
 
   using PrecedenceOrdering::compare;
-  Result compare(TermList tl1, TermList tl2) const override;
-<<<<<<< HEAD
-  bool isGreater(TermList lhs, TermList rhs, const SubstApplicator* applicator, OrderingComparator*& comparator) const override;
-  
-=======
+  Result compare(TermList tl1, TermList tl2) const override;  
   Result compare(AppliedTerm tl1, AppliedTerm tl2) const override { NOT_IMPLEMENTED; }
   bool isGreater(AppliedTerm tl1, AppliedTerm tl2) const override { NOT_IMPLEMENTED; }
->>>>>>> 9e7946ae
+  bool isGreater(TermList lhs, TermList rhs, const SubstApplicator* applicator, OrderingComparator*& comparator) const override;
+
   static unsigned maximumReductionLength(Term* t);
   static TermList reduce(TermStack& args, TermList& head);
 
