
/*
 * File Clause.cpp.
 *
 * This file is part of the source code of the software program
 * Vampire. It is protected by applicable
 * copyright laws.
 *
 * This source code is distributed under the licence found here
 * https://vprover.github.io/license.html
 * and in the source directory
 *
 * In summary, you are allowed to use Vampire for non-commercial
 * purposes but not allowed to distribute, modify, copy, create derivatives,
 * or use in competitions. 
 * For other uses of Vampire please contact developers for a different
 * licence, which we will make an effort to provide. 
 */
/**
 * @file Clause.cpp
 * Implements class Clause for units consisting of clauses
 *
 * @since 18/05/2007 Manchester
 */

#include <cmath>
#include <ostream>

#include "Debug/RuntimeStatistics.hpp"

#include "Lib/Allocator.hpp"
#include "Lib/DArray.hpp"
#include "Lib/Environment.hpp"
#include "Lib/Int.hpp"
#include "Lib/SharedSet.hpp"
#include "Lib/Stack.hpp"
#include "Lib/BitUtils.hpp"

#include "Saturation/ClauseContainer.hpp"

#include "SAT/SATClause.hpp"

#include "Shell/Options.hpp"

#include "Inference.hpp"
#include "Signature.hpp"
#include "Term.hpp"
#include "TermIterators.hpp"

#include "Clause.hpp"

#undef RSTAT_COLLECTION
#define RSTAT_COLLECTION 1

namespace Kernel
{

using namespace Lib;
using namespace Saturation;
using namespace Shell;

size_t Clause::_auxCurrTimestamp = 0;
#if VDEBUG
bool Clause::_auxInUse = false;
#endif


/** New clause */
Clause::Clause(unsigned length,InputType it,Inference* inf)
  : Unit(Unit::CLAUSE,inf,it),
    _length(length),
    _color(COLOR_INVALID),
    _input(0),
    _extensionality(false),
    _extensionalityTag(false),
    _component(false),
    _theoryDescendant(false),
    _inductionDepth(0),
    _numSelected(0),
    _age(0),
    _weight(0),
    _penalty(0),
    _proofTreeNumClauses(0),
    _proofTreeNumInferences(0),
    _proofTreeNumReductions(0),
    _store(NONE),
    _in_active(0),
    _refCnt(0),
    _reductionTimestamp(0),
    _literalPositions(0),
    _splits(0),
    _numActiveSplits(0),
    _auxTimestamp(0)
{

  if(it == Unit::EXTENSIONALITY_AXIOM){
    //cout << "Setting extensionality" << endl;
    _extensionalityTag = true;
    setInputType(Unit::AXIOM);
  }
  static bool check = env.options->theoryAxioms() != Options::TheoryAxiomLevel::OFF ||
                      env.options->induction() != Options::Induction::NONE;
  if(check){
    Inference::Iterator it = inf->iterator();
    bool td = inf->hasNext(it); // td should be false if there are no parents
    unsigned id = 0; 
    while(inf->hasNext(it)){
      Unit* parent = inf->next(it);
      if(parent->isClause()){
        td &= static_cast<Clause*>(parent)->isTheoryDescendant();
        id = max(id,static_cast<Clause*>(parent)->inductionDepth());
      }
      else{
        // if a parent is not a clause then it cannot be (i) a theory axiom itself, 
        // or (ii) a theory descendant clause
        td = false;
      }
    }
    _theoryDescendant=td;
    _inductionDepth=id;
  }
<<<<<<< HEAD

  // TODO(JR):
  // To distinguish between generating and simplifying inferences, we can move this code to the SaturationAlgorithm, where InferenceEngine::generateClauses() etc. is called.
  // However, the correct place would be the inference engine itself (where the clause is being built).
  _penalty = 0;

  _proofTreeNumClauses = 1;

  // TODO: maybe extract the following into a function computeParentPenalty(); and another function like setPenalty() that automatically adds the parent penalty
  // (so we only have to add the *additional* value when creating a new clause)
  auto parentIt = inf->iterator();
  unsigned numPremises = 0;
  unsigned parentInferences = 0;
  while (inf->hasNext(parentIt)) {
      Unit* parent = inf->next(parentIt);
      if (parent->isClause()) {
          numPremises += 1;
          Clause* parentClause = static_cast<Clause*>(parent);
          _penalty += parentClause->penalty();
          _proofTreeNumClauses += parentClause->proofTreeNumClauses();
          parentInferences += parentClause->proofTreeNumInferences();
          // _proofTreeNumInferences2 += parentClause->proofTreeNumInferences2();
          _proofTreeNumReductions += parentClause->proofTreeNumReductions();
      }
  }
  if (numPremises >= 1) {
      // We only want to add one if we have at least one parent clause.
      _penalty += env.options->penaltyPerInference();
      _proofTreeNumInferences = 1 + parentInferences;
  } else {
      _penalty = env.options->penaltyPerRegularAxiom();
  }
  // if (numPremises >= 2) {
  //     _proofTreeNumInferences2 += 1;
  // }

//#if VDEBUG
_freeze_count=0;
//#endif
=======
>>>>>>> 189fceff
}

/**
 * Allocate a clause having lits literals.
 * @since 18/05/2007 Manchester
 */
void* Clause::operator new(size_t sz, unsigned lits)
{
  CALL("Clause::operator new");
  ASS_EQ(sz,sizeof(Clause));

  RSTAT_CTR_INC("clauses created");

  //We have to get sizeof(Clause) + (_length-1)*sizeof(Literal*)
  //this way, because _length-1 wouldn't behave well for
  //_length==0 on x64 platform.
  size_t size = sizeof(Clause) + lits * sizeof(Literal*);
  size -= sizeof(Literal*);

  return ALLOC_KNOWN(size,"Clause");
}

void Clause::operator delete(void* ptr,unsigned length)
{
  CALL("Clause::operator delete");

  RSTAT_CTR_INC("clauses deleted by delete operator");

  //We have to get sizeof(Clause) + (_length-1)*sizeof(Literal*)
  //this way, because _length-1 wouldn't behave well for
  //_length==0 on x64 platform.
  size_t size = sizeof(Clause) + length * sizeof(Literal*);
  size -= sizeof(Literal*);

  DEALLOC_KNOWN(ptr, size,"Clause");
}

void Clause::destroyExceptInferenceObject()
{
  if (_literalPositions) {
    delete _literalPositions;
  }

  RSTAT_CTR_INC("clauses deleted");

  //We have to get sizeof(Clause) + (_length-1)*sizeof(Literal*)
  //this way, because _length-1 wouldn't behave well for
  //_length==0 on x64 platform.
  size_t size = sizeof(Clause) + _length * sizeof(Literal*);
  size -= sizeof(Literal*);

  DEALLOC_KNOWN(this, size,"Clause");
}


Clause* Clause::fromStack(const Stack<Literal*>& lits, InputType it, Inference* inf)
{
  CALL("Clause::fromStack");

  unsigned clen = lits.size();
  Clause* res = new (clen) Clause(clen, it, inf);

  for(unsigned i = 0; i < clen; i++) {
    (*res)[i] = lits[i];
  }

  return res;
}

/**
 * Create a clause with the same content as @c c. The inference of the
 * created clause refers to @c c using the REORDER_LITERALS inference.
 *
 * The age of @c c is used, however the selected literals are not kept.
 *
 * BDDs and splitting history from @c c is also copied into the new clause.
 */
Clause* Clause::fromClause(Clause* c)
{
  CALL("Clause::fromClause");

  Inference* inf = new Inference1(Inference::REORDER_LITERALS, c);
  Clause* res = fromIterator(Clause::Iterator(*c), c->inputType(), inf);

  res->setAge(c->age());
  //res->setProp(c->prop());
  res->setSplits(c->splits());

  return res;
}

bool Clause::shouldBeDestroyed()
{
  return (_store == NONE) && _refCnt == 0 &&
    !isFromPreprocessing();
}

/**
 * If storage is set to NONE, there are no references to this clause,
 * an it is not an input clause, destroy it.
 */
void Clause::destroyIfUnnecessary()
{
  if (shouldBeDestroyed()) {
    destroy();
  }
}

/**
 * Destroy the clause by deleting the clause itself and all of its
 * literals.
 * @since 19/05/2007 Manchester
 */
void Clause::destroy()
{
  CALL("Clause::destroy");

  static Stack<Clause*> toDestroy(32);
  Clause* cl = this;
  for(;;) {
    Inference::Iterator it = cl->_inference->iterator();
    while (cl->_inference->hasNext(it)) {
      Unit* refU = cl->_inference->next(it);
      if (!refU->isClause()) {
	continue;
      }
      Clause* refCl = static_cast<Clause*> (refU);
      refCl->_refCnt--;
      if (refCl->shouldBeDestroyed()) {
	toDestroy.push(refCl);
      }
    }
    delete cl->_inference;
    cl->destroyExceptInferenceObject();
    if (toDestroy.isEmpty()) {
      break;
    }
    cl = toDestroy.pop();
  }
} // Clause::destroy

/** Set the store to @b s
 *
 * Can lead to clause deletion if the store is @b NONE
 * and there Clause's reference counter is zero. */
void Clause::setStore(Store s)
{
  CALL("Clause::setStore");

#if VDEBUG
  //assure there is one selected clause
  static Clause* selected=0;
  if (_store==SELECTED) {
    ASS_EQ(selected, this);
    selected=0;
  }
  if (s==SELECTED) {
    ASS_EQ(selected, 0);
    selected=this;
  }
#endif
  _store = s;
  destroyIfUnnecessary();
}

/**
 * Return true iff clause contains no variables
 */
bool Clause::isGround()
{
  CALL("Clause::isGround");

  Iterator it(*this);
  while (it.hasNext()) {
    if (!it.next()->ground()) {
      return false;
    }
  }
  return true;
}

/**
 * Return true iff clause contains no literals of non-zero arity
 */
bool Clause::isPropositional()
{
  CALL("Clause::isPropositional");

  Iterator it(*this);
  while (it.hasNext()) {
    if (it.next()->arity() > 0) {
      return false;
    }
  }
  return true;
}

/**
 * Return true iff clause is Horn
 */
bool Clause::isHorn()
{
  CALL("Clause::isHorn");

  bool posFound=false;
  Iterator it(*this);
  while (it.hasNext()) {
    if (it.next()->isPositive()) {
      if (posFound) {
        return false;
      }
      else {
        posFound=true;
      }
    }
  }
  return true;
}

/**
 * Return iterator over clause variables
 */
VirtualIterator<unsigned> Clause::getVariableIterator()
{
  CALL("Clause::getVariableIterator");

  return pvi( getUniquePersistentIterator(
      getMappingIterator(
	  getMapAndFlattenIterator(
	      Iterator(*this),
	      VariableIteratorFn()),
	  OrdVarNumberExtractorFn())));
}

/**
 * Return true if the clause does not depend on any splits
 * in the backtracking splitting.
 */
bool Clause::noSplits() const
{
  CALL("Clause::noSplits");

  return !this->splits() || this->splits()->isEmpty();
}

/**
 * Convert non-propositional part of the clause to vstring.
 */
vstring Clause::literalsOnlyToString() const
{
  CALL("Clause::literalsOnlyToString");

  if (_length == 0) {
    return "$false";
  } else {
    vstring result;
    result += _literals[0]->toString();
    for(unsigned i = 1; i < _length; i++) {
      result += " | ";
      result += _literals[i]->toString();
    }
    return result;
  }
}

/**
 * Convert the clause to the TPTP-compatible vstring representation.
 *
 * The split history is omitted.
 */
vstring Clause::toTPTPString() const
{
  CALL("Clause::toTPTPString()");

  vstring result = literalsOnlyToString();

  return result;
}

/**
 * Convert the clause to easily readable vstring representation.
 */
vstring Clause::toNiceString() const
{
  CALL("Clause::toNiceString()");

  vstring result = literalsOnlyToString();

  if (splits() && !splits()->isEmpty()) {
    result += vstring(" {") + splits()->toString() + "}";
  }

  return result;
}

/**
 * Convert the clause to the vstring representation
 * Includes splitting, age, weight, selected and inference
 */
vstring Clause::toString() const
{
  CALL("Clause::toString()");

  // print id and literals of clause
  vstring result = Int::toString(_number) + ". " + literalsOnlyToString();

  // print avatar components clause depends on
  if (splits() && !splits()->isEmpty()) {
    result += vstring(" <- (") + splits()->toString() + ")";
  }

  // print inference and ids of parent clauses
  result += " " + inferenceAsString();

  if(env.options->proofExtra()!=Options::ProofExtra::OFF){
    // print statistics: each entry should have the form key:value
    result += vstring(" {");
      
    result += vstring("a:") + Int::toString(_age);
    result += vstring(",w:") + Int::toString(weight());
    
    float ew = const_cast<Clause*>(this)->getEffectiveWeight(const_cast<Shell::Options&>(*(env.options)));
    unsigned effective = static_cast<int>(ceil(ew));
    if(effective!=weight()){
      result += vstring(",effW:") + Int::toString(effective);
    }

    if (numSelected()>0) {
      result += vstring(",nSel:") + Int::toString(numSelected());
    }

<<<<<<< HEAD
  // result += "\t\t";
  result += vstring(" (") + Int::toString(_age) + ':' + Int::toString(weight());
  float ew = const_cast<Clause*>(this)->getEffectiveWeight(const_cast<Shell::Options&>(*(env.options)));
  unsigned effective = static_cast<int>(ceil(ew));
  if(effective!=weight()){
    result += "["+Int::toString(effective)+"]";
  }
  if (numSelected()>0) {
    result += ':' + Int::toString(numSelected());
  }
  if(isGoal()){ result += ":G"; }
  result += ") ";

  result += "P(" + Int::toString(penalty()) + ") ";
  result += "NC(" + Int::toString(proofTreeNumClauses()) + ") ";
  result += "NI(" + Int::toString(proofTreeNumInferences()) + ") ";
  result += "NR(" + Int::toString(proofTreeNumReductions()) + ") ";

  // double p = penalty();
  // double nc = proofTreeNumClauses();
  // double g = std::log10(nc) + 1;
  // double f = 1 + (g * p / (nc - p + 1));
  // result += "F(" + std::to_string(f) + ") ";

  if (proofTreeNumClauses() > 0) {
      float r = static_cast<float>(penalty()) / proofTreeNumClauses();
      result += "P/NC(" + std::to_string(r) + ") ";
  }
  if (proofTreeNumInferences() > 0) {
      float r = static_cast<float>(penalty()) / proofTreeNumInferences();
      result += "P/NI(" + std::to_string(r) + ") ";
  }
  result += "WP(" + Int::toString(getWeightWithPenalty()) + ") ";

  if (activationReason() != ActivationReason::NONE) {
      result += "AR(";
      switch (activationReason()) {
          case ActivationReason::BY_AGE:
              result += "A";
              break;
          case ActivationReason::BY_WEIGHT:
              result += "W";
              break;
          default:
              result += std::to_string((int)activationReason());
              break;
      }
      result += ") ";
  }

  if(isTheoryDescendant()){
    result += "T ";
  }
  //if(inductionDepth()>0){
    result += "I("+Int::toString(inductionDepth())+") ";
  //}
  result += inferenceAsString();
=======
    if (env.colorUsed) {
      result += vstring(",col:") + Int::toString(color());
    }

    if(isGoal()){
      result += vstring(",goal:1");
    }
    if(isTheoryDescendant()){
      result += vstring(",tD:1");
    }

    result += vstring(",inD:") + Int::toString(inductionDepth());
    result += vstring("}");
  }

>>>>>>> 189fceff
  return result;
}


/**
 * Convert the clause into sequence of strings, each containing
 * a proper clause
 */
VirtualIterator<vstring> Clause::toSimpleClauseStrings()
{
  CALL("toSimpleClauseStrings");
    return pvi(getSingletonIterator(literalsOnlyToString()));

}

/**
 * Return true iff the clause is skipped for the purpose
 * of symbol elimination reporting.
 */
bool Clause::skip() const
{
  unsigned clen = length();
  for(unsigned i = 0; i < clen; i++) {
    const Literal* lit = (*this)[i];
    if (!lit->skip()) {
      return false;
    }
  }
  return true;
}

/**
 * Compute the color of the clause and store it in @b _color
 * @pre All literals are shared, so their color is computed properly.
 */
void Clause::computeColor() const
{
  CALL("Clause::computeColor");
  ASS_EQ(_color, COLOR_INVALID);

  Color color = COLOR_TRANSPARENT;

  if (env.colorUsed) {
    unsigned clen=length();
    for(unsigned i=0;i<clen;i++) {
      color = static_cast<Color>(color | (*this)[i]->color());
    }
    ASS_L(color, COLOR_INVALID);
  }

  _color=color;
}

/**
 * Compute the weight of the clause.
 * @pre All literals are shared, so their weight is computed properly.
 * @since 02/01/2008 Manchester.
 * @since 22/01/2015 include splitWeight in weight
 */
void Clause::computeWeight() const
{
  CALL("Clause::computeWeight");

  _weight = 0;
  for (int i = _length-1; i >= 0; i--) {
    ASS(_literals[i]->shared());
    _weight += _literals[i]->weight();
  }

  // We now include this directly in weight()
  // This is so that we can reduce the split set and keep the original weight
  // The alternative would be to remove the clause and reenter it into the passive queue whenever
  // The split set was changed
  if (env.options->nonliteralsInClauseWeight()) {
    _weight+=splitWeight(); // no longer includes propWeight
  }

  // TODO: disabled for now
  // std::cerr << " _weight = " << _weight << "\t _penalty = " << _penalty << std::endl;
  // _weight += _penalty;
  // unsigned const pf = env.options->penaltyFactor();
  // P/NC is in range 1..20
  // We normalize the range to starting point 0.
  //
  // Formula:
  //   w + pf * (P/NC - 1)
  //
  // Rearranging so we don't need double:
  //   w + ((pf * P) / NC) - pf
  // _weight += (pf * penalty()) / proofTreeNumClauses() - pf;

  // If _weight is zero (empty clause) then no need to do this
  if(_weight){
    unsigned priority = getPriority();
    _weight *= priority;
  }
} // Clause::computeWeight


/**
 * Return weight of the split part of the clause
 *
 * This weight is not included in the number returned by the
 * @b weight() function.
 */
unsigned Clause::splitWeight() const
{
  return splits() ? splits()->size() : 0;
}

/**
 * Returns the numeral weight of a clause. The weight is defined as the sum of
 * binary sizes of all integers occurring in this clause;
 * unless the option "increased_numeral_weight" is set to "linear",
 * in which case the weight is the absolute value of the numeral.
 * @warning Each call to this function recomputes the numeral weight, so the call may
 *          potentially result in traversing the whole clause
 * @since 04/05/2013 Manchester, updated to use new NonVariableIterator
 * @author Andrei Voronkov
 */
unsigned Clause::getNumeralWeight() const
{
    CALL("Clause::getNumeralWeight");

    static auto const scale =
        env.options->increasedNumeralWeight() == Options::IncreasedNumeralWeight::LINEAR
        ? [] (int x) -> int { return x; }
        : [] (int x) -> int { return BitUtils::log2(x); };

    unsigned res = 0;
    ConstIterator litIt(*this);
    while (litIt.hasNext()) {
        Literal* lit = litIt.next();
        if (!lit->hasInterpretedConstants()) {
            continue;
        }
        NonVariableIterator nvi(lit);
        while (nvi.hasNext()) {
            Term* t = nvi.next().term();
            if (t->arity() != 0) {
                continue;
            }
            IntegerConstantType intVal;
            if (theory->tryInterpretConstant(t, intVal)) {
                int const w = scale(abs(intVal.toInner())) - 1;
                if (w > 0) {
                    res += w;
                }
                continue;
            }
            RationalConstantType ratVal;
            RealConstantType realVal;
            bool haveRat = false;
            if (theory->tryInterpretConstant(t, ratVal)) {
                haveRat = true;
            }
            else if (theory->tryInterpretConstant(t, realVal)) {
                ratVal = RationalConstantType(realVal);
                haveRat = true;
            }
            if (!haveRat) {
                continue;
            }
            int const wN = scale(abs(ratVal.numerator().toInner())) - 1;
            int const wD = scale(abs(ratVal.denominator().toInner())) - 1;
            int const v = wN + wD;
            if (v > 0) {
                res += v;
            }
        }
    }
    return res;
} // getNumeralWeight

/**
 * Return effective weight of the clause (i.e. weight multiplied
 * by the nongoal weight coefficient, if applicable)
 * @since 22/1/15 weight uses splitWeight
 */
float Clause::getEffectiveWeight(const Options& opt) 
{
  CALL("Clause::getEffectiveWeight");

  static float nongoalWeightCoef=opt.nongoalWeightCoefficient();
  static bool restrictNWC = opt.restrictNWCtoGC();

  bool goal = isGoal();
  if(goal && restrictNWC){
    bool found = false;
    for(unsigned i=0;i<_length;i++){
      TermFunIterator it(_literals[i]);
      it.next(); // skip literal symbol
      while(it.hasNext()){
        found |= env.signature->getFunction(it.next())->inGoal();
      }
    }
    if(!found){ goal=false; }
  } 

  unsigned w=weight();
  if (opt.increasedNumeralWeight() != Options::IncreasedNumeralWeight::OFF) {
    return (2*w+getNumeralWeight()) * ( !goal ? nongoalWeightCoef : 1.0f);
    // return w + getNumeralWeight();    // NOTE(JR): experimented with that during meeting 2019-03-01
  }
  else {
    return w * ( !goal ? nongoalWeightCoef : 1.0f);
  }
}

unsigned Clause::getWeightWithPenalty() const
{
    static unsigned const pf = env.options->penaltyFactor();

    // P/NC is in range 1..20
    // We normalize the range to starting point 0.
    //
    // Formula:
    //   w + pf * (P/NC - 1)
    //
    // Rearranging so we don't need double:
    //   w + ((pf * P) / NC) - pf
    // return weight() + (pf * penalty()) / proofTreeNumClauses() - pf;

    // Actually, adding a constant should not matter (since we use this value only for comparisons).
    // To avoid overflow we don't normalize (may happen if penalty is changed with options... then the penalty is not guaranteed to be >= 1 any more).
    //   w + ((pf * P) / NC)
    // return weight() + (pf * penalty()) / proofTreeNumClauses();

    // ASS(weight() * penalty() < (std::numeric_limits<unsigned>::max() / 1000));
    // double p = penalty();
    // double nc = proofTreeNumClauses();
    // return static_cast<unsigned>(1000 * weight() * (1 + p / (nc - p + 1)));

    /*
    // from meeting 2019-03-01
    double p = penalty();
    double nc = proofTreeNumClauses();
    double g = std::log10(nc) + 1;
    double f = 1 + (g * p / (nc - p + 1));

    unsigned w = weight();
    if (env.options->increasedNumeralWeight() != Options::IncreasedNumeralWeight::OFF) {
        w += getNumeralWeight();
    }
    return static_cast<unsigned>(1000 * w * f);
    // */

    // w + pf * P / 100
    // return weight() * (pf * penalty()) / 100;

    // Disabled for now
    return weight();
}

void Clause::collectVars(DHSet<unsigned>& acc)
{
  CALL("Clause::collectVars");

  Iterator it(*this);
  while (it.hasNext()) {
    Literal* lit = it.next();
    VariableIterator vit(lit);
    while (vit.hasNext()) {
      TermList var = vit.next();
      ASS(var.isOrdinaryVar());
      acc.insert(var.var());
    }
  }
}

unsigned Clause::varCnt()
{
  CALL("Clause::varCnt");

  static DHSet<unsigned> vars;
  vars.reset();
  collectVars(vars);
  return vars.size();
}

unsigned Clause::maxVar()
{
  CALL("Clause::maxVar()");
  
  unsigned max = 0;
  VirtualIterator<unsigned> it = getVariableIterator();

  while (it.hasNext()) {
    unsigned n = it.next();
    max = n > max ? n : max;
  }
  return max;
}

/**
 * Return index of @b lit in the clause
 *
 * @b lit has to be present in the clause
 */
unsigned Clause::getLiteralPosition(Literal* lit)
{
  switch(length()) {
  case 1:
    ASS_EQ(lit,(*this)[0]);
    return 0;
  case 2:
    if (lit==(*this)[0]) {
      return 0;
    } else {
      ASS_EQ(lit,(*this)[1]);
      return 1;
    }
  case 3:
    if (lit==(*this)[0]) {
      return 0;
    } else if (lit==(*this)[1]) {
      return 1;
    } else {
      ASS_EQ(lit,(*this)[2]);
      return 2;
    }
#if VDEBUG
  case 0:
    ASSERTION_VIOLATION;
#endif
  default:
    if (!_literalPositions) {
      _literalPositions=new InverseLookup<Literal>(_literals,length());
    }
    return static_cast<unsigned>(_literalPositions->get(lit));
  }
}

/**
 * This method should be called when literals of the clause are
 * reordered (e.g. after literal selection), so that the information
 * about literal positions can be updated.
 */
void Clause::notifyLiteralReorder()
{
  CALL("Clause::notifyLiteralReorder");
  if (_literalPositions) {
    _literalPositions->update(_literals);
  }
}

#if VDEBUG

void Clause::assertValid()
{
  ASS_ALLOC_TYPE(this, "Clause");
  if (_literalPositions) {
    unsigned clen=length();
    for (unsigned i = 0; i<clen; i++) {
      ASS_EQ(getLiteralPosition((*this)[i]),i);
    }
  }
}

bool Clause::contains(Literal* lit)
{
  for (int i = _length-1; i >= 0; i--) {
    if (_literals[i]==lit) {
      return true;
    }
  }
  return false;
}

#endif

}<|MERGE_RESOLUTION|>--- conflicted
+++ resolved
@@ -119,7 +119,6 @@
     _theoryDescendant=td;
     _inductionDepth=id;
   }
-<<<<<<< HEAD
 
   // TODO(JR):
   // To distinguish between generating and simplifying inferences, we can move this code to the SaturationAlgorithm, where InferenceEngine::generateClauses() etc. is called.
@@ -159,8 +158,6 @@
 //#if VDEBUG
 _freeze_count=0;
 //#endif
-=======
->>>>>>> 189fceff
 }
 
 /**
@@ -478,10 +475,10 @@
   if(env.options->proofExtra()!=Options::ProofExtra::OFF){
     // print statistics: each entry should have the form key:value
     result += vstring(" {");
-      
+
     result += vstring("a:") + Int::toString(_age);
     result += vstring(",w:") + Int::toString(weight());
-    
+
     float ew = const_cast<Clause*>(this)->getEffectiveWeight(const_cast<Shell::Options&>(*(env.options)));
     unsigned effective = static_cast<int>(ceil(ew));
     if(effective!=weight()){
@@ -492,20 +489,21 @@
       result += vstring(",nSel:") + Int::toString(numSelected());
     }
 
-<<<<<<< HEAD
-  // result += "\t\t";
-  result += vstring(" (") + Int::toString(_age) + ':' + Int::toString(weight());
-  float ew = const_cast<Clause*>(this)->getEffectiveWeight(const_cast<Shell::Options&>(*(env.options)));
-  unsigned effective = static_cast<int>(ceil(ew));
-  if(effective!=weight()){
-    result += "["+Int::toString(effective)+"]";
-  }
-  if (numSelected()>0) {
-    result += ':' + Int::toString(numSelected());
-  }
-  if(isGoal()){ result += ":G"; }
-  result += ") ";
-
+    if (env.colorUsed) {
+      result += vstring(",col:") + Int::toString(color());
+    }
+
+    if(isGoal()){
+      result += vstring(",goal:1");
+    }
+    if(isTheoryDescendant()){
+      result += vstring(",tD:1");
+    }
+
+    result += vstring(",inD:") + Int::toString(inductionDepth());
+    result += vstring("}");
+
+  /** TODO JR custom stats
   result += "P(" + Int::toString(penalty()) + ") ";
   result += "NC(" + Int::toString(proofTreeNumClauses()) + ") ";
   result += "NI(" + Int::toString(proofTreeNumInferences()) + ") ";
@@ -542,31 +540,9 @@
       }
       result += ") ";
   }
-
-  if(isTheoryDescendant()){
-    result += "T ";
-  }
-  //if(inductionDepth()>0){
-    result += "I("+Int::toString(inductionDepth())+") ";
-  //}
-  result += inferenceAsString();
-=======
-    if (env.colorUsed) {
-      result += vstring(",col:") + Int::toString(color());
-    }
-
-    if(isGoal()){
-      result += vstring(",goal:1");
-    }
-    if(isTheoryDescendant()){
-      result += vstring(",tD:1");
-    }
-
-    result += vstring(",inD:") + Int::toString(inductionDepth());
-    result += vstring("}");
-  }
-
->>>>>>> 189fceff
+  */
+  }
+
   return result;
 }
 
