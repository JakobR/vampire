--- conflicted
+++ resolved
@@ -868,12 +868,6 @@
            { return *term->nthArgument(i); }); };
 
 
-<<<<<<< HEAD
-IterTraits<VirtualIterator<Term>> acIter(TermList t, unsigned f);
-
-}
-=======
 } // namespace Kernel
->>>>>>> 9a1c058e
 
 #endif // __TermIterators__