/*
 * This file is part of the source code of the software program
 * Vampire. It is protected by applicable
 * copyright laws.
 *
 * This source code is distributed under the licence found here
 * https://vprover.github.io/license.html
 * and in the source directory
 */
/**
 * @file Ordering.cpp
 * Implements class Ordering.
 */

#include <fstream>

#include "Forwards.hpp"

#include "Indexing/TermSharing.hpp"

#include "Lib/Environment.hpp"
#include "Lib/Exception.hpp"
#include "Lib/List.hpp"
#include "Lib/SmartPtr.hpp"
#include "Lib/DHMap.hpp"
#include "Lib/Int.hpp"
#include "Lib/Metaiterators.hpp"
#include "Lib/Random.hpp"

#include "Shell/Options.hpp"
#include "Shell/Property.hpp"

#include "LPO.hpp"
#include "KBO.hpp"
#include "SKIKBO.hpp"
#include "KBOForEPR.hpp"
#include "Problem.hpp"
#include "Signature.hpp"
#include "Kernel/NumTraits.hpp" 
#include "Shell/Shuffling.hpp"

#include "Ordering.hpp"

#define NONINTERPRETED_PRECEDENCE_BOOST 0x1000

#define NONINTERPRETED_LEVEL_BOOST 0x1000
#define COLORED_LEVEL_BOOST 0x10000

using namespace Lib;
using namespace Kernel;

OrderingSP Ordering::s_globalOrdering;

Ordering::Ordering()
{
  CALL("Ordering::Ordering");

  createEqualityComparator();
  ASS(_eqCmp);
}

Ordering::~Ordering()
{
  CALL("Ordering::~Ordering");

  destroyEqualityComparator();
}


/**
 * If there is no global ordering yet, assign @c ordering to be
 * it and return true. Otherwise return false.
 *
 * We store orientation of equalities in global ordering inside
 * the term sharing structure. Setting an ordering to be global
 * does not change the behavior of Vampire, but may lead to
 * better performance, as the equality orientation will be cached
 * inside the sharing structure.
 */
bool Ordering::trySetGlobalOrdering(OrderingSP ordering)
{
  CALL("Ordering::trySetGlobalOrdering");

  if(s_globalOrdering) {
    return false;
  }
  s_globalOrdering = ordering;
  return true;
}

/**
 * If global ordering is set, return pointer to it, otherwise
 * return 0.
 *
 * We store orientation of equalities in global ordering inside
 * the term sharing structure. Setting an ordering to be global
 * does not change the behavior of Vampire, but may lead to
 * better performance, as the equality orientation will be cached
 * inside the sharing structure.
 */
Ordering* Ordering::tryGetGlobalOrdering()
{
  CALL("Ordering::tryGetGlobalOrdering");

  if(s_globalOrdering) {
    return s_globalOrdering.ptr();
  }
  else {
    return 0;
  }
}

/**
 * Creates the ordering
 *
 * Currently the ordering is created in @b SaturationAlgorithm::createFromOptions()
 */
Ordering* Ordering::create(Problem& prb, const Options& opt)
{
  CALL("Ordering::create");

  if(env.options->combinatorySup() || env.options->lambdaFreeHol()){
    return new SKIKBO(prb, opt, env.options->lambdaFreeHol());
  }

  Ordering* out;
  switch (env.options->termOrdering()) {
  case Options::TermOrdering::KBO:
    // KBOForEPR does not support 
    // - colors
    // - user specified symbol weights
    // TODO fix this! 
    if(prb.getProperty()->maxFunArity()==0 
        && prb.getProperty()->maxTypeConArity() == 0
        && !env.colorUsed
        && env.options->predicateWeights() == ""
        && env.options->functionWeights() == ""
        && env.options->kboWeightGenerationScheme() == Options::KboWeightGenerationScheme::CONST
        && !env.options->kboMaxZero()
        && !prb.hasInterpretedOperations()
        ) {
      out = new KBOForEPR(prb, opt);
    } else {
      out = new KBO(prb, opt);
    }
    break;
  case Options::TermOrdering::LPO:
    out = new LPO(prb, opt);
    break;
  default:
    ASSERTION_VIOLATION;
  }
  //TODO currently do not show SKIKBO
  if (opt.showSimplOrdering()) {
    env.beginOutput();
    out->show(env.out());
    env.endOutput();
  }
  return out;
}


Ordering::Result Ordering::fromComparison(Comparison c)
{
  CALL("Ordering::fromComparison");

  switch(c) {
  case Lib::GREATER:
    return GREATER;
  case Lib::EQUAL:
    return EQUAL;
  case Lib::LESS:
    return LESS;
  default:
    ASSERTION_VIOLATION;
  }
}

Comparison Ordering::intoComparison(Ordering::Result r)
{
  CALL("Ordering::intoComparison");

  switch(r) {
  case Ordering::Result::GREATER: return Lib::GREATER;
  case Ordering::Result::EQUAL:   return Lib::EQUAL;
  case Ordering::Result::LESS:    return Lib::LESS;
  default:
    ASSERTION_VIOLATION;
  }
}

const char* Ordering::resultToString(Result r)
{
  CALL("Ordering::resultToString");

  switch(r) {
  case GREATER:
    return "GREATER";
  case GREATER_EQ:
    return "GREATER_EQ";
  case LESS:
    return "LESS";
  case LESS_EQ:
    return "LESS_EQ";
  case EQUAL:
    return "EQUAL";
  case INCOMPARABLE:
    return "INCOMPARABLE";
  default:
    ASSERTION_VIOLATION;
    return 0;
  }
}

/**
 * Remove non-maximal literals from the list @b lits. The order
 * of remaining literals stays unchanged.
 */
void Ordering::removeNonMaximal(LiteralList*& lits) const
{
  CALL("Ordering::removeNonMaximal");

  LiteralList** ptr1 = &lits;
  while (*ptr1) {
    LiteralList** ptr2 = &(*ptr1)->tailReference();
    while (*ptr2 && *ptr1) {
      Ordering::Result res = compare((*ptr1)->head(), (*ptr2)->head());

      if (res == Ordering::GREATER || res == Ordering::GREATER_EQ
          || res == Ordering::EQUAL) {
        LiteralList::pop(*ptr2);
        continue;
      } else if (res == Ordering::LESS || res == Ordering::LESS_EQ) {
        LiteralList::pop(*ptr1);
        goto topLevelContinue;
      }
      ptr2 = &(*ptr2)->tailReference();
    }
    ptr1 = &(*ptr1)->tailReference();
    topLevelContinue: ;
  }
}

Ordering::Result Ordering::getEqualityArgumentOrder(Literal* eq) const
{
  CALL("Ordering::getEqualityArgumentOrder");
  ASS(eq->isEquality());

  if(tryGetGlobalOrdering()!=this) {
    return compare(*eq->nthArgument(0), *eq->nthArgument(1));
  }

  Result res;
  ArgumentOrderVals precomputed = static_cast<ArgumentOrderVals>(eq->getArgumentOrderValue());
  if(precomputed!=AO_UNKNOWN) {
    res = static_cast<Result>(precomputed);
    ASS_EQ(res, compare(*eq->nthArgument(0), *eq->nthArgument(1)));
  }
  else {
    res = compare(*eq->nthArgument(0), *eq->nthArgument(1));
    eq->setArgumentOrderValue(static_cast<ArgumentOrderVals>(res));
  }
  return res;
}

//////////////////////////////////////////////////
// PrecedenceOrdering class
//////////////////////////////////////////////////

Ordering::Result PrecedenceOrdering::compare(Literal* l1, Literal* l2) const
{
  CALL("PrecedenceOrdering::compare(Literal*...)");
  ASS(l1->shared());
  ASS(l2->shared());

  if (l1 == l2) {
    return EQUAL;
  }

  unsigned p1 = l1->functor();
  unsigned p2 = l2->functor();

  if( (l1->isNegative() ^ l2->isNegative()) && (p1==p2) &&
	  l1->weight()==l2->weight() && l1->numVarOccs()==l2->numVarOccs() &&  //this line is just optimization, so we don't check whether literals are opposite when they cannot be
	  l1==env.sharing->tryGetOpposite(l2)) {
    return l1->isNegative() ? LESS : GREATER;
  }

  if (p1 != p2) {
    Comparison levComp=Int::compare(predicateLevel(p1),predicateLevel(p2));
    if(levComp!=Lib::EQUAL) {
      return fromComparison(levComp);
    }
  }

  if(l1->isEquality()) {
    ASS(l2->isEquality());
    return compareEqualities(l1, l2);
  }
  ASS(!l1->isEquality());

  if(_reverseLCM && (l1->isNegative() || l2->isNegative()) ) {
    if(l1->isNegative() && l2->isNegative()) {
      return reverse(comparePredicates(l1, l2));
    }
    else {
      return l1->isNegative() ? LESS : GREATER;
    }
  }
  return comparePredicates(l1, l2);
} // PrecedenceOrdering::compare()

/**
 * Return the predicate level. If @b pred is less than or equal to
 * @b _predicates, then the value is taken from the array _predicateLevels,
 * otherwise it is defined to be 1 (to make it greater than the level
 * of equality). If a predicate is colored, its level is multiplied by
 * the COLORED_LEVEL_BOOST value.
 */
int PrecedenceOrdering::predicateLevel (unsigned pred) const
{
  int basic=pred >= _predicates ? 1 : _predicateLevels[pred];
  if(NONINTERPRETED_LEVEL_BOOST && !env.signature->getPredicate(pred)->interpreted()) {
    ASS(!Signature::isEqualityPredicate(pred)); //equality is always interpreted
    basic+=NONINTERPRETED_LEVEL_BOOST;
  }
  if(env.signature->predicateColored(pred)) {
    ASS_NEQ(pred,0); //equality should never be colored
    return COLORED_LEVEL_BOOST*basic;
  } else {
    return basic;
  }
} // PrecedenceOrdering::predicateLevel


/**
 * Return the predicate precedence. If @b pred is less than or equal to
 * @b _predicates, then the value is taken from the array _predicatePrecedences,
 * otherwise it is defined to be @b pred (to make it greater than all
 * previously introduced predicates).
 */
int PrecedenceOrdering::predicatePrecedence (unsigned pred) const
{
  int res=pred >= _predicates ? (int)pred : _predicatePrecedences[pred];
  if(NONINTERPRETED_PRECEDENCE_BOOST) {
    ASS_EQ(NONINTERPRETED_PRECEDENCE_BOOST & 1, 0); // an even number

    bool intp = env.signature->getPredicate(pred)->interpreted();
    res *= 2;
    return intp ? res+1 : res+NONINTERPRETED_PRECEDENCE_BOOST;
  }
  return res;
} // PrecedenceOrdering::predicatePrecedences

Comparison PrecedenceOrdering::compareFunctors(unsigned fun1, unsigned fun2) const
{
  CALL("PrecedenceOrdering::compareFunctors");

  if(fun1==fun2) {
    return Lib::EQUAL;
  }
  switch(compareFunctionPrecedences(fun1, fun2)) {
  case GREATER: return Lib::GREATER;
  case LESS: return Lib::LESS;
  default:
    ASSERTION_VIOLATION;
  }
}

/**
 * Compare precedences of two function symbols
 */ //TODO update for HOL>?
Ordering::Result PrecedenceOrdering::compareFunctionPrecedences(unsigned fun1, unsigned fun2) const
{
  CALL("PrecedenceOrdering::compareFunctionPrecedences");

  if (fun1 == fun2)
    return EQUAL;

  if (fun1 == IntTraits::minusF()) { return GREATER; } 
  if (fun1 == RatTraits::minusF()) { return GREATER; }
  if (fun1 == RealTraits::minusF()) { return GREATER; }

  if (fun2 == IntTraits::minusF()) { return LESS; }
  if (fun2 == RatTraits::minusF()) { return LESS; }
  if (fun2 == RealTraits::minusF()) { return LESS; }

  // $$false is the smallest
  if (env.signature->isFoolConstantSymbol(false,fun1)) {
    return LESS;
  }
  if (env.signature->isFoolConstantSymbol(false,fun2)) {
    return GREATER;
  }

  // $$true is the second smallest
  if (env.signature->isFoolConstantSymbol(true,fun1)) {
    return LESS;
  }

  if (env.signature->isFoolConstantSymbol(true,fun2)) {
    return GREATER;
  }

  Signature::Symbol* s1=env.signature->getFunction(fun1);
  Signature::Symbol* s2=env.signature->getFunction(fun2);
  // term algebra constructors are smaller than other symbols
  if(s1->termAlgebraCons() && !s2->termAlgebraCons()) {
    return LESS;
  }
  if(!s1->termAlgebraCons() && s2->termAlgebraCons()) {
    return GREATER;
  }
  // uninterpreted things are greater than interpreted things
  if(!s1->interpreted()) {
    if(s2->interpreted()) {
      return GREATER;
    }
    static bool reverse = env.options->introducedSymbolPrecedence() == Shell::Options::IntroducedSymbolPrecedence::BOTTOM;
    //two non-interpreted functions
    return fromComparison(Int::compare(
        fun1 >= _functions ? (int)(reverse ? -fun1 : fun1) : _functionPrecedences[fun1],
        fun2 >= _functions ? (int)(reverse ? -fun2 : fun2) : _functionPrecedences[fun2] ));
  }
  if(!s2->interpreted()) {
    return LESS;
  }
  if(s1->arity()) {
    if(!s2->arity()) {
      return GREATER;
    }
    //two interpreted functions
    return fromComparison(Int::compare(fun1, fun2));
  }
  if(s2->arity()) {
    return LESS;
  }
  //two interpreted constants

  if (!s1->numericConstant() || !s2->numericConstant()) {
    return fromComparison(Int::compare(fun1, fun2));
  }

  Comparison cmpRes;
  if(s1->integerConstant() && s2->integerConstant()) {
    cmpRes = IntegerConstantType::comparePrecedence(s1->integerValue(), s2->integerValue());
  }
  else if(s1->rationalConstant() && s2->rationalConstant()) {
    cmpRes = RationalConstantType::comparePrecedence(s1->rationalValue(), s2->rationalValue());
  }
  else if(s1->realConstant() && s2->realConstant()) {
    cmpRes = RealConstantType::comparePrecedence(s1->realValue(), s2->realValue());
  }
  else if(s1->integerConstant()) {
    ASS_REP(s2->rationalConstant() || s2->realConstant(), s2->name());
    cmpRes = Lib::LESS;
  }
  else if(s2->integerConstant()) {
    ASS_REP(s1->rationalConstant() || s1->realConstant(), s1->name());
    cmpRes = Lib::GREATER;
  }
  else if(s1->rationalConstant()) {
    ASS_REP(s2->realConstant(), s2->name());
    cmpRes = Lib::LESS;
  }
  else if(s2->rationalConstant()) {
    ASS_REP(s1->realConstant(), s1->name());
    cmpRes = Lib::GREATER;
  }
  else {
    ASSERTION_VIOLATION;
    cmpRes = Int::compare(fun1, fun2);
  }
  return fromComparison(cmpRes);
}

/**
 * Compare precedences of two type constructor symbols
 * At the moment, completely non-optimised
 */ 
Ordering::Result PrecedenceOrdering::compareTypeConPrecedences(unsigned tyc1, unsigned tyc2) const
{
  CALL("PrecedenceOrdering::compareTypeConPrecedences");

  if (tyc1 == tyc2)
    return EQUAL;

  static bool reverse = env.options->introducedSymbolPrecedence() == Shell::Options::IntroducedSymbolPrecedence::BOTTOM;

  return fromComparison(Int::compare(
      (int)(reverse ? -tyc1 : tyc1),
      (int)(reverse ? -tyc2 : tyc2)));
}

struct SymbolComparator {
  bool _forFunct;
  SymbolComparator(bool forFunct) : _forFunct(forFunct) {}

  Signature::Symbol* getSymbol(unsigned s) {
    return _forFunct ? env.signature->getFunction(s) : env.signature->getPredicate(s);
  }  
};

template<typename InnerComparator>
struct BoostWrapper : public SymbolComparator
{
  BoostWrapper(bool forFunct) : SymbolComparator(forFunct) {}

  Comparison compare(unsigned s1, unsigned s2)
  {
    static Options::SymbolPrecedenceBoost boost = env.options->symbolPrecedenceBoost();
    Comparison res = EQUAL;
    auto sym1 = getSymbol(s1);
    auto sym2 = getSymbol(s2);
    bool u1 = sym1->inUnit(); 
    bool u2 = sym2->inUnit(); 
    bool g1 = sym1->inGoal();
    bool g2 = sym2->inGoal();
    bool i1 = sym1->introduced();
    bool i2 = sym2->introduced();
    switch(boost){
      case Options::SymbolPrecedenceBoost::NONE:
        break;
      case Options::SymbolPrecedenceBoost::GOAL:
        if(g1 && !g2){ res = GREATER; }
        else if(!g1 && g2){ res = LESS; }
        break;
      case Options::SymbolPrecedenceBoost::UNIT:
        if(u1 && !u2){ res = GREATER; }
        else if(!u1 && u2){ res = LESS; }
        break;
      case Options::SymbolPrecedenceBoost::GOAL_UNIT:
        if(g1 && !g2){ res = GREATER; }
        else if(!g1 && g2){ res = LESS; }
        else if(u1 && !u2){ res = GREATER; }
        else if(!u1 && u2){ res = LESS; }
        break;
      case Options::SymbolPrecedenceBoost::NON_INTRO:
        if (i1 && !i2) { res = LESS; }
        else if (!i1 && i2) { res = GREATER; }
        break;
      case Options::SymbolPrecedenceBoost::INTRO:
        if (!i1 && i2) { res = LESS; }
        else if (i1 && !i2) { res = GREATER; }
        break;
    }
    if(res==EQUAL){
      // fallback to Inner
      res = InnerComparator(_forFunct).compare(s1,s2);
    }
    return res;
  }
};

struct OccurenceTiebreak {
  OccurenceTiebreak(bool) {} // the bool is a dummy argument, required by the template recursion convention

  Comparison compare(unsigned s1, unsigned s2) {  return Int::compare(s1,s2); }
};

template<bool revert = false, typename InnerComparator = OccurenceTiebreak>
struct FreqComparator : public SymbolComparator
{
  FreqComparator(bool forFunct) : SymbolComparator(forFunct) {}

  Comparison compare(unsigned s1, unsigned s2)
  {
    unsigned c1 = getSymbol(s1)->usageCnt();
    unsigned c2 = getSymbol(s2)->usageCnt();
    // note that we have: "rare is large" (unless reverted)
    Comparison res = revert ? Int::compare(c1,c2) : Int::compare(c2,c1);
    if(res==EQUAL){
      // fallback to Inner
      res = InnerComparator(_forFunct).compare(s1,s2);
    }
    return res;
  }
};

template<bool revert = false, typename InnerComparator = OccurenceTiebreak>
struct ArityComparator : public SymbolComparator
{
  ArityComparator(bool forFunct) : SymbolComparator(forFunct) {}

  Comparison compare(unsigned u1, unsigned u2)
  {
    Comparison res= Int::compare(getSymbol(u1)->arity(),getSymbol(u2)->arity());
    if (revert) {
      res = Lib::revert(res);
    }
    if(res==EQUAL) {
      // fallback to Inner 
      res = InnerComparator(_forFunct).compare(u1,u2);
    }
    return res;
  }
};

template<int spc, bool revert = false, typename InnerComparator = OccurenceTiebreak>
struct SpecAriFirstComparator : public SymbolComparator
{
  SpecAriFirstComparator(bool forFunct) : SymbolComparator(forFunct) {}

  Comparison compare(unsigned s1, unsigned s2)
  {
    unsigned a1 = getSymbol(s1)->arity();
    unsigned a2 = getSymbol(s2)->arity();
    if (a1 == spc && a2 != spc) {
      return revert ? LESS : GREATER;
    } else if (a1 != spc && a2 == spc) {
      return revert ? GREATER : LESS;
    }
    // fallback to Inner
    return InnerComparator(_forFunct).compare(s1,s2);
  }
};

template<bool revert = false, typename InnerComparator = OccurenceTiebreak>
using UnaryFirstComparator = SpecAriFirstComparator<1,revert,InnerComparator>;

template<bool revert = false, typename InnerComparator = OccurenceTiebreak>
using ConstFirstComparator = SpecAriFirstComparator<0,revert,InnerComparator>;

static void loadPermutationFromString(DArray<unsigned>& p, const vstring& str) {
  CALL("loadPermutationFromString");

  std::stringstream ss(str.c_str());
  unsigned i = 0;
  unsigned val;
  while (ss >> val)
  {
      if (i >= p.size()) {
        break;
      }

      if (val >= p.size()) {
        break;
      }

      p[i++] = val;

      if (ss.peek() == ',')
          ss.ignore();
  }
}

bool isPermutation(const DArray<int>& xs) {
  CALL("isPermutation");
  DArray<int> cnts(xs.size()); 
  cnts.init(xs.size(), 0);
  for (unsigned i = 0; i < xs.size(); i++) {
    cnts[xs[i]] += 1;
  }
  for (unsigned i = 0; i < xs.size(); i++) {
    if (cnts[xs[i]] != 1) {
      return false;
    }
  }
  return true;
}

/**
 * Create a PrecedenceOrdering object.
 */
PrecedenceOrdering::PrecedenceOrdering(const DArray<int>& funcPrec, const DArray<int>& predPrec, const DArray<int>& predLevels, bool reverseLCM)
  : _predicates(predPrec.size()),
    _functions(funcPrec.size()),
    _predicateLevels(predLevels),
    _predicatePrecedences(predPrec),
    _functionPrecedences(funcPrec),
    _reverseLCM(reverseLCM)
{
  CALL("PrecedenceOrdering::PrecedenceOrdering(const DArray<int>&, const DArray<int>&, const DArray<int>&, bool)");
  ASS_EQ(env.signature->predicates(), _predicates);
  ASS_EQ(env.signature->functions(), _functions);
  ASS(isPermutation(_functionPrecedences))
  ASS(isPermutation(_predicatePrecedences))
}

/**
 * Create a PrecedenceOrdering object.
 *
 * "Intermediate" constructor; this is needed so that we only call predPrecFromOpts once (and use it here twice).
 */
PrecedenceOrdering::PrecedenceOrdering(Problem& prb, const Options& opt, const DArray<int>& predPrec)
: PrecedenceOrdering(
    funcPrecFromOpts(prb,opt),
    predPrec,
    predLevelsFromOptsAndPrec(prb,opt,predPrec),
    opt.literalComparisonMode()==Shell::Options::LiteralComparisonMode::REVERSE
    )
{
  CALL("PrecedenceOrdering::PrecedenceOrdering((Problem&,const Options&,const DArray<int>&)");
}

/**
 * Create a PrecedenceOrdering object.
 */
PrecedenceOrdering::PrecedenceOrdering(Problem& prb, const Options& opt)
: PrecedenceOrdering(prb,opt,
    (
       // Make sure we (re-)compute usageCnt's for all the symbols;
       // in particular, the sP's (the Tseitin predicates) and sK's (the Skolem functions), which only exists since preprocessing.
       prb.getProperty(),
       // also, fetch the unary minuses, we intruduce later anyway
       (void)IntTraits::minusF(),(void)RatTraits::minusF(),(void)RealTraits::minusF(), 
       predPrecFromOpts(prb, opt)))
{
  CALL("PrecedenceOrdering::PrecedenceOrdering(Problem&,const Options&)");
  ASS_G(_predicates, 0);
}

static void sortAuxBySymbolPrecedence(DArray<unsigned>& aux, const Options& opt, bool forFunc) {
  CALL("sortAuxBySymbolPrecedence");

  switch(opt.symbolPrecedence()) {
    case Shell::Options::SymbolPrecedence::ARITY:
      aux.sort(BoostWrapper<ArityComparator<>>(forFunc));
      break;
    case Shell::Options::SymbolPrecedence::REVERSE_ARITY:
      aux.sort(BoostWrapper<ArityComparator<true /*reverse*/>>(forFunc));
      break;
    case Shell::Options::SymbolPrecedence::UNARY_FIRST:
      aux.sort(BoostWrapper<UnaryFirstComparator<false,ArityComparator<false,FreqComparator<>>>>(forFunc));
      break;
    case Shell::Options::SymbolPrecedence::CONST_MAX:
      aux.sort(BoostWrapper<ConstFirstComparator<false,ArityComparator<>>>(forFunc));
      break;
    case Shell::Options::SymbolPrecedence::CONST_MIN:
      aux.sort(BoostWrapper<ConstFirstComparator<true /*reverse*/,ArityComparator<true /*reverse*/>>>(forFunc));
      break;
    case Shell::Options::SymbolPrecedence::FREQUENCY:
    case Shell::Options::SymbolPrecedence::WEIGHTED_FREQUENCY:
      aux.sort(BoostWrapper<FreqComparator<>>(forFunc));
      break;
    case Shell::Options::SymbolPrecedence::REVERSE_FREQUENCY:
    case Shell::Options::SymbolPrecedence::REVERSE_WEIGHTED_FREQUENCY:
      aux.sort(BoostWrapper<FreqComparator<true /*reverse*/>>(forFunc));
      break;
    case Shell::Options::SymbolPrecedence::UNARY_FREQ:
      aux.sort(BoostWrapper<UnaryFirstComparator<false,FreqComparator<>>>(forFunc));
      break;
    case Shell::Options::SymbolPrecedence::CONST_FREQ:
      aux.sort(BoostWrapper<ConstFirstComparator<true /*reverse*/,FreqComparator<>>>(forFunc));
      break;
    case Shell::Options::SymbolPrecedence::OCCURRENCE:
      // already sorted by occurrence
      break;
    case Shell::Options::SymbolPrecedence::SCRAMBLE:
      unsigned sz = aux.size();
      for(unsigned i=0;i<sz;i++){
        unsigned j = Random::getInteger(sz-i)+i;
        unsigned tmp = aux[j];
        aux[j]=aux[i];
        aux[i]=tmp;
      }
      break;
  }
}

DArray<int> PrecedenceOrdering::funcPrecFromOpts(Problem& prb, const Options& opt) {
  unsigned nFunctions = env.signature->functions();
  DArray<unsigned> aux(nFunctions);

  if(nFunctions) {
    aux.initFromIterator(getRangeIterator(0u, nFunctions), nFunctions);

    if (!opt.functionPrecedence().empty()) {
      BYPASSING_ALLOCATOR;

      vstring precedence;
      ifstream precedence_file (opt.functionPrecedence().c_str());
      if (precedence_file.is_open() && getline(precedence_file, precedence)) {
        loadPermutationFromString(aux,precedence);
        precedence_file.close();
      }
    } else {
<<<<<<< HEAD
      // since the below sorts are stable, a proper input shuffling manifests itself (also) by initializing aux with a random permutation rather then the identity one
      if (opt.shuffleInput() && opt.symbolPrecedence() != Shell::Options::SymbolPrecedence::SCRAMBLE) {
        Shuffling::shuffleArray(aux,nFunctions);
        // in particular shuffleInput causes OCCURRENCE to be also random
      }

      switch(opt.symbolPrecedence()) {
      case Shell::Options::SymbolPrecedence::ARITY:
        aux.sort(FnBoostWrapper<FnArityComparator>(FnArityComparator()));
        break;
      case Shell::Options::SymbolPrecedence::REVERSE_ARITY:
        aux.sort(FnBoostWrapper<FnRevArityComparator>(FnRevArityComparator()));
        break;
      case Shell::Options::SymbolPrecedence::FREQUENCY:
      case Shell::Options::SymbolPrecedence::WEIGHTED_FREQUENCY:
        aux.sort(FnBoostWrapper<FnFreqComparator>(FnFreqComparator()));
        break;
      case Shell::Options::SymbolPrecedence::REVERSE_FREQUENCY:
      case Shell::Options::SymbolPrecedence::REVERSE_WEIGHTED_FREQUENCY:
        aux.sort(FnBoostWrapper<FnRevFreqComparator>(FnRevFreqComparator()));
        break;
      case Shell::Options::SymbolPrecedence::OCCURRENCE:
        break;
      case Shell::Options::SymbolPrecedence::SCRAMBLE:
        Shuffling::shuffleArray(aux,nFunctions);
        break;
      }
=======
      sortAuxBySymbolPrecedence(aux,opt,true /* forFunc */);
>>>>>>> 2de1641a
    }
    
    /*cout << "Function precedences:" << endl;
    for(unsigned i=0;i<nFunctions;i++){
      cout << env.signature->functionName(aux[i]) << " ";
    }
    cout << endl;*/
    

    /*
    cout << "Function precedence: ";
    for(unsigned i=0;i<nFunctions;i++){
      cout << aux[i] << ",";
    }
    cout << endl;
    */

  }

  DArray<int>  functionPrecedences(nFunctions);
  for(unsigned i=0;i<nFunctions;i++) {
    functionPrecedences[aux[i]]=i;
  }
  return functionPrecedences;
}

DArray<int> PrecedenceOrdering::predPrecFromOpts(Problem& prb, const Options& opt) {
  unsigned nPredicates = env.signature->predicates();
  DArray<unsigned> aux(nPredicates);
  aux.initFromIterator(getRangeIterator(0u, nPredicates), nPredicates);

  if (!opt.predicatePrecedence().empty()) {
    BYPASSING_ALLOCATOR;

    vstring precedence;
    ifstream precedence_file (opt.predicatePrecedence().c_str());
    if (precedence_file.is_open() && getline(precedence_file, precedence)) {
      loadPermutationFromString(aux,precedence);
      precedence_file.close();
    }
  } else {
<<<<<<< HEAD
    // since the below sorts are stable, a proper input shuffling manifests itself (also) by initializing aux with a random permutation rather then the identity one
    if (opt.shuffleInput() && opt.symbolPrecedence() != Shell::Options::SymbolPrecedence::SCRAMBLE) {
      Shuffling::shuffleArray(aux,nPredicates);
      // in particular shuffleInput causes OCCURRENCE to be also random
    }

    switch(opt.symbolPrecedence()) {
    case Shell::Options::SymbolPrecedence::ARITY:
      aux.sort(PredBoostWrapper<PredArityComparator>(PredArityComparator()));
      break;
    case Shell::Options::SymbolPrecedence::REVERSE_ARITY:
      aux.sort(PredBoostWrapper<PredRevArityComparator>(PredRevArityComparator()));
      break;
    case Shell::Options::SymbolPrecedence::FREQUENCY:
    case Shell::Options::SymbolPrecedence::WEIGHTED_FREQUENCY:
      aux.sort(PredBoostWrapper<PredFreqComparator>(PredFreqComparator()));
      break;
    case Shell::Options::SymbolPrecedence::REVERSE_FREQUENCY:
    case Shell::Options::SymbolPrecedence::REVERSE_WEIGHTED_FREQUENCY:
     aux.sort(PredBoostWrapper<PredRevFreqComparator>(PredRevFreqComparator()));
     break;
    case Shell::Options::SymbolPrecedence::OCCURRENCE:
      break;
      case Shell::Options::SymbolPrecedence::SCRAMBLE:
        Shuffling::shuffleArray(aux,nPredicates);
        break;
    }
=======
    sortAuxBySymbolPrecedence(aux,opt,false /* forFunc */);
>>>>>>> 2de1641a
  }
  /*
  cout << "Predicate precedences:" << endl;
  for(unsigned i=0;i<nPredicates;i++){
    cout << env.signature->predicateName(aux[i]) << " "; 
  }
  cout << endl;
  */
  /*
  cout << "Predicate precedence: ";
  for(unsigned i=0;i<nPredicates;i++){
    cout << aux[i] << ",";
  }
  cout << endl;
  */

  DArray<int> predicatePrecedences(nPredicates);
  for(unsigned i=0;i<nPredicates;i++) {
    predicatePrecedences[aux[i]]=i;
  }
  return predicatePrecedences;
}

DArray<int> PrecedenceOrdering::predLevelsFromOptsAndPrec(Problem& prb, const Options& opt, const DArray<int>& predicatePrecedences) {

  unsigned nPredicates = env.signature->predicates();
  DArray<int> predicateLevels(nPredicates);

  switch(opt.literalComparisonMode()) {
  case Shell::Options::LiteralComparisonMode::STANDARD:
    predicateLevels.init(nPredicates, 1);
    break;
  case Shell::Options::LiteralComparisonMode::PREDICATE:
  case Shell::Options::LiteralComparisonMode::REVERSE:
    for(unsigned i=1;i<nPredicates;i++) {
      predicateLevels[i]=predicatePrecedences[i]+1;
    }
    break;
  }
  //equality is on the lowest level
  predicateLevels[0]=0;

  if (env.predicateSineLevels) {
    // predicateSineLevels start from zero
    unsigned bound = env.maxSineLevel; // this is at least as large as the maximal value of a predicateSineLevel
    bool reverse = (opt.sineToPredLevels() == Options::PredicateSineLevels::ON); // the ON, i.e. reasonable, version wants low sine levels mapping to high predicateLevels

    for(unsigned i=1;i<nPredicates;i++) { // starting from 1, keeping predicateLevels[0]=0;
      unsigned level;
      if (!env.predicateSineLevels->find(i,level)) {
        level = bound;
      }
      predicateLevels[i] = reverse ? (bound - level + 1) : level;
      // cout << "setting predicate level of " << env.signature->predicateName(i) << " to " << predicateLevels[i] << endl;
    }
  }

  for(unsigned i=1;i<nPredicates;i++) {
    Signature::Symbol* predSym = env.signature->getPredicate(i);
    //consequence-finding name predicates have the lowest level
    if(predSym->label()) {
      predicateLevels[i]=-1;
    }
    else if(predSym->equalityProxy()) {
      //equality proxy predicates have the highest level (lower than colored predicates)
      predicateLevels[i]=nPredicates+2;
    }

  }
  return predicateLevels;
}

void PrecedenceOrdering::show(ostream& out) const 
{
  CALL("PrecedenceOrdering::show(ostream& out)")
  {
    out << "% Function precedences, smallest symbols first (line format: `<name> <arity>`) " << std::endl;
    out << "% ===== begin of function precedences ===== " << std::endl;
    DArray<unsigned> functors;

    functors.initFromIterator(getRangeIterator(0u,env.signature->functions()),env.signature->functions());
    functors.sort(closureComparator([&](unsigned l, unsigned r){ return intoComparison(compareFunctionPrecedences(l,r)); }));
    for (unsigned i = 0; i < functors.size(); i++) {
      auto sym = env.signature->getFunction(functors[i]);
      out << "% " << sym->name() << " " << sym->arity() << std::endl;
    }

    out << "% ===== end of function precedences ===== " << std::endl;
  }

  out << "%" << std::endl;

  {
    out << "% Predicate precedences, smallest symbols first (line format `<name> <arity>`) " << std::endl;
    out << "% ===== begin of predicate precedences ===== " << std::endl;

    DArray<unsigned> functors;
    functors.initFromIterator(getRangeIterator(0u,env.signature->predicates()),env.signature->predicates());
    functors.sort(closureComparator([&](unsigned l, unsigned r) { return Int::compare(_predicatePrecedences[l], _predicatePrecedences[r]); }));
    for (unsigned i = 0; i < functors.size(); i++) {
      auto sym = env.signature->getPredicate(functors[i]);
      out << "% " << sym->name() << " " << sym->arity() << std::endl;
    }

    out << "% ===== end of predicate precedences ===== " << std::endl;
  }

  out << "%" << std::endl;

  {
    out << "% Predicate levels (line format: `<name> <arity> <level>`)" << std::endl;
    out << "% ===== begin of predicate levels ===== " << std::endl;

    DArray<unsigned> functors;
    functors.initFromIterator(getRangeIterator(0u,env.signature->predicates()),env.signature->predicates());
    functors.sort(closureComparator([&](unsigned l, unsigned r) { return Int::compare(_predicateLevels[l], _predicateLevels[r]); }));

    for (unsigned i = 0; i < functors.size(); i++) {
      auto sym = env.signature->getPredicate(i);
      out << "% " << sym->name() << " " << sym->arity() << " " << _predicateLevels[i] << std::endl;
    }

    out << "% ===== end of predicate precedences ===== " << std::endl;
  }

  out << "%" << std::endl;

  showConcrete(out);
}<|MERGE_RESOLUTION|>--- conflicted
+++ resolved
@@ -713,6 +713,12 @@
 static void sortAuxBySymbolPrecedence(DArray<unsigned>& aux, const Options& opt, bool forFunc) {
   CALL("sortAuxBySymbolPrecedence");
 
+  // since the below sorts are stable, a proper input shuffling manifests itself (also) by initializing aux with a random permutation rather then the identity one
+  if (opt.shuffleInput() && opt.symbolPrecedence() != Shell::Options::SymbolPrecedence::SCRAMBLE) {
+    Shuffling::shuffleArray(aux,aux.size());
+    // in particular shuffleInput causes OCCURRENCE to be also random
+  }
+
   switch(opt.symbolPrecedence()) {
     case Shell::Options::SymbolPrecedence::ARITY:
       aux.sort(BoostWrapper<ArityComparator<>>(forFunc));
@@ -775,37 +781,7 @@
         precedence_file.close();
       }
     } else {
-<<<<<<< HEAD
-      // since the below sorts are stable, a proper input shuffling manifests itself (also) by initializing aux with a random permutation rather then the identity one
-      if (opt.shuffleInput() && opt.symbolPrecedence() != Shell::Options::SymbolPrecedence::SCRAMBLE) {
-        Shuffling::shuffleArray(aux,nFunctions);
-        // in particular shuffleInput causes OCCURRENCE to be also random
-      }
-
-      switch(opt.symbolPrecedence()) {
-      case Shell::Options::SymbolPrecedence::ARITY:
-        aux.sort(FnBoostWrapper<FnArityComparator>(FnArityComparator()));
-        break;
-      case Shell::Options::SymbolPrecedence::REVERSE_ARITY:
-        aux.sort(FnBoostWrapper<FnRevArityComparator>(FnRevArityComparator()));
-        break;
-      case Shell::Options::SymbolPrecedence::FREQUENCY:
-      case Shell::Options::SymbolPrecedence::WEIGHTED_FREQUENCY:
-        aux.sort(FnBoostWrapper<FnFreqComparator>(FnFreqComparator()));
-        break;
-      case Shell::Options::SymbolPrecedence::REVERSE_FREQUENCY:
-      case Shell::Options::SymbolPrecedence::REVERSE_WEIGHTED_FREQUENCY:
-        aux.sort(FnBoostWrapper<FnRevFreqComparator>(FnRevFreqComparator()));
-        break;
-      case Shell::Options::SymbolPrecedence::OCCURRENCE:
-        break;
-      case Shell::Options::SymbolPrecedence::SCRAMBLE:
-        Shuffling::shuffleArray(aux,nFunctions);
-        break;
-      }
-=======
       sortAuxBySymbolPrecedence(aux,opt,true /* forFunc */);
->>>>>>> 2de1641a
     }
     
     /*cout << "Function precedences:" << endl;
@@ -847,37 +823,7 @@
       precedence_file.close();
     }
   } else {
-<<<<<<< HEAD
-    // since the below sorts are stable, a proper input shuffling manifests itself (also) by initializing aux with a random permutation rather then the identity one
-    if (opt.shuffleInput() && opt.symbolPrecedence() != Shell::Options::SymbolPrecedence::SCRAMBLE) {
-      Shuffling::shuffleArray(aux,nPredicates);
-      // in particular shuffleInput causes OCCURRENCE to be also random
-    }
-
-    switch(opt.symbolPrecedence()) {
-    case Shell::Options::SymbolPrecedence::ARITY:
-      aux.sort(PredBoostWrapper<PredArityComparator>(PredArityComparator()));
-      break;
-    case Shell::Options::SymbolPrecedence::REVERSE_ARITY:
-      aux.sort(PredBoostWrapper<PredRevArityComparator>(PredRevArityComparator()));
-      break;
-    case Shell::Options::SymbolPrecedence::FREQUENCY:
-    case Shell::Options::SymbolPrecedence::WEIGHTED_FREQUENCY:
-      aux.sort(PredBoostWrapper<PredFreqComparator>(PredFreqComparator()));
-      break;
-    case Shell::Options::SymbolPrecedence::REVERSE_FREQUENCY:
-    case Shell::Options::SymbolPrecedence::REVERSE_WEIGHTED_FREQUENCY:
-     aux.sort(PredBoostWrapper<PredRevFreqComparator>(PredRevFreqComparator()));
-     break;
-    case Shell::Options::SymbolPrecedence::OCCURRENCE:
-      break;
-      case Shell::Options::SymbolPrecedence::SCRAMBLE:
-        Shuffling::shuffleArray(aux,nPredicates);
-        break;
-    }
-=======
     sortAuxBySymbolPrecedence(aux,opt,false /* forFunc */);
->>>>>>> 2de1641a
   }
   /*
   cout << "Predicate precedences:" << endl;
