/*
 * This file is part of the source code of the software program
 * Vampire. It is protected by applicable
 * copyright laws.
 *
 * This source code is distributed under the licence found here
 * https://vprover.github.io/license.html
 * and in the source directory
 */
/**
 * @file Signature.hpp
 * Defines class Signature for handling signatures
 *
 * @since 07/05/2007 Manchester, created anew instead of the old overcomplicated
 *        Signature
 */

#ifndef __Signature__
#define __Signature__

#include "Forwards.hpp"

#include "Debug/Assertion.hpp"

#include "Lib/Allocator.hpp"
#include "Lib/Stack.hpp"
#include "Lib/DHSet.hpp"
#include "Lib/Map.hpp"
#include "Lib/List.hpp"
#include "Lib/DHMap.hpp"
#include "Lib/VString.hpp"
#include "Lib/Environment.hpp"
#include "Lib/SmartPtr.hpp"

#include "Shell/TermAlgebra.hpp"
#include "Shell/Options.hpp"

#include "Sorts.hpp"
#include "Theory.hpp"


namespace Kernel {

using namespace std;
using namespace Lib;

/**
 * Class implementing signatures
 */
class Signature
{
 public:
  /** Function or predicate symbol */
  
  //Order is important
  //Narrow.cpp relies on it
  enum Combinator {
    S_COMB,
    B_COMB,
    C_COMB,
    I_COMB,
    K_COMB,
    NOT_COMB
  };
  
  enum Proxy {
    AND,
    OR,
    IMP,
    FORALL,
    EXISTS,
    IFF,
    XOR,
    NOT,
    PI,
    SIGMA,
    EQUALS,
    NOT_PROXY
  };  
  
  class Symbol {
  
  protected:
    /** print name */
    vstring _name;

    // both _arity and _typeArgsArity could be recovered from _type. Storing directly here as well for convenience

    /** arity */
    unsigned _arity;
    /** arity of type arguments */
    unsigned _typeArgsArity;

    /** Either a FunctionType of a PredicateType object */
    mutable OperatorType* _type;
    /** List of distinct groups the constant is a member of, all members of a distinct group should be distinct from each other */
    List<unsigned>* _distinctGroups;
    /** number of times it is used in the problem */
    unsigned _usageCount;
    /** number of units it is used in in the problem */
    unsigned _unitUsageCount;

    /** the object is of type InterpretedSymbol */
    unsigned _interpreted : 1;
    /** symbol that doesn't come from input problem, but was introduced by Vampire */
    unsigned _introduced : 1;
    /** protected symbols aren't subject to any kind of preprocessing elimination */
    unsigned _protected : 1;
    /** clauses with only skipped symbols will not be output as symbol eliminating */
    unsigned _skip : 1;
    /** marks propositional predicate symbols that are labels to 
        be used as names during consequence finding or function relationship finding */
    unsigned _label : 1;
    /** marks predicates that are equality proxy */
    unsigned _equalityProxy : 1;
    /** used in coloured proofs and interpolation */
    unsigned _color : 2;
    /** marks distinct string constants */
    unsigned _stringConstant : 1;
    /** marks numeric constants, they are only used in TPTP's fof declarations */
    unsigned _numericConstant : 1;
    /** predicate introduced for query answering */
    unsigned _answerPredicate : 1;
    /** marks numbers too large to represent natively */
    unsigned _overflownConstant : 1;
    /** marks term algebra constructors */
    unsigned _termAlgebraCons : 1;
<<<<<<< HEAD
    /** marks term algebra destructors */
    unsigned _termAlgebraDest : 1;
    /** Either a FunctionType of a PredicateType object */
    mutable OperatorType* _type;
    /** List of distinct groups the constant is a member of, all members of a distinct group should be distinct from each other */
    List<unsigned>* _distinctGroups;
    /** number of times it is used in the problem */
    unsigned _usageCount;
    /** number of units it is used in in the problem */
    unsigned _unitUsageCount;
=======
>>>>>>> ed1c051f
    /** if used in the goal **/
    unsigned _inGoal : 1;
    /** if used in a unit **/
    unsigned _inUnit : 1;
    /** if induction skolem **/
    unsigned _inductionSkolem : 1;
    /** if skolem function in general **/
    unsigned _skolem : 1;
    /** if arrow constructor */
    unsigned _arrow : 1;
    /** if app function symbol */
    unsigned _app : 1;
    /** if tuple sort */
    unsigned _tuple : 1;
    /** if array sort */
    unsigned _array : 1;  
    /** if super sort */
    unsigned _superSort : 1;
    /** if Boolean sort */
    unsigned _boolSort : 1;
    /** if any non-Boolean default sort */
    unsigned _defaultSort : 1;
    /** if type constructor */
    unsigned _typeConstructor : 1;
    /** proxy type */
    Proxy _prox;
    /** combinator type */
    Combinator _comb;

  public:
    /** standard constructor */
    Symbol(const vstring& nm,unsigned arity, bool interpreted=false, bool stringConstant=false,bool numericConstant=false,bool overflownConstant=false, bool super = false);
    void destroyFnSymbol();
    void destroyPredSymbol();

    void addColor(Color color);
    /** mark symbol that doesn't come from input problem, but was introduced by Vampire */
    void markIntroduced() { _introduced=1; }
    /** remove the marking that the symbol was introduced, it has now been found in the input
        we should be careful that the previously introduced symbols are renamed elsewhere */
    void unmarkIntroduced(){ _introduced=0; }
    /** mark the symbol as protected so it is not being eliminated by preprocessing */
    void markProtected() { _protected=1; }
    /** mark the symbol as skip for the purpose of symbol elimination */
    void markSkip() { _skip=1; }
    /** mark the symbol as name for consequence finding */
    void markLabel() { ASS_EQ(arity(), 0); _label=1; markProtected(); }
    /** mark symbol to be an answer predicate */
    void markAnswerPredicate() { _answerPredicate=1; markProtected(); }
    /** mark predicate to be an equality proxy */
    void markEqualityProxy() { _equalityProxy=1; }
    /** mark constant as overflown */
    void markOverflownConstant() { _overflownConstant=1; }
    /** mark symbol as a term algebra constructor */
    void markTermAlgebraCons() { _termAlgebraCons=1; }
    /** mark symbol as a term algebra destructor */
    void markTermAlgebraDest() { _termAlgebraDest=1; }

    /** return true iff symbol is marked as skip for the purpose of symbol elimination */
    bool skip() const { return _skip; }
    /** return true iff the symbol is marked as name predicate
        for consequence finding */
    bool label() const { return _label; }
    /** return the colour of the symbol */
    Color color() const { return static_cast<Color>(_color); }
    /** Return the arity of the symbol */
    inline unsigned arity() const { return _arity; }
    /** Return the type argument arity of the symbol. Only accurate once type has been set. */
    inline unsigned typeArgsArity() const { ASS_REP(_type, name()); return _typeArgsArity; }
    /** Return the name of the symbol */
    inline const vstring& name() const { return _name; }
    /** Return true iff the object is of type InterpretedSymbol */
    inline bool interpreted() const { return _interpreted; }
    /** Return true iff the symbol doesn't come from input problem but was introduced by Vampire */
    inline bool introduced() const { return _introduced; }
    /** Return true iff the symbol is must not be eliminated by proprocessing */
    inline bool protectedSymbol() const { return _protected; }
    /** Return true iff symbol is a distinct string constant */
    inline bool stringConstant() const { return _stringConstant; }
    /** Return true iff symbol is a numeric constant */
    inline bool numericConstant() const { return _numericConstant; }
    /** Return true iff symbol is an answer predicate */
    inline bool answerPredicate() const { return _answerPredicate; }
    /** Return true iff symbol is an equality proxy */
    inline bool equalityProxy() const { return _equalityProxy; }
    /** Return true iff symbol is an overflown constant */
    inline bool overflownConstant() const { return _overflownConstant; }
    /** Return true iff symbol is a term algebra constructor */
    inline bool termAlgebraCons() const { return _termAlgebraCons; }
    /** Return true iff symbol is a term algebra destructor */
    inline bool termAlgebraDest() const { return _termAlgebraDest; }

    /** Increase the usage count of this symbol **/
    inline void incUsageCnt(){ _usageCount++; }
    /** Return the usage count of this symbol **/
    inline unsigned usageCnt() const { return _usageCount; }
    /** Reset usage count to zero, to start again! **/
    inline void resetUsageCnt(){ _usageCount=0; }

    inline void incUnitUsageCnt(){ _unitUsageCount++;}
    inline unsigned unitUsageCnt() const { return _unitUsageCount; }
    inline void resetUnitUsageCnt(){ _unitUsageCount=0;}

    inline void markInGoal(){ _inGoal=1; }
    inline bool inGoal(){ return _inGoal; }
    inline void markInUnit(){ _inUnit=1; }
    inline bool inUnit(){ return _inUnit; }

    inline void markSkolem(){ _skolem = 1;}
    inline bool skolem(){ return _skolem; }

    inline void markArrow(){ _arrow = 1; }
    inline bool arrow(){ return _arrow; }

    inline void markApp(){ _app = 1; }
    inline bool app(){ return _app; }

    inline void markTuple(){ _tuple = 1; }
    inline bool tupleSort(){ return _tuple; }

    inline void markArray(){ _array = 1; }
    inline bool arraySort(){ return _array; }

    inline void markBoolSort(){ _boolSort = 1; }
    inline const bool boolSort() const { return _boolSort; }

    inline void markDefaultSort(){ _defaultSort = 1; }    
    inline const bool defaultSort() const { return _defaultSort; }   

    inline void setProxy(Proxy prox){ _prox = prox; }
    inline Proxy proxy(){ return _prox; }

    inline void setComb(Combinator comb){ _comb = comb; }
    inline Combinator combinator(){ return _comb; }

    inline const bool super() const { return _superSort; }
    inline const bool typeCon() const { return _typeConstructor; } 

    inline void markInductionSkolem(){ _inductionSkolem=1; _skolem=1;}
    inline bool inductionSkolem(){ return _inductionSkolem;}
      
    /** Return true if symbol is an integer constant */
    inline bool integerConstant() const
    { return interpreted() && arity()==0 && fnType()->result()==Term::intSort(); }
    /** Return true if symbol is a rational constant */
    inline bool rationalConstant() const
    { return interpreted() && arity()==0 && fnType()->result()==Term::rationalSort(); }
    /** Return true if symbol is a real constant */
    inline bool realConstant() const
    { return interpreted() && arity()==0 && fnType()->result()==Term::realSort(); }

    /** return true if an interpreted number, note subtle but significant difference from numericConstant **/
    inline bool interpretedNumber() const
    { return integerConstant() || rationalConstant() || realConstant(); }

    /** Return value of an integer constant */
    inline IntegerConstantType integerValue() const
    { ASS(integerConstant()); return static_cast<const IntegerSymbol*>(this)->_intValue; }
    /** Return value of a rational constant */
    inline RationalConstantType rationalValue() const
    { ASS(rationalConstant()); return static_cast<const RationalSymbol*>(this)->_ratValue; }
    /** Return value of a real constant */
    inline RealConstantType realValue() const
    { ASS(realConstant()); return static_cast<const RealSymbol*>(this)->_realValue; }

    const List<unsigned>* distinctGroups() const { return _distinctGroups; }
    /** This takes the symbol number of this symbol as the symbol doesn't know it
        Note that this should only be called on a constant **/
    void addToDistinctGroup(unsigned group,unsigned this_number);
    friend ostream& operator<<(ostream& out, const Signature::Symbol& self){ return out << self.name(); };

    void setType(OperatorType* type);
    void forceType(OperatorType* type);
    OperatorType* fnType() const;
    OperatorType* predType() const;

    CLASS_NAME(Signature::Symbol);
    USE_ALLOCATOR(Symbol);
  }; // class Symbol

  class InterpretedSymbol
  : public Symbol
  {
    friend class Signature;
    friend class Symbol;
  protected:
    Interpretation _interp;

  public:

    InterpretedSymbol(const vstring& nm, Interpretation interp)
    : Symbol(nm, Theory::getArity(interp), true), _interp(interp)
    {
      CALL("InterpretedSymbol");
    }

    CLASS_NAME(Signature::InterpretedSymbol);
    USE_ALLOCATOR(InterpretedSymbol);

    /** Return the interpreted function that corresponds to this symbol */
    inline Interpretation getInterpretation() const { ASS_REP(interpreted(), _name); return _interp; }
  };

  class IntegerSymbol
  : public Symbol
  {
    friend class Signature;
    friend class Symbol;
  protected:
    IntegerConstantType _intValue;

  public:
    IntegerSymbol(const IntegerConstantType& val)
    : Symbol(val.toString(), 0, true), _intValue(val)
    {
      CALL("IntegerSymbol");

      setType(OperatorType::getConstantsType(Term::intSort()));
    }
    CLASS_NAME(Signature::IntegerSymbol);
    USE_ALLOCATOR(IntegerSymbol);
  };

  class RationalSymbol
  : public Symbol
  {
    friend class Signature;
    friend class Symbol;
  protected:
    RationalConstantType _ratValue;

  public:
    RationalSymbol(const RationalConstantType& val)
    : Symbol(val.toString(), 0, true), _ratValue(val)
    {
      CALL("RationalSymbol");

      setType(OperatorType::getConstantsType(Term::rationalSort()));
    }
    CLASS_NAME(Signature::RationalSymbol);
    USE_ALLOCATOR(RationalSymbol);
  };

  class RealSymbol
  : public Symbol
  {
    friend class Signature;
    friend class Symbol;
  protected:
    RealConstantType _realValue;

  public:
    RealSymbol(const RealConstantType& val)
    : Symbol((env.options->proof() == Shell::Options::Proof::PROOFCHECK) ? "$to_real("+val.toString()+")" : val.toNiceString(), 0, true), _realValue(val)
    {
      CALL("RealSymbol");

      setType(OperatorType::getConstantsType(Term::realSort()));
    }
    CLASS_NAME(Signature::RealSymbol);
    USE_ALLOCATOR(RealSymbol);
  }; 

  //////////////////////////////////////
  // Uninterpreted symbol declarations
  //

  unsigned addPredicate(const vstring& name,unsigned arity,bool& added);
  unsigned addFunction(const vstring& name,unsigned arity,bool& added,bool overflowConstant = false);

  /**
   * If a predicate with this name and arity exists, return its number.
   * Otherwise, add a new one and return its number.
   *
   * @param name name of the symbol
   * @param arity arity of the symbol
   * @since 07/05/2007 Manchester
   */
  unsigned addPredicate(const vstring& name,unsigned arity)
  {
    bool added;
    return addPredicate(name,arity,added);
  }
  /**
   * If a function with this name and arity exists, return its number.
   * Otherwise, add a new one and return its number.
   *
   * @since 28/12/2007 Manchester
   */
  unsigned addFunction(const vstring& name,unsigned arity)
  {
    bool added;
    return addFunction(name,arity,added);
  }
  /**
   * If a unique string constant with this name and arity exists, return its number.
   * Otherwise, add a new one and return its number.
   *
   * The added constant is of sort Sorts::SRT_DEFAULT.
   */
  unsigned addStringConstant(const vstring& name);
  unsigned addFreshFunction(unsigned arity, const char* prefix, const char* suffix = 0);
  unsigned addSkolemFunction(unsigned arity,const char* suffix = 0);
  unsigned addFreshPredicate(unsigned arity, const char* prefix, const char* suffix = 0);
  unsigned addSkolemPredicate(unsigned arity,const char* suffix = 0);
  unsigned addNamePredicate(unsigned arity);
  unsigned addNameFunction(unsigned arity);
  void addEquality();
  unsigned getApp();
  unsigned getDiff();
  unsigned getChoice();

  // Interpreted symbol declarations
  unsigned addIntegerConstant(const vstring& number,bool defaultSort);
  unsigned addRationalConstant(const vstring& numerator, const vstring& denominator,bool defaultSort);
  unsigned addRealConstant(const vstring& number,bool defaultSort);

  unsigned addIntegerConstant(const IntegerConstantType& number);
  unsigned addRationalConstant(const RationalConstantType& number);
  unsigned addRealConstant(const RealConstantType& number);
 
  unsigned addInterpretedFunction(Interpretation itp, OperatorType* type, const vstring& name);
  unsigned addInterpretedFunction(Interpretation itp, const vstring& name)
  {
    CALL("Signature::addInterpretedFunction(Interpretation,const vstring&)");
    ASS(!Theory::isPolymorphic(itp));
    return addInterpretedFunction(itp,Theory::getNonpolymorphicOperatorType(itp),name);
  }

  unsigned addInterpretedPredicate(Interpretation itp, OperatorType* type, const vstring& name);
  unsigned addInterpretedPredicate(Interpretation itp, const vstring& name)
  {
    CALL("Signature::addInterpretedPredicate(Interpretation,const vstring&)");
    ASS(!Theory::isPolymorphic(itp));
    return addInterpretedPredicate(itp,Theory::getNonpolymorphicOperatorType(itp),name);
  }

  unsigned getInterpretingSymbol(Interpretation interp, OperatorType* type);
  unsigned getInterpretingSymbol(Interpretation interp)
  {
    CALL("Signature::getInterpretingSymbol(Interpretation)");
    ASS(!Theory::isPolymorphic(interp));
    return getInterpretingSymbol(interp,Theory::getNonpolymorphicOperatorType(interp));
  }

  /** Return true iff there is a symbol interpreted by Interpretation @b interp */
  bool haveInterpretingSymbol(Interpretation interp, OperatorType* type) const {
    CALL("Signature::haveInterpretingSymbol(Interpretation, OperatorType*)");
    return _iSymbols.find(std::make_pair(interp,type));
  }
  bool haveInterpretingSymbol(Interpretation interp)
  {
    CALL("Signature::haveInterpretingSymbol(Interpretation)");
    ASS(!Theory::isPolymorphic(interp));
    return haveInterpretingSymbol(interp,Theory::getNonpolymorphicOperatorType(interp));
  }

  /** return the name of a function with a given number */
  const vstring& functionName(int number);
  /** return the name of a predicate with a given number */
  const vstring& predicateName(int number)
  {
    return _preds[number]->name();
  }
  /** return the arity of a function with a given number */
  const unsigned functionArity(int number)
  {
    CALL("Signature::functionArity");
    return _funs[number]->arity();
  }
  /** return the arity of a predicate with a given number */
  const unsigned predicateArity(int number)
  {
    CALL("Signature::predicateArity");
    return _preds[number]->arity();
  }

  const bool predicateColored(int number)
  {
    return _preds[number]->color()!=COLOR_TRANSPARENT;
  }

  const bool functionColored(int number)
  {
    return _funs[number]->color()!=COLOR_TRANSPARENT;
  }

  /** return true iff predicate of given @b name and @b arity exists. */
  bool isPredicateName(vstring name, unsigned arity)
  {
    vstring symbolKey = key(name,arity);
    unsigned tmp;
    return _predNames.find(symbolKey,tmp);
  }

  void addChoiceOperator(unsigned fun){
    _choiceSymbols.insert(fun);
  }

  bool isChoiceOperator(unsigned fun){
    return _choiceSymbols.contains(fun);
  }

  DHSet<unsigned>* getChoiceOperators(){
    return &_choiceSymbols;
  }

  /** return the number of functions */
  unsigned functions() const { return _funs.length(); }
  /** return the number of predicates */
  unsigned predicates() const { return _preds.length(); }

  /** Return the function symbol by its number */
  inline Symbol* getFunction(unsigned n)
  {
    ASS_REP(n < _funs.length(),n);
    return _funs[n];
  } // getFunction
  /** Return the predicate symbol by its number */
  inline Symbol* getPredicate(unsigned n)
  {
    ASS(n < _preds.length());
    return _preds[n];
  } // getPredicate

  static inline bool isEqualityPredicate(unsigned p)
  {
    // we make sure equality is always 0
    return (p == 0); // see the ASSERT in Signature::Signature
  }

  Signature();
  ~Signature();

  CLASS_NAME(Signature);
  USE_ALLOCATOR(Signature);

  bool functionExists(const vstring& name,unsigned arity) const;
  bool predicateExists(const vstring& name,unsigned arity) const;

  bool isTypeConOrSup(unsigned fun) { 
    Symbol* sym =  getFunction(fun);
    return sym->typeCon() || sym->super(); 
  }

  bool tryGetFunctionNumber(const vstring& name, unsigned arity, unsigned& out) const;
  bool tryGetPredicateNumber(const vstring& name, unsigned arity, unsigned& out) const;
  unsigned getFunctionNumber(const vstring& name, unsigned arity) const;
  unsigned getPredicateNumber(const vstring& name, unsigned arity) const;

  typedef SmartPtr<Stack<unsigned>> DistinctGroupMembers;
  
  Unit* getDistinctGroupPremise(unsigned group);
  unsigned createDistinctGroup(Unit* premise = 0);
  void addToDistinctGroup(unsigned constantSymbol, unsigned groupId);
  bool hasDistinctGroups(){ return _distinctGroupsAddedTo; }
  void noDistinctGroupsLeft(){ _distinctGroupsAddedTo=false; }
  Stack<DistinctGroupMembers> &distinctGroupMembers(){ return _distinctGroupMembers; }

  bool hasTermAlgebras() { return !_termAlgebras.isEmpty(); }
      
  static vstring key(const vstring& name,int arity);

  /** the number of string constants */
  unsigned strings() const {return _strings;}
  /** the number of integer constants */
  unsigned integers() const {return _integers;}
  /** the number of rational constants */
  unsigned rationals() const {return _rationals;}
  /** the number of real constants */
  unsigned reals() const {return _reals;}

  static const unsigned STRING_DISTINCT_GROUP;

  unsigned getFoolConstantSymbol(bool isTrue){ 
    if(!_foolConstantsDefined){
      _foolFalse = addFunction("$$false",0); 
      getFunction(_foolFalse)->setType(OperatorType::getConstantsType(Term::boolSort()));
      _foolTrue = addFunction("$$true",0);
      getFunction(_foolTrue)->setType(OperatorType::getConstantsType(Term::boolSort()));
      _foolConstantsDefined=true;
    }
    return isTrue ? _foolTrue : _foolFalse;
  }
  bool isFoolConstantSymbol(bool isTrue, unsigned number){
    if(!_foolConstantsDefined) return false;
    return isTrue ? number==_foolTrue : number==_foolFalse;
  }

  unsigned getDefaultSort(){
    CALL("Signature::getDefaultSort");

    bool added = false;
    unsigned individualSort = addFunction("$i",0, added);
    if(added){
      getFunction(individualSort)->setType(OperatorType::getConstantsType(Term::superSort()));
      getFunction(individualSort)->markDefaultSort();    
    }
    return individualSort;
  }

  unsigned getBoolSort(){
    CALL("Signature::getBoolSort");

    bool added = false;
    unsigned boolSort = addFunction("$o",0, added);
    if(added){
      getFunction(boolSort)->setType(OperatorType::getConstantsType(Term::superSort()));
      getFunction(boolSort)->markBoolSort();
    }
    return boolSort;
  }

  unsigned getRealSort(){
    bool added = false;
    unsigned realSort = addFunction("$real",0, added);
    if(added){
      getFunction(realSort)->setType(OperatorType::getConstantsType(Term::superSort()));
      getFunction(realSort)->markDefaultSort();
    }
    return realSort;
  }

  unsigned getIntSort(){
    bool added = false;
    unsigned intSort = addFunction("$int",0, added);
    if(added){
      getFunction(intSort)->setType(OperatorType::getConstantsType(Term::superSort()));
      getFunction(intSort)->markDefaultSort();
    }
    return intSort;
  }  

  unsigned getRatSort(){
    bool added = false;
    unsigned ratSort = addFunction("$rat",0, added);
    if(added){
      getFunction(ratSort)->setType(OperatorType::getConstantsType(Term::superSort()));
      getFunction(ratSort)->markDefaultSort();    
    }
    return ratSort;    
  }

  unsigned getArrowConstructor(){
    bool added = false;
    unsigned arrow = addFunction(">",2, added);
    if(added){
      TermList ss = Term::superSort();
      Symbol* arr = getFunction(arrow);
      arr->setType(OperatorType::getFunctionType({ss, ss}, ss));
      arr->markArrow();
    }
    return arrow;    
  }

  unsigned getArrayConstructor(){
    bool added = false;
    unsigned array = addFunction("Array",2, added);
    if(added){
      TermList ss = Term::superSort();
      Symbol* arr = getFunction(array);
      arr->setType(OperatorType::getFunctionType({ss, ss}, ss));
      arr->markArray();
    }
    return array;    
  }

  unsigned getTupleConstructor(unsigned arity){
    bool added = false;
    //TODO make the name unique
    unsigned tuple = addFunction("Tuple", arity, added);
    if(added){
      TermList ss = Term::superSort();
      Symbol* tup = getFunction(tuple);
      tup->setType(OperatorType::getFunctionTypeUniformRange(arity, ss, ss));
      tup->markTuple();
    }
    return tuple;    
  }  

  unsigned getEqualityProxy(){
    bool added = false;
    unsigned eqProxy = addFunction("vEQ",1, added);
    if(added){
      TermList tv = TermList(0, false);
      TermList result = Term::arrowSort(tv, tv, Term::boolSort());
      Symbol * sym = getFunction(eqProxy);
      sym->setType(OperatorType::getConstantsType(result, 1));
      sym->setProxy(EQUALS);
    }
    return eqProxy;  
  }

  unsigned getBinaryProxy(vstring name){
    ASS(name == "vIMP" || name == "vAND" || name == "vOR" || name == "vIFF" || name == "vXOR");
    bool added = false;
    
    auto convert = [] (vstring name) { 
      if(name == "vIMP"){ return IMP; }
      else if(name == "vAND"){ return AND; }
      else if(name == "vOR"){ return OR; }
      else if(name == "vIFF"){ return IFF; }
      else{ return XOR; }
    };

    unsigned proxy = addFunction(name,0, added);
    if(added){
      TermList bs = Term::boolSort();
      TermList result = Term::arrowSort(bs, bs, bs);
      Symbol * sym = getFunction(proxy);
      sym->setType(OperatorType::getConstantsType(result));
      sym->setProxy(convert(name));
    }
    return proxy;  
  }

  unsigned getNotProxy(){
    bool added = false;
    unsigned notProxy = addFunction("vNOT",0, added);
    if(added){
      TermList bs = Term::boolSort();
      TermList result = Term::arrowSort(bs, bs);
      Symbol * sym = getFunction(notProxy);
      sym->setType(OperatorType::getConstantsType(result));
      sym->setProxy(NOT);
    }
    return notProxy;  
  } //TODO merge with above?


  unsigned getPiSigmaProxy(vstring name){
    bool added = false;
    unsigned proxy = addFunction(name,1, added);
    if(added){
      TermList tv = TermList(0, false);
      TermList result = Term::arrowSort(tv, Term::boolSort());
      result = Term::arrowSort(result, Term::boolSort());
      Symbol * sym = getFunction(proxy);
      sym->setType(OperatorType::getConstantsType(result, 1));
      sym->setProxy(name == "vPI" ? PI : SIGMA);
    }
    return proxy;  
  } //TODO merge with above?  

  //TODO make all these names protected

  unsigned getCombinator(Combinator c){
    bool added = false;
    unsigned comb;
    
    auto convert = [] (Combinator cb) { 
      switch(cb){
        case S_COMB:
          return "sCOMB";
        case C_COMB:
          return "cCOMB";
        case B_COMB:
          return "bCOMB";
        case K_COMB:
          return "kCOMB";
        default:
          return "iCOMB";
      }
    };
    
    vstring name = convert(c);
    if(c == S_COMB || c == B_COMB || c == C_COMB){
      comb = addFunction(name,3, added);
    } else if ( c == K_COMB) {
      comb = addFunction(name,2, added);      
    } else {
      comb = addFunction(name,1, added);
    }
    
    unsigned typeArgsArity = 3;
    TermList x0 = TermList(0, false);
    TermList x1 = TermList(1, false);
    TermList x2 = TermList(2, false);
    TermList t0 = Term::arrowSort(x1, x2);
    TermList t1 = Term::arrowSort(x0, t0);
    TermList t2 = Term::arrowSort(x0, x1);
    TermList t3 = Term::arrowSort(x0, x2);

    if(added){
      TermList sort; 
      if(c == S_COMB){
        sort = Term::arrowSort(t1, t2, t3);
      }else if(c == C_COMB){
        sort = Term::arrowSort(t1, x1, t3);
      }else if(c == B_COMB){
        sort = Term::arrowSort(t0, t2, t3);
      }else if(c == K_COMB){
        typeArgsArity = 2;
        sort = Term::arrowSort(x0, x1 , x0);
      }else if(c == I_COMB){
        typeArgsArity = 1;
        sort = Term::arrowSort(x0, x0);
      }    

      Symbol* sym = getFunction(comb);
      sym->setType(OperatorType::getConstantsType(sort, typeArgsArity));
      sym->setComb(c);
    } 
    return comb;
  }

  void incrementFormulaCount(Term* t);
  void decrementFormulaCount(Term* t);
  void formulaNamed(Term* t);
  unsigned formulaCount(Term* t);


  bool isTermAlgebraSort(TermList sort) { return _termAlgebras.find(sort); }
  Shell::TermAlgebra *getTermAlgebraOfSort(TermList sort) { return _termAlgebras.get(sort); }
  void addTermAlgebra(Shell::TermAlgebra *ta) { _termAlgebras.insert(ta->sort(), ta); }
  VirtualIterator<Shell::TermAlgebra*> termAlgebrasIterator() const { return _termAlgebras.range(); }
  Shell::TermAlgebraConstructor* getTermAlgebraConstructor(unsigned functor);

  void recordDividesNvalue(TermList n){
    _dividesNvalues.push(n);
  }
  Stack<TermList>& getDividesNvalues(){ return _dividesNvalues; }

  static bool symbolNeedsQuoting(vstring name, bool interpreted, unsigned arity);

private:
  Stack<TermList> _dividesNvalues;
  DHMap<Term*, int> _formulaCounts;

  bool _foolConstantsDefined;
  unsigned _foolTrue;
  unsigned _foolFalse;

  static bool isProtectedName(vstring name);
  static bool charNeedsQuoting(char c, bool first);
  /** Stack of function symbols */
  Stack<Symbol*> _funs;
  /** Stack of predicate symbols */
  Stack<Symbol*> _preds;

  DHSet<unsigned> _choiceSymbols;
  /**
   * Map from vstring "name_arity" to their numbers
   *
   * String constants have key "value_c", integer constants "value_n",
   * rational "numerator_denominator_q" and real "value_r".
   */
  SymbolMap _funNames;
  /** Map from vstring "name_arity" to their numbers */
  SymbolMap _predNames;
  /** Map for the arity_check options: maps symbols to their arities */
  SymbolMap _arityCheck;
  /** Last number used for fresh functions and predicates */
  int _nextFreshSymbolNumber;

  /** Number of Skolem functions (this is just for LaTeX output) */
  unsigned _skolemFunctionCount;

  /** Map from symbol names to variable numbers*/
  SymbolMap _varNames;
  
  // Store the premise of a distinct group for proof printing, if 0 then group is input
  Stack<Unit*> _distinctGroupPremises;

  // We only store members up until a hard-coded limit i.e. the limit at which we will expand the group
  Stack<DistinctGroupMembers> _distinctGroupMembers;
  // Flag to indicate if any distinct groups have members
  bool _distinctGroupsAddedTo;

  /**
   * Map from MonomorphisedInterpretation values to function and predicate symbols representing them
   *
   * We mix here function and predicate symbols, but it is not a problem, as
   * the MonomorphisedInterpretation value already determines whether we deal with a function
   * or a predicate.
   */
  DHMap<Theory::MonomorphisedInterpretation, unsigned> _iSymbols;

  /** the number of string constants */
  unsigned _strings;
  /** the number of integer constants */
  unsigned _integers;
  /** the number of rational constants */
  unsigned _rationals;
  /** the number of real constants */
  unsigned _reals;

  /**
   * Map from sorts to the associated term algebra, if applicable for the sort
   */ 
  DHMap<TermList, Shell::TermAlgebra*> _termAlgebras;

  //TODO Why are these here? They are not used anywhere. AYB
  //void defineOptionTermAlgebra(unsigned optionSort);
  //void defineEitherTermAlgebra(unsigned eitherSort);
}; // class Signature

}

#endif // __Signature__<|MERGE_RESOLUTION|>--- conflicted
+++ resolved
@@ -125,19 +125,8 @@
     unsigned _overflownConstant : 1;
     /** marks term algebra constructors */
     unsigned _termAlgebraCons : 1;
-<<<<<<< HEAD
     /** marks term algebra destructors */
     unsigned _termAlgebraDest : 1;
-    /** Either a FunctionType of a PredicateType object */
-    mutable OperatorType* _type;
-    /** List of distinct groups the constant is a member of, all members of a distinct group should be distinct from each other */
-    List<unsigned>* _distinctGroups;
-    /** number of times it is used in the problem */
-    unsigned _usageCount;
-    /** number of units it is used in in the problem */
-    unsigned _unitUsageCount;
-=======
->>>>>>> ed1c051f
     /** if used in the goal **/
     unsigned _inGoal : 1;
     /** if used in a unit **/
