/*
 * This file is part of the source code of the software program
 * Vampire. It is protected by applicable
 * copyright laws.
 *
 * This source code is distributed under the licence found here
 * https://vprover.github.io/license.html
 * and in the source directory
 */
/**
 * @file MismatchHandler.hpp
 * Defines class MismatchHandler.
 *
 */

#ifndef __MismatchHandler__
#define __MismatchHandler__

#include "Forwards.hpp"
#include "Term.hpp"
#include "Lib/Metaiterators.hpp"
#include "Lib/Option.hpp"
#include "RobSubstitution.hpp"
#include "Indexing/ResultSubstitution.hpp"
#include "Kernel/Signature.hpp"
#include "Lib/Reflection.hpp"
#include "Shell/Options.hpp"

namespace Kernel
{


class UnificationConstraintStack
{
  Stack<UnificationConstraint> _cont;
public:
  CLASS_NAME(UnificationConstraintStack)
  USE_ALLOCATOR(UnificationConstraintStack)
  UnificationConstraintStack() : _cont() {}
  UnificationConstraintStack(UnificationConstraintStack&&) = default;
  UnificationConstraintStack& operator=(UnificationConstraintStack&&) = default;

  auto iter() const
  { return iterTraits(_cont.iter()); }

  Recycled<Stack<Literal*>> literals(RobSubstitution& s);
  // returns the maximum number of constraints of this stack. this is not equal to the actual number of constraints it will hold, as constraints 
  // might become trivial (i.e. of the form t != t) after applying the substitution, so they will be filtered out when calling literals(RobSubstitution&)
  unsigned maxNumberOfConstraints() { return _cont.size(); }

  auto literalIter(RobSubstitution& s)
  { return iterTraits(_cont.iter())
              .filterMap([&](auto& c) { return c.toLiteral(s); }); }

  friend std::ostream& operator<<(std::ostream& out, UnificationConstraintStack const& self)
  { return out << self._cont; }

  void reset() { _cont.reset(); }
  bool keepRecycled() const { return _cont.keepRecycled() > 0; }

  bool isEmpty() const
  { return _cont.isEmpty(); }

  void add(UnificationConstraint c, Option<BacktrackData&> bd);
  UnificationConstraint pop(Option<BacktrackData&> bd);
};

using Action = std::function<bool(unsigned, TermSpec)>;
using SpecialVar = unsigned;
using WaitingMap = DHMap<SpecialVar, Action>;

class MismatchHandler final
{
  Shell::Options::UnificationWithAbstraction _mode;
  friend class AbstractingUnifier;
public:
  MismatchHandler(Shell::Options::UnificationWithAbstraction mode) : _mode(mode) {}

<<<<<<< HEAD
  struct EqualIf { 
    Recycled<Stack<UnificationConstraint>> _unify; 
    Recycled<Stack<UnificationConstraint>> _constr; 

    EqualIf() : _unify(), _constr() {}


    auto unify()  -> decltype(auto) { return *_unify; }
    auto constr() -> decltype(auto) { return *_constr; }

    EqualIf constr(decltype(_constr) constr) &&
    { _constr = std::move(constr); return std::move(*this); }

    EqualIf unify(decltype(_unify) unify) &&
    { _unify = std::move(unify); return std::move(*this); }


    template<class... As>
    EqualIf constr(UnificationConstraint constr, As... constrs) &&
    { 
      _constr->pushMany(std::move(constr), std::move(constrs)...);
      return std::move(*this); 
    }
=======
  USE_ALLOCATOR(UWAMismatchHandler);
>>>>>>> 1f706eba


    template<class... As>
    EqualIf unify(UnificationConstraint unify, As... unifys) &&
    { 
      _unify->pushMany(std::move(unify), std::move(unifys)...);
      return std::move(*this); 
    }

    friend std::ostream& operator<<(std::ostream& out, EqualIf const& self)
    { return out << "EqualIf(unify: " << self._unify << ", constr: " << self._constr <<  ")"; }
  };

  struct NeverEqual {
    friend std::ostream& operator<<(std::ostream& out, NeverEqual const&)
    { return out << "NeverEqual"; } 
  };

  using AbstractionResult = Coproduct<NeverEqual, EqualIf>;

  /** TODO document */
  Option<AbstractionResult> tryAbstract(
      AbstractingUnifier* au,
      TermSpec const& t1,
      TermSpec const& t2) const;

  // /** TODO document */
  // virtual bool recheck(TermSpec l, TermSpec r) const = 0;

  static Shell::Options::UnificationWithAbstraction create();
  static Shell::Options::UnificationWithAbstraction createOnlyHigherOrder();

private:
  // for old non-alasca uwa modes
  bool isInterpreted(unsigned f) const;
  bool canAbstract(
      AbstractingUnifier* au,
      TermSpec const& t1,
      TermSpec const& t2) const;
};

class AbstractingUnifier {
  Recycled<RobSubstitution> _subs;
  Recycled<UnificationConstraintStack> _constr;
  Option<BacktrackData&> _bd;
  MismatchHandler _uwa;
  friend class RobSubstitution;
  AbstractingUnifier(MismatchHandler uwa) : _subs(), _constr(), _bd(), _uwa(uwa) { }
public:
  // DEFAULT_CONSTRUCTORS(AbstractingUnifier)
  static AbstractingUnifier empty(MismatchHandler uwa) 
  { return AbstractingUnifier(uwa); }

<<<<<<< HEAD
  bool isRecording() { return _subs->bdIsRecording(); }
=======
  USE_ALLOCATOR(HOMismatchHandler);
>>>>>>> 1f706eba

  bool unify(TermList t1, unsigned bank1, TermList t2, unsigned bank2);
  bool unify(TermSpec l, TermSpec r, bool& progress);
  bool fixedPointIteration();

        // TODO document
  Option<Recycled<Stack<unsigned>>> unifiableSymbols(unsigned f);


  static Option<AbstractingUnifier> unify(TermList t1, unsigned bank1, TermList t2, unsigned bank2, MismatchHandler uwa, bool fixedPointIteration)
  {
    auto au = AbstractingUnifier::empty(uwa);
    if (!au.unify(t1, bank1, t2, bank2)) return {};
    if (!fixedPointIteration || au.fixedPointIteration()) return some(std::move(au));
    else return {};
  }


  UnificationConstraintStack& constr() { return *_constr; }
  Recycled<Stack<Literal*>> computeConstraintLiterals() { return _constr->literals(*_subs); }
  unsigned maxNumberOfConstraints() { return _constr->maxNumberOfConstraints(); }

  RobSubstitution      & subs()       { return *_subs; }
  RobSubstitution const& subs() const { return *_subs; }
  Option<BacktrackData&> bd() { return someIf(_subs->bdIsRecording(), [&]() -> decltype(auto) { return _subs->bdGet(); }); }
  BacktrackData& bdGet() { return _subs->bdGet(); }
  void bdRecord(BacktrackData& bd) { _subs->bdRecord(bd); }
  void bdDone() { _subs->bdDone(); }
  bool usesUwa() const { return _uwa._mode != Options::UnificationWithAbstraction::OFF; }

  friend std::ostream& operator<<(std::ostream& out, AbstractingUnifier const& self)
  { return out << "(" << self._subs << ", " << self._constr << ")"; }
};

} // namespace Kernel
#endif /*__MismatchHandler__*/<|MERGE_RESOLUTION|>--- conflicted
+++ resolved
@@ -34,7 +34,6 @@
 {
   Stack<UnificationConstraint> _cont;
 public:
-  CLASS_NAME(UnificationConstraintStack)
   USE_ALLOCATOR(UnificationConstraintStack)
   UnificationConstraintStack() : _cont() {}
   UnificationConstraintStack(UnificationConstraintStack&&) = default;
@@ -76,7 +75,6 @@
 public:
   MismatchHandler(Shell::Options::UnificationWithAbstraction mode) : _mode(mode) {}
 
-<<<<<<< HEAD
   struct EqualIf { 
     Recycled<Stack<UnificationConstraint>> _unify; 
     Recycled<Stack<UnificationConstraint>> _constr; 
@@ -100,9 +98,6 @@
       _constr->pushMany(std::move(constr), std::move(constrs)...);
       return std::move(*this); 
     }
-=======
-  USE_ALLOCATOR(UWAMismatchHandler);
->>>>>>> 1f706eba
 
 
     template<class... As>
@@ -156,11 +151,7 @@
   static AbstractingUnifier empty(MismatchHandler uwa) 
   { return AbstractingUnifier(uwa); }
 
-<<<<<<< HEAD
   bool isRecording() { return _subs->bdIsRecording(); }
-=======
-  USE_ALLOCATOR(HOMismatchHandler);
->>>>>>> 1f706eba
 
   bool unify(TermList t1, unsigned bank1, TermList t2, unsigned bank2);
   bool unify(TermSpec l, TermSpec r, bool& progress);
