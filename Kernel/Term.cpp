--- conflicted
+++ resolved
@@ -244,106 +244,50 @@
 
 bool TermList::isArrowSort()
 {
-<<<<<<< HEAD
-  CALL("TermList::isArrowSort");
   return !isVar() && term()->isSort() &&
-=======
-  return !isVar() && term()->isSort() && 
->>>>>>> aa6f3c56
          static_cast<AtomicSort*>(term())->isArrowSort();
 }
 
 bool TermList::isBoolSort()
 {
-<<<<<<< HEAD
-  CALL("TermList::isBoolSort");
   return !isVar() && term()->isSort() &&
-=======
-  return !isVar() && term()->isSort() && 
->>>>>>> aa6f3c56
          static_cast<AtomicSort*>(term())->isBoolSort();
 }
 
 bool TermList::isArraySort()
 {
-<<<<<<< HEAD
-  CALL("TermList::isArraySort");
   return !isVar() && term()->isSort() &&
-=======
-  return !isVar() && term()->isSort() && 
->>>>>>> aa6f3c56
          static_cast<AtomicSort*>(term())->isArraySort();
 }
 
 bool TermList::isTupleSort()
 {
-<<<<<<< HEAD
-  CALL("TermList::isTupleSort");
   return !isVar() && term()->isSort() &&
          static_cast<AtomicSort*>(term())->isTupleSort();
 }
 
 bool AtomicSort::isArrowSort() const {
-  CALL("AtomicSort::isArrowSort");
-
   return env.signature->isArrowCon(_functor);
 }
 
 bool AtomicSort::isBoolSort() const {
-  CALL("AtomicSort::isBoolSort");
-
   return env.signature->isBoolCon(_functor);
 }
 
 bool AtomicSort::isArraySort() const {
-  CALL("AtomicSort::isArraySort");
-
   return env.signature->isArrayCon(_functor);
 }
 
 bool AtomicSort::isTupleSort() const {
-  CALL("AtomicSort::isTupleSort");
-
   return env.signature->isTupleCon(_functor);
 }
 
 bool TermList::isApplication() const {
-  CALL("Term::isApplication");
-
-=======
-  return !isVar() && term()->isSort() && 
-         static_cast<AtomicSort*>(term())->isTupleSort();
-}
-
-bool AtomicSort::isArrowSort() const { 
-  return env.signature->isArrowCon(_functor);
-}
-
-bool AtomicSort::isBoolSort() const { 
-  return env.signature->isBoolCon(_functor);
-}
-
-bool AtomicSort::isArraySort() const { 
-  return env.signature->isArrayCon(_functor);
-}
-
-bool AtomicSort::isTupleSort() const { 
-  return env.signature->isTupleCon(_functor);
-}
-
-bool TermList::isApplication() const { 
->>>>>>> aa6f3c56
   return !isVar() && term()->isApplication();
 }
 
 bool Term::isApplication() const {
-<<<<<<< HEAD
-  CALL("Term::isApplication");
-
   return !isSort() && !isLiteral() && env.signature->isAppFun(_functor);
-=======
-  return !isSort() && !isLiteral() && env.signature->isAppFun(_functor);    
->>>>>>> aa6f3c56
 }
 
 unsigned Term::numTypeArguments() const {
@@ -367,13 +311,7 @@
 { return numTypeArguments() == 0 ? nullptr : args(); }
 
 unsigned Term::numTermArguments() const
-<<<<<<< HEAD
-{
-  CALL("Term::numTermArguments");
-
-=======
-{ 
->>>>>>> aa6f3c56
+{
   if(isSuper() || isSort())
     return 0;
 
@@ -784,11 +722,7 @@
     }
 
     vstring res = s + lhs->next()->toString();
-<<<<<<< HEAD
-    if (env.property->higherOrder() ||
-=======
-    if (env.getMainProblem()->isHigherOrder() || 
->>>>>>> aa6f3c56
+    if (env.getMainProblem()->isHigherOrder() ||
        (SortHelper::getEqualityArgumentSort(this) == AtomicSort::boolSort())){
       res = "("+res+")";
     }
@@ -1112,11 +1046,6 @@
  * expression and returns the resulting term
  */
 Term* Term::createLambda(TermList lambdaExp, VList* vars, SList* sorts, TermList expSort){
-<<<<<<< HEAD
-  CALL("Term::createLambda");
-
-=======
->>>>>>> aa6f3c56
   Term* s = new(0, sizeof(SpecialTermData)) Term;
   s->makeSymbol(toNormalFunctor(SpecialFunctor::LAMBDA), 0);
   //should store body of lambda in args
@@ -1242,36 +1171,18 @@
 }
 
 TermList AtomicSort::boolSort(){
-<<<<<<< HEAD
-  CALL("AtomicSort::boolSort");
   static AtomicSort* _bool = createConstant(env.signature->getBoolSort());
   return TermList(_bool);
 }
 
 TermList AtomicSort::intSort(){
-  CALL("AtomicSort::intSort()");
   static AtomicSort* _int = createConstant(env.signature->getIntSort());
   return TermList(_int);
-=======
-  static AtomicSort* _bool = createConstant(env.signature->getBoolSort()); 
-  return TermList(_bool); 
-}
-
-TermList AtomicSort::intSort(){
-  static AtomicSort* _int = createConstant(env.signature->getIntSort()); 
-  return TermList(_int); 
->>>>>>> aa6f3c56
 }
 
 TermList AtomicSort::realSort(){
-<<<<<<< HEAD
-  CALL("AtomicSort::realSort()");
   static AtomicSort* _real = createConstant(env.signature->getRealSort());
   return TermList(_real);
-=======
-  static AtomicSort* _real = createConstant(env.signature->getRealSort()); 
-  return TermList(_real); 
->>>>>>> aa6f3c56
 }
 
 TermList AtomicSort::rationalSort(){
@@ -1285,20 +1196,11 @@
 }
 
 TermList AtomicSort::arrowSort(TermList s1, TermList s2, TermList s3){
-<<<<<<< HEAD
-  CALL("AtomicSort::arrowSort/2");
-=======
->>>>>>> aa6f3c56
   return arrowSort(s1, arrowSort(s2, s3));
 }
 
 TermList AtomicSort::arrowSort(TermStack& domSorts, TermList range)
 {
-<<<<<<< HEAD
-  CALL("AtomicSort::arrowSort/3");
-
-=======
->>>>>>> aa6f3c56
   TermList res = range;
 
   for(unsigned i = 0; i < domSorts.size(); i++){
@@ -1451,12 +1353,7 @@
 } // isBoolean
 
 bool Term::isSuper() const {
-<<<<<<< HEAD
-  CALL("Term::isSuper")
   return this == AtomicSort::superSort().term();
-=======
-  return this == AtomicSort::superSort().term(); 
->>>>>>> aa6f3c56
 }
 
 /** Create a new sort, and insert it into the sharing
