/*
 * This file is part of the source code of the software program
 * Vampire. It is protected by applicable
 * copyright laws.
 *
 * This source code is distributed under the licence found here
 * https://vprover.github.io/license.html
 * and in the source directory
 */
/**
 * @file Term.cpp
 * Implements class Term.
 *
 * @since 18/04/2006 Bellevue
 * @since 06/05/2007 Manchester, changed into a single class instead of three
 */

#include "Debug/Output.hpp"
#include "Indexing/TermSharing.hpp"
#include "Lib/Metaiterators.hpp"

#include "Shell/AnswerExtractor.hpp"

#include "SubstHelper.hpp"
#include "TermIterators.hpp"
#include "RobSubstitution.hpp"
#include "Lib/Metaiterators.hpp"

#include "Term.hpp"

using namespace std;
using namespace Lib;
using namespace Kernel;

constexpr unsigned Term::SPECIAL_FUNCTOR_LOWER_BOUND;

void Term::setId(unsigned id)
{
  if (env.options->randomTraversals() &&
      Random::seed() != 1) { // not until a proper seed has been set (i.e. after parsing!)
      // (cf ProvingHelper::runVampire and getPreprocessedProblem in vampire.cpp)
    id += Random::getInteger(1 << 12) << 20; // the twelve most significant bits are randomized
  }
   _args[0]._setId(id);
}

/**
 * Allocate enough bytes to fit a term of a given arity.
 * @since 01/05/2006 Bellevue
 */
void* Term::operator new(size_t,unsigned arity, size_t preData)
{
  //preData must be a multiple of pointer size to maintain alignment
  ASS_EQ(preData%sizeof(size_t), 0);

  size_t sz = sizeof(Term)+arity*sizeof(TermList)+preData;
  void* mem = ALLOC_KNOWN(sz,"Term");
  mem = reinterpret_cast<void*>(reinterpret_cast<char*>(mem)+preData);
  return (Term*)mem;
} // Term::operator new


inline bool argSafeToShare(TermList t)
{ return t.isSafe() && !t.isSpecialVar(); }

/**
 * Destroy the term.
 * @since 01/05/2006 Bellevue
 * @since 07/06/2007 Manchester, changed to new data structures
 */
void Term::destroy ()
{
  ASS(CHECK_LEAKS || ! shared());

  size_t sz = sizeof(Term)+_arity*sizeof(TermList)+getPreDataSize();
  void* mem = this;
  mem = reinterpret_cast<void*>(reinterpret_cast<char*>(mem)-getPreDataSize());
  DEALLOC_KNOWN(mem,sz,"Term");
} // Term::destroy

/**
 * If the term is not shared, destroy it and all its nonshared subterms.
 */
void Term::destroyNonShared()
{
  if (shared()) {
    return;
  }
  TermList selfRef;
  selfRef.setTerm(this);
  TermList* ts=&selfRef;
  static Stack<TermList*> stack(4);
  static Stack<Term*> deletingStack(8);

  for(;;) {
    if (ts->tag()==REF && !ts->term()->shared()) {
      stack.push(ts->term()->args());
      deletingStack.push(ts->term());
    }
    if (stack.isEmpty()) {
      break;
    }
    ts=stack.pop();
    if (!ts->next()->isEmpty()) {
      stack.push(ts->next());
    }
  }
  while (!deletingStack.isEmpty()) {
    deletingStack.pop()->destroy();
  }
}

bool TermList::ground() const
{ return isTerm() && term()->ground(); }

/**
 * Return true if the term does not contain any unshared proper term.
 *
 * Not containing an unshared term also means that there are no
 * if-then-else or let...in expressions.
 */
bool TermList::isSafe() const
{
  return isVar() || term()->shared();
}

/**
 * Return true if @b ss and @b tt have the same top symbols, that is,
 * either both are the same variable or both are complex terms with the
 * same function symbol.
 * @since 16/08/2008 flight Sydney-San Francisco
 */
bool TermList::sameTop(TermList ss,TermList tt)
{
  if (ss.isVar()) {
    return ss==tt;
  }
  if (tt.isVar()) {
    return false;
  }
  return ss.term()->functor() == tt.term()->functor();
}
void TermList::Top::output(std::ostream& out) const
{ 
  if (this->var()) {
    out << TermList::var(this->var());
  } else {
    ASS(this->functor())
    out << *env.signature->getFunction(*this->functor());
  }
}

/**
 * Return true if @b ss and @b tt are both complex terms with the
 * same function symbol.
 */
bool TermList::sameTopFunctor(TermList ss, TermList tt)
{
  if (!ss.isTerm() || !tt.isTerm()) {
    return false;
  }
  return ss.term()->functor() == tt.term()->functor();
}

/**
 * Return true if @b ss and @b tt are both complex terms with the
 * same function symbol.
 */
bool TermList::equals(TermList t1, TermList t2)
{
  static Stack<TermList*> stack(8);
  ASS(stack.isEmpty());

  TermList* ss=&t1;
  TermList* tt=&t2;
  for(;;) {
    if (ss->isTerm() && tt->isTerm() && (!ss->term()->shared() || !tt->term()->shared())) {
      Term* s=ss->term();
      Term* t=tt->term();
      if (s->functor()!=t->functor()) {
        stack.reset();
        return false;
      }
      stack.push(s->args());
      stack.push(t->args());
    }
    else if (ss->content()!=tt->content()) {
      stack.reset();
      return false;
    }

    if (stack.isEmpty()) {
      break;
    }
    tt=stack.pop();
    ss=stack.pop();
    if (!tt->next()->isEmpty()) {
      stack.push(ss->next());
      stack.push(tt->next());
    }
  }
  return true;
}

/**
 * Return true if all proper terms in the @ args list are shared
 */
bool TermList::allShared(TermList* args)
{
  while (args->isNonEmpty()) {
    if (args->isTerm() && !args->term()->shared()) {
      return false;
    }
    args = args->next();
  }
  return true;
}

unsigned TermList::weight() const
{
  return isVar() ? 1 : term()->weight();
}

bool TermList::isArrowSort()
{
  return !isVar() && term()->isSort() && 
         static_cast<AtomicSort*>(term())->isArrowSort();
}

bool TermList::isBoolSort()
{
  return !isVar() && term()->isSort() && 
         static_cast<AtomicSort*>(term())->isBoolSort();
}

bool TermList::isArraySort()
{
  return !isVar() && term()->isSort() && 
         static_cast<AtomicSort*>(term())->isArraySort();
}

bool TermList::isTupleSort()
{
  return !isVar() && term()->isSort() && 
         static_cast<AtomicSort*>(term())->isTupleSort();
}

bool AtomicSort::isArrowSort() const { 
  return env.signature->isArrowCon(_functor);
}

bool AtomicSort::isBoolSort() const { 
  return env.signature->isBoolCon(_functor);
}

bool AtomicSort::isArraySort() const { 
  return env.signature->isArrayCon(_functor);
}

bool AtomicSort::isTupleSort() const { 
  return env.signature->isTupleCon(_functor);
}

bool TermList::isApplication() const { 
  return !isVar() && term()->isApplication();
}

bool Term::isApplication() const {
  return !isSort() && !isLiteral() && env.signature->isAppFun(_functor);    
}

unsigned Term::numTypeArguments() const {
  ASS(!isSort());

  return isSpecial()
    ? 0
    : isLiteral()
      ? env.signature->getPredicate(_functor)->numTypeArguments()
      : env.signature->getFunction(_functor)->numTypeArguments();
}

TermList* Term::termArgs()
{
  ASS(!isSort());

  return _args + (_arity - numTypeArguments());
}

const TermList* Term::typeArgs() const
{ return numTypeArguments() == 0 ? nullptr : args(); }

unsigned Term::numTermArguments() const
{ 
  if(isSuper() || isSort())
    return 0;
  
  ASS(_arity >= numTypeArguments())                  
  return _arity - numTypeArguments(); 
}

bool TermList::containsSubterm(TermList trm) const
{
  if (!isTerm()) {
    return trm==*this;
  }
  return term()->containsSubterm(trm);
}

bool Term::containsSubterm(TermList trm) const
{
  ASS(!trm.isTerm() || trm.term()->shared());
  ASS(shared());

  if (trm.isTerm() && trm.term()==this) {
    ASS(!isLiteral());
    return true;
  }
  if (arity()==0) {
    return false;
  }

  const TermList* ts=args();
  static Stack<const TermList*> stack(4);
  stack.reset();
  for(;;) {
    if (*ts==trm) {
      return true;
    }
    if (!ts->next()->isEmpty()) {
      stack.push(ts->next());
    }
    if (ts->isTerm()) {
      ASSERT_VALID(*ts->term());
      if (ts->term()->arity()) {
	stack.push(ts->term()->args());
      }
    }
    if (stack.isEmpty()) {
      return false;
    }
    ts=stack.pop();
  }
}

size_t Term::countSubtermOccurrences(TermList subterm) {
  size_t res = 0;

  unsigned stWeight = subterm.isTerm() ? subterm.term()->weight() : 1;
  SubtermIterator stit(this);
  while(stit.hasNext()) {
    TermList t = stit.next();
    if(t==subterm) {
      res++;
      stit.right();
    }
    else if(t.isTerm()) {
      if(t.term()->weight()<=stWeight) {
        stit.right();
      }
    }
  }
  return res;
}

bool TermList::containsAllVariablesOf(TermList t)
{
  Set<TermList> vars;
  TermIterator oldVars=Term::getVariableIterator(*this);
  while (oldVars.hasNext()) {
    vars.insert(oldVars.next());
  }
  TermIterator newVars=Term::getVariableIterator(t);
  while (newVars.hasNext()) {
    if (!vars.contains(newVars.next())) {
      return false;
    }
  }
  return true;
}

bool Term::containsAllVariablesOf(Term* t)
{
  static DHSet<TermList> vars;
  vars.reset();

  static VariableIterator vit;

  //collect own vars
  vit.reset(this);
  while (vit.hasNext()) {
    vars.insert(vit.next());
  }

  //check t's vars are among collected
  vit.reset(t);
  while (vit.hasNext()) {
    if (!vars.contains(vit.next())) {
      return false;
    }
  }
  return true;
}

bool Term::isShallow() const
{
  const TermList* t = args();
  while (!t->isEmpty()) {
    if (t->isTerm() && t->term()->arity()>0) {
      return false;
    }
    t = t->next();
  }
  return true;
}

TermIterator Term::getVariableIterator(TermList tl)
{
  if (tl.isVar()) {
    return pvi( getSingletonIterator(tl) );
  }
  ASS(tl.isTerm());
  return vi( new VariableIterator(tl.term()) );
}


/**
 * Return the string representation of variable var.
 * @since 16/05/2007
 */
vstring Term::variableToString(unsigned var)
{
  return (vstring)"X" + Int::toString(var);
} // variableToString

/**
 * Return the string representation of variable term var.
 * @since 16/05/2007
 */
vstring Term::variableToString(TermList var)
{
  ASS(var.isVar());

  if (var.isOrdinaryVar()) {
    return (vstring)"X" + Int::toString(var.var());
  }
  else {
    return (vstring)"S" + Int::toString(var.var());
  }
} // variableToString

/**
 * Return the vstring representation of the terms "head"
 * i.e., the function / predicate symbol name or the special term head.
 * Special term prints also '(' and the following arguments which are not args() and a comma
 * Normal term prints "(" if there are any args to follow
 */
vstring Term::headToString() const
{
  if (isSpecial()) {
    const Term::SpecialTermData* sd = getSpecialData();

    switch(specialFunctor()) {
      case SpecialFunctor::FORMULA: {
        ASS_EQ(arity(), 0);
        vstring formula = sd->getFormula()->toString();
        return env.options->showFOOL() ? "$term{" + formula + "}" : formula;
      }
      case SpecialFunctor::LET: {
        ASS_EQ(arity(), 1);
        TermList binding = sd->getBinding();
        bool isPredicate = binding.isTerm() && binding.term()->isBoolean();
        vstring functor = isPredicate ? env.signature->predicateName(sd->getFunctor())
                                      : env.signature->functionName(sd->getFunctor());
        OperatorType* type = isPredicate ? env.signature->getPredicate(sd->getFunctor())->predType()
                                         : env.signature->getFunction(sd->getFunctor())->fnType();

        const VList* variables = sd->getVariables();
        vstring variablesList = "";
        for (unsigned i = 0; i < VList::length(variables); i++) {
          unsigned var = VList::nth(variables, i);
          variablesList += Term::variableToString(var);
          if (i < VList::length(variables) - 1) {
            variablesList += ", ";
          }
        }
        if (VList::length(variables)) {
          variablesList = "(" + variablesList + ")";
        }
        return "$let(" + functor + ": " + type->toString() + ", " + functor + variablesList + " := " + binding.toString() + ", ";
      }
      case SpecialFunctor::ITE: {
        ASS_EQ(arity(),2);
        return "$ite(" + sd->getCondition()->toString() + ", ";
      }
      case SpecialFunctor::TUPLE: {
        ASS_EQ(arity(), 0);
        Term* term = sd->getTupleTerm();
        vstring termList = "";
        Term::Iterator tit(term);
        unsigned i = term->arity();
        while (tit.hasNext()) {
          termList += tit.next().toString();
          if (--i > 0) {
            termList += ", ";
          }
        }
        return "[" + termList + "]";
      }
      case SpecialFunctor::LET_TUPLE: {
        ASS_EQ(arity(), 1);
        VList* symbols = sd->getTupleSymbols();
        unsigned tupleFunctor = sd->getFunctor();
        TermList binding = sd->getBinding();

        OperatorType* fnType = env.signature->getFunction(tupleFunctor)->fnType();

        vstring symbolsList = "";
        vstring typesList = "";
        for (unsigned i = 0; i < VList::length(symbols); i++) {
          Signature::Symbol* symbol = (fnType->arg(i) == AtomicSort::boolSort())
            ? env.signature->getPredicate(VList::nth(symbols, i))
            : env.signature->getFunction(VList::nth(symbols, i));
          symbolsList += symbol->name();
          typesList += symbol->name() + ": " + fnType->arg(i).toString();
          if (i != VList::length(symbols) - 1) {
            symbolsList += ", ";
            typesList += ", ";
          }
        }

        return "$let([" + typesList + "], [" + symbolsList + "] := " + binding.toString() + ", ";
      }
      case SpecialFunctor::LAMBDA: {
        VList* vars = sd->getLambdaVars();
        SList* sorts = sd->getLambdaVarSorts();
        TermList lambdaExp = sd->getLambdaExp();

        vstring varList = "[";

        VList::Iterator vs(vars);
        SList::Iterator ss(sorts);
        bool first = true;
        while(vs.hasNext()) {
          if (!first){
            varList += ", ";
          }else{ first = false; }
          varList += Term::variableToString(vs.next()) + " : ";
          varList += ss.next().toString(); 
        }
        varList += "]";        
        return "(^" + varList + " : (" + lambdaExp.toString() + "))";
      }
      case SpecialFunctor::MATCH: {
        // we simply let the arguments be written out
        return "$match(";
      }
      default:
        ASSERTION_VIOLATION;
    }
  } else {
    unsigned proj;
    if (!isSort() && Theory::tuples()->findProjection(functor(), isLiteral(), proj)) {
      return "$proj(" + Int::toString(proj) + ", ";
    }
    bool print = (isLiteral() || isSort() ||
                 (env.signature->getFunction(_functor)->combinator() == Signature::NOT_COMB)) && arity();
    vstring name = "";
    if(isLiteral()) {
      name = static_cast<const Literal *>(this)->predicateName();
    } else if (isSort()) {
      const AtomicSort* asSort = static_cast<const AtomicSort *>(this);
      if(env.options->showFOOL() && asSort->isBoolSort()){
        name = "$bool";
      } else {
        name = asSort->typeConName();
      }
    } else {
      name = functionName();
    }
    return name + (print ? "(" : "");
  }
}

/**
 * In combination with Term::headToString prepares
 * vstring representation of a term.
 * (this) has to come from arguments of a term of non-zero arity,
 * possibly a special one.
 * Will close the term printed with ')'
 */
vstring TermList::asArgsToString() const
{
  vstring res;

  Stack<const TermList*> stack(64);

  stack.push(this);

  while (stack.isNonEmpty()) {
    const TermList* ts = stack.pop();
    if (! ts) { // comma
      res += ',';
      continue;
    }
    if (ts->isEmpty()) {
      res += ')';
      continue;
    }
    const TermList* tail = ts->next();
    stack.push(tail);
    if (! tail->isEmpty()) {
      stack.push(0);
    }
    if (ts->isVar()) {
      res += Term::variableToString(*ts);
      continue;
    }
    const Term* t = ts->term();
  
    if(!(t->isSort() && static_cast<AtomicSort*>(const_cast<Term*>(t))->isArrowSort())){
      res += t->toString();
      continue;
    }

    res += t->headToString();

    if (t->arity()) {
      stack.push(t->args());
    }
  }

  return res;
}

/**
 * Write as a vstring the head of the term list.
 * @since 27/02/2008 Manchester
 */
vstring TermList::toString(bool topLevel) const
{
  if (isEmpty()) {
    return "<empty TermList>";
  }
  if (isVar()) {
    return Term::variableToString(*this);
  }
  return term()->toString(topLevel);
} // TermList::toString


/**
 * Return the result of conversion of a term into a vstring.
 * @since 16/05/2007 Manchester
 */
vstring Term::toString(bool topLevel) const
{
  bool printArgs = true;

  if(isSuper()){
    return "$tType";
  }

  if(!isSpecial() && !isLiteral()){
    if(isSort() && static_cast<AtomicSort*>(const_cast<Term*>(this))->isArrowSort()){
      ASS(arity() == 2);
      vstring res;
      TermList arg1 = *(nthArgument(0));
      TermList arg2 = *(nthArgument(1));
      res += topLevel ? "" : "("; 
      res += arg1.toString(false) + " > " + arg2.toString();
      res += topLevel ? "" : ")";
      return res;
    }

    printArgs = isSort() || env.signature->getFunction(_functor)->combinator() == Signature::NOT_COMB;
  }

  vstring s = headToString();

  if (_arity && printArgs) {
    s += args()->asArgsToString(); // will also print the ')'
  }
  return s;
} // Term::toString

/**
 * Return the result of conversion of a literal into a vstring.
 * @since 16/05/2007 Manchester
 */
vstring Literal::toString() const
{
  if (isEquality()) {
    const TermList* lhs = args();
    vstring s = lhs->toString();
    if (isPositive()) {
      s += " = ";
    }
    else {
      s += " != ";
    }

    vstring res = s + lhs->next()->toString();
    if (env.getMainProblem() == nullptr || env.getMainProblem()->isHigherOrder() || 
       (SortHelper::getEqualityArgumentSort(this) == AtomicSort::boolSort())){
      res = "("+res+")";
    }
    /*if(isTwoVarEquality()){
      res += "___ sort: " + twoVarEqSort().toString();
    }*/

    return res;
  }

  Stack<const TermList*> stack(64);
  vstring s = polarity() ? "" : "~";
  unsigned proj;
  if (Theory::tuples()->findProjection(functor(), true, proj)) {
    return s + "$proj(" + Int::toString(proj) + ", " + args()->asArgsToString();
  }
  s += predicateName();

  //cerr << "predicate: "<< predicateName()<<endl;
  if (_arity) {
    s += '(' + args()->asArgsToString(); // will also print the ')'
  }
  return s;
} // Literal::toString


/**
 * Return the print name of the function symbol of this term.
 * @since 18/05/2007 Manchester
 */
const vstring& Term::functionName() const
{
#if VDEBUG
  static vstring nonexisting("<function does not exists>");
  if (_functor>=static_cast<unsigned>(env.signature->functions())) {
    return nonexisting;
  }
#endif

  return env.signature->functionName(_functor);
} // Term::functionName

/**
 * Return the print name of the type constructor symbol of this sort.
 */
const vstring& AtomicSort::typeConName() const
{
#if VDEBUG
  static vstring nonexisting("<type constructor does not exists>");
  if (_functor>=static_cast<unsigned>(env.signature->typeCons())) {
    return nonexisting;
  }
#endif

  return env.signature->typeConName(_functor);
} // Term::functionName

/**
 * Return the print name of the function symbol of this literal.
 * @since 18/05/2007 Manchester
 */
const vstring& Literal::predicateName() const
{
#if VDEBUG
  static vstring nonexisting("<predicate does not exists>");
  if (_functor>=static_cast<unsigned>(env.signature->predicates())) {
    return nonexisting;
  }
#endif

  return env.signature->predicateName(_functor);
} // Literal::predicateName


bool Literal::isAnswerLiteral() const {
  return env.signature->getPredicate(functor())->answerPredicate();
}


/**
 * Apply @b subst to the term and return the result.
 * @since 28/12/2007 Manchester
 */
Term* Term::apply(Substitution& subst)
{
  return SubstHelper::apply(this, subst);
} // Term::apply


/**
 * Apply @b subst to the literal and return the result.
 * @since 28/12/2007 Manchester
 */
Literal* Literal::apply(Substitution& subst)
{
  return SubstHelper::apply(this, subst);
} // Literal::apply

/**
 * Return literal opposite to @b l.
 */
Literal* Literal::complementaryLiteral(Literal* l)
{
  Literal* res=env.sharing->tryGetOpposite(l);
  if (!res) {
    res=create(l,!l->polarity());
  }
  return res;
}


/** Create a new complex term, copy from @b t its function symbol and
 *  from the array @b args its arguments. Insert it into the sharing
 *  structure if all arguments are shared.
 * @since 07/01/2008 Torrevieja
 */
Term* Term::create(Term* t,TermList* args)
{
  ASS_EQ(t->getPreDataSize(), 0);
  ASS(!t->isLiteral())
  ASS(!t->isSort())
  return Term::create(t->functor(), t->arity(), args);
}

/** Create a new complex term, and insert it into the sharing
 *  structure if all arguments are shared.
 */
Term* Term::create(unsigned function, unsigned arity, const TermList* args)
{
  ASS_EQ(env.signature->functionArity(function), arity);

  bool share = range(0, arity).all([&](auto i) { return argSafeToShare(args[i]); });

  auto allocTerm = [&]() {
    Term* s = new(arity) Term;
    s->makeSymbol(function,arity);
    for (auto i : range(0, arity)) {
      *s->nthArgument(i) = args[i];
    }
    return s;
  };

  if (share) {
    bool created = false;
    auto shared = 
      env.sharing->_terms.rawFindOrInsert(allocTerm, 
        Term::termHash(function, [&](auto i){ return args[i]; }, arity), 
        [&](Term* t) { return t->functor() == function && range(0, arity).all([&](auto i) { return args[i] == *t->nthArgument(i); }); },
        created);
    if (created) {
      env.sharing->computeAndSetSharedTermData(shared);
    }
    return shared;
  } else {
    return allocTerm();
  }
}


/** Create a new constant and insert in into the sharing
 *  structure.
 */
Term* Term::createConstant(const vstring& name)
{
  unsigned symbolNumber = env.signature->addFunction(name,0);
  return createConstant(symbolNumber);
}

/** Create a new complex term, copy from @b t its function symbol and
 *  from the array @b args its arguments. Do not insert it into the sharing
 *  structure.
 * @since 07/01/2008 Torrevieja
 */
Term* Term::createNonShared(Term* t,TermList* args)
{
  int arity = t->arity();
  Term* s = new(arity) Term(*t);
  TermList* ss = s->args();
  for (int i = 0;i < arity;i++) {
    ASS(!args[i].isEmpty());
    *ss-- = args[i];
  }
  return s;
} // Term::createNonShared(const Term* t,Term* args)



/** Create a new complex term, and do not insert it into the sharing
 *  structure.
 */
Term* Term::createNonShared(unsigned function, unsigned arity, TermList* args)
{
  ASS_EQ(env.signature->functionArity(function), arity);

  Term* s = new(arity) Term;
  s->makeSymbol(function,arity);

  TermList* ss = s->args();

  TermList* curArg = args;
  TermList* argStopper = args+arity;
  while (curArg!=argStopper) {
    *ss = *curArg;
    --ss;
    ++curArg;
  }
  return s;
}

/**
 * Create a (condition ? thenBranch : elseBranch) expression
 * and return the resulting term
 */
Term* Term::createITE(Formula * condition, TermList thenBranch, TermList elseBranch, TermList branchSort)
{
  Term* s = new(2,sizeof(SpecialTermData)) Term;
  s->makeSymbol(toNormalFunctor(SpecialFunctor::ITE), 2);
  TermList* ss = s->args();
  *ss = thenBranch;
  ss = ss->next();
  *ss = elseBranch;
  ASS(ss->next()->isEmpty());
  s->getSpecialData()->_iteData.condition = condition;
  s->getSpecialData()->_iteData.sort = branchSort;
  return s;
}

/**
 * Create (let lhs <- rhs in t) expression and return
 * the resulting term
 */
Term* Term::createLet(unsigned functor, VList* variables, TermList binding, TermList body, TermList bodySort)
{
#if VDEBUG
  Set<unsigned> distinctVars;
  VList::Iterator vit(variables);
  while (vit.hasNext()) {
    distinctVars.insert(vit.next());
  }
  ASS_EQ(distinctVars.size(), VList::length(variables));

  bool isPredicate = binding.isTerm() && binding.term()->isBoolean();
  const unsigned int arity = isPredicate ? env.signature->predicateArity(functor)
                                         : env.signature->functionArity(functor);
  ASS_EQ(arity, VList::length(variables));
#endif

  Term* s = new(1,sizeof(SpecialTermData)) Term;
  s->makeSymbol(toNormalFunctor(SpecialFunctor::LET), 1);
  TermList* ss = s->args();
  *ss = body;
  ASS(ss->next()->isEmpty());
  s->getSpecialData()->_letData.functor = functor;
  s->getSpecialData()->_letData.variables = variables;
  s->getSpecialData()->_letData.sort = bodySort;
  s->getSpecialData()->_letData.binding = binding;
  return s;
}

/**
 * Create (let [a, b, c] <- rhs in t) expression and return
 * the resulting term
 */
Term* Term::createTupleLet(unsigned tupleFunctor, VList* symbols, TermList binding, TermList body, TermList bodySort)
{
#if VDEBUG
  Signature::Symbol* tupleSymbol = env.signature->getFunction(tupleFunctor);
  ASS_EQ(tupleSymbol->arity(), VList::length(symbols));
  ASS_REP(tupleSymbol->fnType()->result().isTupleSort(), tupleFunctor);

  Set<pair<int,bool> > distinctSymbols;
  VList::Iterator sit(symbols);
  unsigned arg = 0;
  while (sit.hasNext()) {
    unsigned symbol = sit.next();
    bool isPredicate = tupleSymbol->fnType()->arg(arg) == AtomicSort::boolSort();
    if (!distinctSymbols.contains(make_pair(symbol, isPredicate))) {
      distinctSymbols.insert(make_pair(symbol, isPredicate));
    } else {
      ASSERTION_VIOLATION_REP(symbol);
    }
    arg++;
  }
#endif

  Term* s = new(1,sizeof(SpecialTermData)) Term;
  s->makeSymbol(toNormalFunctor(SpecialFunctor::LET_TUPLE), 1);
  TermList* ss = s->args();
  *ss = body;
  ASS(ss->next()->isEmpty());
  s->getSpecialData()->_letTupleData.functor = tupleFunctor;
  s->getSpecialData()->_letTupleData.symbols = symbols;
  s->getSpecialData()->_letTupleData.sort = bodySort;
  s->getSpecialData()->_letTupleData.binding = binding;
  return s;
} 

/**
 * Create a formula expression and return
 * the resulting term
 */
Term* Term::createFormula(Formula* formula)
{
  Term* s = new(0,sizeof(SpecialTermData)) Term;
  s->makeSymbol(toNormalFunctor(SpecialFunctor::FORMULA), 0);
  s->getSpecialData()->_formulaData.formula = formula;
  return s;
}


/**
 * Create a lambda term from a list of lambda vars and an 
 * expression and returns the resulting term
 */
Term* Term::createLambda(TermList lambdaExp, VList* vars, SList* sorts, TermList expSort){
  Term* s = new(0, sizeof(SpecialTermData)) Term;
  s->makeSymbol(toNormalFunctor(SpecialFunctor::LAMBDA), 0);
  //should store body of lambda in args
  s->getSpecialData()->_lambdaData.lambdaExp = lambdaExp;
  s->getSpecialData()->_lambdaData._vars = vars;
  s->getSpecialData()->_lambdaData._sorts = sorts;
  s->getSpecialData()->_lambdaData.expSort = expSort;
  SList::Iterator sit(sorts);
  Stack<TermList> revSorts;
  TermList lambdaTmSort = expSort;
  while(sit.hasNext()){
    revSorts.push(sit.next());
  }
  while(!revSorts.isEmpty()){
    TermList varSort = revSorts.pop();
    lambdaTmSort = AtomicSort::arrowSort(varSort, lambdaTmSort);
  }
  s->getSpecialData()->_lambdaData.sort = lambdaTmSort;
  return s;
} 

Term* Term::createTuple(unsigned arity, TermList* sorts, TermList* elements) {
  unsigned tupleFunctor = Theory::tuples()->getFunctor(arity, sorts);
  Term* tupleTerm = Term::create(tupleFunctor, arity, elements);
  return createTuple(tupleTerm);
}

Term* Term::createTuple(Term* tupleTerm) {
  Term* s = new(0, sizeof(SpecialTermData)) Term;
  s->makeSymbol(toNormalFunctor(SpecialFunctor::TUPLE), 0);
  s->getSpecialData()->_tupleData.term = tupleTerm;
  return s;
}

Term *Term::createMatch(TermList sort, TermList matchedSort, unsigned int arity, TermList *elements) {
  Term *s = new (arity, sizeof(SpecialTermData)) Term;
  s->makeSymbol(toNormalFunctor(SpecialFunctor::MATCH), arity);
  TermList *ss = s->args();
  s->getSpecialData()->_matchData.sort = sort;
  s->getSpecialData()->_matchData.matchedSort = matchedSort;

  for (unsigned i = 0; i < arity; i++) {
    ASS(!elements[i].isEmpty());
    *ss = elements[i];
    ss = ss->next();
  }
  ASS(ss->isEmpty());

  return s;
}

/** Create a new complex term, copy from @b t its function symbol and arity.
 *  Initialize its arguments by a dummy special variable.
 */
Term* Term::createNonShared(Term* t)
{
  int arity = t->arity();
  Term* s = new(arity) Term(*t);
  TermList* ss = s->args();
  for (int i = 0;i < arity;i++) {
    (*ss--).makeSpecialVar(0);
  }
  return s;
} // Term::createNonShared(const Term* t)

/** Create clone of complex term @b t. Do not insert it into the sharing
 *  structure.
 */
Term* Term::cloneNonShared(Term* t)
{
  int arity = t->arity();
  TermList* args = t->args();
  Term* s = new(arity) Term(*t);
  TermList* ss = s->args();
  for (int i = 0;i < arity;i++) {
    *ss-- = args[-i];
  }
  return s;
} // Term::cloneNonShared(const Term* t,Term* args)

Term* Term::create1(unsigned fn, TermList arg)
{ return Term::create(fn, { arg }); }

Term* Term::create2(unsigned fn, TermList arg1, TermList arg2)
{ return Term::create(fn, {arg1, arg2}); }


Term* Term::create(unsigned fn, std::initializer_list<TermList> args)
{ return Term::create(fn, args.size(), args.begin()); }

/**
 * Create singleton FOOL constants
 */ 
Term* Term::foolTrue(){
  static Term* _foolTrue = createConstant(env.signature->getFoolConstantSymbol(true));
  return _foolTrue;
}

Term* Term::foolFalse(){
  static Term* _foolFalse = createConstant(env.signature->getFoolConstantSymbol(false));
  return _foolFalse;
}

/*
 * NOTE: by design the term that represent $tType is not shared
 * and also is not linked to a symbol in the signature.
 */
TermList AtomicSort::superSort(){
  static AtomicSort* _super = createNonSharedConstant(0);
  return TermList(_super);
}

TermList AtomicSort::defaultSort(){
  static AtomicSort* _default = createConstant(env.signature->getDefaultSort());
  return TermList(_default); 
}
  
TermList AtomicSort::boolSort(){
  static AtomicSort* _bool = createConstant(env.signature->getBoolSort()); 
  return TermList(_bool); 
}

TermList AtomicSort::intSort(){
  static AtomicSort* _int = createConstant(env.signature->getIntSort()); 
  return TermList(_int); 
}
 
TermList AtomicSort::realSort(){
  static AtomicSort* _real = createConstant(env.signature->getRealSort()); 
  return TermList(_real); 
}

TermList AtomicSort::rationalSort(){
  static AtomicSort* _rat = createConstant(env.signature->getRatSort());
  return TermList(_rat); 
}

TermList AtomicSort::arrowSort(TermList s1, TermList s2){
  unsigned arrow = env.signature->getArrowConstructor();
  return TermList(create2(arrow, s1, s2));
}

TermList AtomicSort::arrowSort(TermList s1, TermList s2, TermList s3){
  return arrowSort(s1, arrowSort(s2, s3));
}

TermList AtomicSort::arrowSort(TermStack& domSorts, TermList range)
{
  TermList res = range;

  for(unsigned i = 0; i < domSorts.size(); i++){
    res = arrowSort(domSorts[i], res);
  }
  return res;
}

AtomicSort* AtomicSort::createConstant(const vstring& name)
{
  bool added;
  unsigned newSort = env.signature->addTypeCon(name,0,added);
  if(added){
    OperatorType* ot = OperatorType::getConstantsType(superSort());
    env.signature->getTypeCon(newSort)->setType(ot);
  }
  return createConstant(newSort);
}

TermList AtomicSort::arraySort(TermList indexSort, TermList innerSort)
{
  unsigned array = env.signature->getArrayConstructor();
  TermList sort = TermList(create2(array, indexSort, innerSort));
  return sort;
}

TermList AtomicSort::tupleSort(unsigned arity, TermList* sorts)
{ return TermList(Term::create(env.signature->getTupleConstructor(arity), arity, sorts)); }

unsigned Term::computeDistinctVars() const
{
  Set<unsigned> vars;
  VariableIterator vit(this);
  while (vit.hasNext()) {
    vars.insert(vit.next().var());
  }
  return vars.size();
}

/**
 * True if each function and predicate symbols in this term or literal are
 * marked as skip for the purpose of symbol elimination.
 * @since 04/05/2013 Manchester, changed to use the new NonVariable Iterator
 * @author Andrei Voronkov
 */
bool Term::skip() const
{
  if (isLiteral()) {
    if (!env.signature->getPredicate(functor())->skip()) {
      return false;
    }
  }
  else {
    if (!env.signature->getFunction(functor())->skip()) {
      return false;
    }
  }
  NonVariableIterator nvi(const_cast<Term*>(this));
  while (nvi.hasNext()) {
    unsigned func=nvi.next().term()->functor();
    if (!env.signature->getFunction(func)->skip()) {
      return false;
    }
  }
  return true;
} // skip

bool Term::isBoolean() const {
  const Term* term = this;
  while (true) {
    if (env.signature->isFoolConstantSymbol(true, term->functor()) ||
        env.signature->isFoolConstantSymbol(false, term->functor())) return true;
    if (!term->isSpecial()){
      bool val = !term->isLiteral() && 
      env.signature->getFunction(term->functor())->fnType()->result() == AtomicSort::boolSort();
      return val;
    }
    switch (term->specialFunctor()) {
      case SpecialFunctor::FORMULA:
        return true;
      case SpecialFunctor::TUPLE:
      case SpecialFunctor::LAMBDA:
        return false;
      case SpecialFunctor::ITE:
      case SpecialFunctor::LET:
      case SpecialFunctor::LET_TUPLE: {
        const TermList *ts = term->nthArgument(0);
        if (!ts->isTerm()) {
          return false;
        } else {
          term = ts->term();
          break;
        }
      }
      case SpecialFunctor::MATCH: {
        const TermList *ts = term->nthArgument(2);
        if (!ts->isTerm()) {
          return false;
        } else {
          term = ts->term();
          break;
        }
      }
      default:
        ASSERTION_VIOLATION_REP(term->toString());
    }
  }
  return false;
} // isBoolean

bool Term::isSuper() const {
  return this == AtomicSort::superSort().term(); 
}

/** Create a new sort, and insert it into the sharing
 *  structure if all arguments are shared.
 */
AtomicSort* AtomicSort::create(unsigned typeCon, unsigned arity, const TermList* args)
{
  ASS_EQ(env.signature->typeConArity(typeCon), arity);

  bool share = range(0, arity).all([&](auto i) { return argSafeToShare(args[i]); });

  auto allocTerm = [&]() {
    AtomicSort* s = new(arity) AtomicSort(typeCon,arity);
    s->makeSymbol(typeCon,arity);
    for (auto i : range(0, arity)) {
      *s->nthArgument(i) = args[i];
    }
    return s;
  };

  if (share) {
    bool created = false;
    auto shared = 
      env.sharing->_sorts.rawFindOrInsert(allocTerm, 
        Term::termHash(typeCon, [&](auto i){ return args[i]; }, arity), 
        [&](AtomicSort* t) { return t->functor() == typeCon && range(0, arity).all([&](auto i) { return args[i] == *t->nthArgument(i); }); },
        created
        );
    if (created) {
      env.sharing->computeAndSetSharedSortData(shared);
    }
    return shared;
  } else {
    return allocTerm();
  }
}

/** Create a new complex sort, copy from @b sort its function symbol and
 *  from the array @b args its arguments. Insert it into the sharing
 *  structure if all arguments are shared.
 * @since 07/01/2008 Torrevieja
 */
AtomicSort* AtomicSort::create(AtomicSort const* sort,TermList* args)
{
  return AtomicSort::create(sort->functor(), sort->arity(), args);
}


AtomicSort* AtomicSort::create2(unsigned tc, TermList arg1, TermList arg2)
{
  TermList args[] = {arg1, arg2};
  return AtomicSort::create(tc, 2, args);
}


/** Create a new complex sort, and do not insert it into the sharing
 *  structure.
 */
AtomicSort* AtomicSort::createNonShared(unsigned typeCon, unsigned arity, TermList* args)
{
  ASS_EQ(env.signature->typeConArity(typeCon), arity);

  AtomicSort* s = new(arity) AtomicSort(typeCon, arity);
  TermList* ss = s->args();

  TermList* curArg = args;
  TermList* argStopper = args+arity;
  while (curArg!=argStopper) {
    *ss = *curArg;
    --ss;
    ++curArg;
  }
  return s;
}

/**
 * Return true iff headers of literals match each other.
 */
bool Literal::headersMatch(Literal* l1, Literal* l2, bool complementary)
{
  if (l1->_functor!=l2->_functor || (complementary?1:0)!=(l1->polarity()!=l2->polarity())) {
    return false;
  }

  return true;
}

/** Create a new literal, and insert it into the sharing
 *  structure if all arguments are shared.
 */
template<class GetArg>
Literal* Literal::create(unsigned predicate, unsigned arity, bool polarity, bool commutative, GetArg getArg, Option<TermList> twoVarEqSort)
{
  ASS(!twoVarEqSort || (predicate == 0 && arity == 2 && getArg(0).isVar() && getArg(1).isVar()))
  ASS(predicate != 0 || commutative)
  ASS(!commutative || arity == 2)
  ASS_EQ(env.signature->predicateArity(predicate), arity);

  bool share = range(0, arity).all([&](auto i) { return argSafeToShare(getArg(i)); });
  bool swapArgs = share && commutative && Indexing::TermSharing::argNormGt(getArg(0), getArg(1));
  auto normArg = [&](auto i) { return swapArgs ? getArg(1 - i) : getArg(i); };

  auto allocLiteral = [&]() {
    Literal* l = new(arity) Literal(predicate, arity, polarity, commutative);
    for (auto i : range(0, arity)) {
      *l->nthArgument(i) = normArg(i);
    }
    if (twoVarEqSort) {
      l->markTwoVarEquality();
      l->setTwoVarEqSort(*twoVarEqSort);
    }
    return l;
  };

  if (share) {
    bool created = false;
    auto shared = 
      env.sharing->_literals.rawFindOrInsert(allocLiteral, 
        Literal::literalHash(predicate, polarity, normArg, arity, twoVarEqSort, commutative), 
        [&](Literal* t) { return Literal::literalEquals(t, predicate, polarity, normArg, arity, twoVarEqSort, commutative); },
        created);

    if (created) {
      if (twoVarEqSort) 
        env.sharing->computeAndSetSharedVarEqData(shared, *twoVarEqSort);
      else 
        env.sharing->computeAndSetSharedLiteralData(shared);
    }
    ASS(!commutative || rightArgOrder(*shared->nthArgument(0), *shared->nthArgument(1)))
    return shared;
  } else {
    return allocLiteral();
  }
}

Literal* Literal::create(unsigned predicate, unsigned arity, bool polarity, bool commutative, TermList* args)
{ return create(predicate, arity, polarity, commutative, [&](auto i) { return args[i]; }); }

/** Create a new literal, copy from @b l its predicate symbol and
 *  its arguments, and set its polarity to @b polarity. Insert it
 *  into the sharing structure if all arguments are shared.
 * @since 07/01/2008 Torrevieja
 */
Literal* Literal::create(Literal* l,bool polarity)
{
  ASS_EQ(l->getPreDataSize(), 0);

  return l->isEquality()
    ? Literal::createEquality(polarity, *l->nthArgument(0), *l->nthArgument(1), SortHelper::getEqualityArgumentSort(l))
    : Literal::create(l->functor(), l->arity(), polarity, l->commutative(), [&](auto i) { return *l->nthArgument(i); });
} // Literal::create

/** Create a new literal, copy from @b l its predicate symbol and
 *  from the array @b args its arguments. Insert it into the sharing
 *  structure if all arguments are shared.
 * @since 07/01/2008 Torrevieja
 */
Literal* Literal::create(Literal* l,TermList* args)
{
  return l->isEquality()
    ? Literal::createEquality(l->polarity(), args[0], args[1], SortHelper::getEqualityArgumentSort(l))
    : Literal::create(l->functor(), l->arity(), l->polarity(), l->commutative(), [&](auto i) { return args[i]; });
} // Literal::create


/**
 * Return a new equality literal, with polarity @b polarity and
 * arguments @b arg1 and @b arg2. These arguments must be of sort @c sort
 * (or more specific, in the polymorphic case) unless they are variables.
 * Insert the new literal into the sharing structure if all arguments
 * are shared.
 *
 * The equality may be between two variables.
 */
Literal* Literal::createEquality (bool polarity, TermList arg1, TermList arg2, TermList sort)
{
#if VDEBUG
   TermList srt1, srt2;
   static RobSubstitution checkSortSubst;
   checkSortSubst.reset();

   if (!SortHelper::tryGetResultSort(arg1, srt1)) {
     if (!SortHelper::tryGetResultSort(arg2, srt2)) {
       ASS_REP(arg1.isVar(), arg1.toString());
       ASS_REP(arg2.isVar(), arg2.toString());
     } else{
       ASS(env.sharing->isWellSortednessCheckingDisabled() || checkSortSubst.match(sort, 0, srt2, 1));
     }
   }
   else {    
    ASS_REP2(env.sharing->isWellSortednessCheckingDisabled() || checkSortSubst.match(sort, 0, srt1, 1), sort.toString(), srt1.toString());
     if (SortHelper::tryGetResultSort(arg2, srt2)) {
       checkSortSubst.reset();
       ASS_REP2(env.sharing->isWellSortednessCheckingDisabled() || checkSortSubst.match(sort, 0, srt2, 1), sort.toString(), arg2.toString() + " :  " + srt2.toString());
     }
   }
#endif // VDEBUG

   auto getArg = [&](auto i) { ASS_L(i, 2); return i == 0 ? arg1 : arg2; };
   return Literal::create(/* predicate */ 0, /* arity */ 2, polarity, /* commutative */ true, getArg, someIf(arg1.isVar() && arg2.isVar(), [&](){ return sort; }));
}

Literal* Literal::create(unsigned predicate, bool polarity, std::initializer_list<TermList> args, bool commutative)
{ return Literal::create(predicate, args.size(), polarity, commutative, [&](auto i) { return args.begin()[i]; }); }

Literal* Literal::create1(unsigned predicate, bool polarity, TermList arg)
{ return Literal::create(predicate, polarity, { arg }); }

Literal* Literal::create2(unsigned predicate, bool polarity, TermList arg1, TermList arg2)
{ return Literal::create(predicate, polarity, { arg1, arg2 }); }

/** create a new term and copy from t the relevant part of t's content */
Term::Term(const Term& t) throw()
  : _functor(t._functor),
    _arity(t._arity),
    _color(COLOR_TRANSPARENT),
    _hasInterpretedConstants(0),
    _isTwoVarEquality(0),
    _weight(0),
    _kboWeight(-1),
<<<<<<< HEAD
    _varmap(0),
=======
>>>>>>> 79fd6d09
    _vars(0)
{
  ASS(!isSpecial()); //we do not copy special terms

  _args[0] = t._args[0];
  _args[0]._setShared(false);
  _args[0]._setOrder(AO_UNKNOWN);
  _args[0]._setDistinctVars(TERM_DIST_VAR_UNKNOWN);
} // Term::Term

/** create a new literal and copy from l its content */
Literal::Literal(const Literal& l) throw()
  : Term(l)
{
}

/** create a new AtomicSort and copy from l its content */
AtomicSort::AtomicSort(const AtomicSort& p) throw()
  : Term(p)
{
}

/** dummy term constructor */
Term::Term() throw()
  :_functor(0),
   _arity(0),
   _color(COLOR_TRANSPARENT),
   _hasInterpretedConstants(0),
   _isTwoVarEquality(0),
   _weight(0),
   _kboWeight(-1),
<<<<<<< HEAD
   _varmap(0),
=======
>>>>>>> 79fd6d09
   _maxRedLen(0),
   _vars(0)
{
  _args[0].setContent(0);
  _args[0]._setTag(FUN);
  _args[0]._setDistinctVars(TERM_DIST_VAR_UNKNOWN);
} // Term::Term

Literal::Literal()
{
}

bool Literal::computable() const {
  if (!env.signature->getPredicate(this->functor())->computable()) {
    return false;
  }
  for (unsigned i = 0; i < arity(); ++i) {
    const TermList* t = nthArgument(i);
    if (!t->isTerm() || !t->term()->computable()) {
      return false;
    }
  }
  return true;
}

bool Literal::computableOrVar() const {
  if (!env.signature->getPredicate(this->functor())->computable()) {
    return false;
  }
  for (unsigned i = 0; i < arity(); ++i) {
    const TermList* t = nthArgument(i);
    if (t->isTerm() && !t->term()->computableOrVar()) {
      return false;
    }
  }
  return true;
}

AtomicSort::AtomicSort()
{
}

#if VDEBUG
vstring Term::headerToString() const
{
  vstring s("functor: ");
  s += Int::toString(_functor) + ", arity: " + Int::toString(_arity)
    + ", weight: " + Int::toString(_weight)
    + ", vars: " + Int::toString(_vars)
    + ", polarity: " + Int::toString(_args[0]._polarity())
    + ", commutative: " + Int::toString(_args[0]._commutative())
    + ", shared: " + Int::toString(_args[0]._shared())
    + ", literal: " + Int::toString(_args[0]._literal())
    + ", order: " + Int::toString(_args[0]._order())
    + ", tag: " + Int::toString(_args[0]._tag());
  return s;
}

void Term::assertValid() const
{
  ASS_ALLOC_TYPE(this, "Term");
  ASS_EQ(_args[0]._tag(), FUN);
}

void TermList::assertValid() const
{
  if (this->isTerm()) {
    ASS_ALLOC_TYPE(_term, "Term");
    ASS_EQ(_term()->_args[0]._tag(), FUN);
  }
}

#endif

std::ostream& Kernel::operator<<(ostream& out, TermList const& tl)
{
  if (tl.isEmpty()) {
    return out<<"<empty TermList>";
  }
  if (tl.isVar()) {
    return out<<Term::variableToString(tl);
  }
  return out << *tl.term();
}

std::ostream& Kernel::operator<<(ostream& out, const Term& t)
{
  return out<<t.toString();
}
std::ostream& Kernel::operator<<(ostream& out, const Literal& l)
{
  return out<<l.toString();
}

bool Kernel::operator<(const TermList& lhs, const TermList& rhs) 
{ 
  auto cmp = lhs.isTerm() - rhs.isTerm();
  if (cmp != 0) return cmp < 0;
  if (lhs.isTerm()) {
    ASS(rhs.isTerm())
    return lhs.term()->getId() < rhs.term()->getId();
  } else if (lhs.isEmpty() || rhs.isEmpty()) {
    auto cmp = lhs.isEmpty() - rhs.isEmpty();
    if (cmp != 0) return cmp < 0;
    else return false;
    
  } else {
    ASS(lhs.isVar())
    ASS(rhs.isVar())
    return lhs.var() < rhs.var();
  }
}

bool Literal::rightArgOrder(TermList const& lhs, TermList const& rhs) 
{ return !Indexing::TermSharing::argNormGt(lhs,rhs); }

bool Kernel::positionIn(TermList& subterm,TermList* term,vstring& position)
{
   //cout << "positionIn " << subterm.toString() << " in " << term->toString() << endl;

  if(!term->isTerm()){
    if(subterm.isTerm()) return false;
    if (term->var()==subterm.var()){
      position = "1";
      return true;
    }
    return false;
  }
  return positionIn(subterm,term->term(),position);
}

bool Kernel::positionIn(TermList& subterm,Term* term,vstring& position)
{
  //cout << "positionIn " << subterm.toString() << " in " << term->toString() << endl;

  if(subterm.isTerm() && subterm.term()==term){
    position = "1";
    return true;
  }
  if(term->arity()==0) return false;

  unsigned pos=1;
  TermList* ts = term->args();
  while(true){
    if(*ts==subterm){
      position=Lib::Int::toString(pos);
      return true;
    }
    if(positionIn(subterm,ts,position)){
      position = Lib::Int::toString(pos) + "." + position;
      return true;
    }
    pos++;
    ts = ts->next();
    if(ts->isEmpty()) break;
  }

  return false;
}

TermList Term::termArg(unsigned n) const
{
  ASS_LE(0, n)
  ASS_L(n, numTermArguments())
  return *nthArgument(n + numTypeArguments());
}

TermList Term::typeArg(unsigned n) const 
{
  ASS_LE(0, n)
  ASS_L(n, numTypeArguments())
  return *nthArgument(n);
}

bool Term::computable() const {
  if (!env.signature->getFunction(this->functor())->computable()) {
    return false;
  }
  SubtermIterator sit(this);
  while (sit.hasNext()) {
    TermList t = sit.next();
    if (!t.isTerm() || !env.signature->getFunction(t.term()->functor())->computable()) {
      return false;
    }
  }
  return true;
}

bool Term::computableOrVar() const {
  if (!env.signature->getFunction(this->functor())->computable()) {
    return false;
  }
  SubtermIterator sit(this);
  while (sit.hasNext()) {
    TermList t = sit.next();
    if (t.isTerm() && !env.signature->getFunction(t.term()->functor())->computable()) {
      return false;
    }
  }
  return true;
}

std::ostream& Kernel::operator<<(std::ostream& out, SpecialFunctor const& self)
{
  switch (self) {
    case SpecialFunctor::ITE: return out << "ITE";
    case SpecialFunctor::LET: return out << "LET";
    case SpecialFunctor::FORMULA: return out << "FORMULA";
    case SpecialFunctor::TUPLE: return out << "TUPLE";
    case SpecialFunctor::LET_TUPLE: return out << "LET_TUPLE";
    case SpecialFunctor::LAMBDA: return out << "LAMBDA";
    case SpecialFunctor::MATCH: return out << "SPECIAL_FUNCTOR_LAST ";
  }
  ASSERTION_VIOLATION
}<|MERGE_RESOLUTION|>--- conflicted
+++ resolved
@@ -1496,10 +1496,6 @@
     _isTwoVarEquality(0),
     _weight(0),
     _kboWeight(-1),
-<<<<<<< HEAD
-    _varmap(0),
-=======
->>>>>>> 79fd6d09
     _vars(0)
 {
   ASS(!isSpecial()); //we do not copy special terms
@@ -1531,10 +1527,6 @@
    _isTwoVarEquality(0),
    _weight(0),
    _kboWeight(-1),
-<<<<<<< HEAD
-   _varmap(0),
-=======
->>>>>>> 79fd6d09
    _maxRedLen(0),
    _vars(0)
 {
