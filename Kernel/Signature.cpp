/*
 * This file is part of the source code of the software program
 * Vampire. It is protected by applicable
 * copyright laws.
 *
 * This source code is distributed under the licence found here
 * https://vprover.github.io/license.html
 * and in the source directory
 */
/**
 * @file Signature.cpp
 * Implements class Signature for handling signatures
 */

#include "Lib/Environment.hpp"
#include "Lib/Int.hpp"
#include "Shell/Options.hpp"
#include "Shell/DistinctGroupExpansion.hpp"
#include "Kernel/SortHelper.hpp"

#include "Signature.hpp"

using namespace std;
using namespace Kernel;
using namespace Shell;

const unsigned Signature::STRING_DISTINCT_GROUP = 0;

/**
 * Standard constructor.
 * @since 03/05/2013 train London-Manchester, argument numericConstant added
 * @author Andrei Voronkov
 */
Signature::Symbol::Symbol(const vstring& nm, unsigned arity, bool interpreted, bool stringConstant,bool numericConstant,
                          bool overflownConstant, bool super)
  : _name(nm),
    _arity(arity),
    _typeArgsArity(0),
    _type(0),
    _distinctGroups(0),
    _usageCount(0),
    _unitUsageCount(0),
    _interpreted(interpreted ? 1 : 0),
    _introduced(0),
    _protected(0),
    _skip(0),
    _label(0),
    _equalityProxy(0),
    _color(COLOR_TRANSPARENT),
    _stringConstant(stringConstant ? 1: 0),
    _numericConstant(numericConstant ? 1: 0),
    _answerPredicate(0),
    _overflownConstant(overflownConstant ? 1 : 0),
    _termAlgebraCons(0),
<<<<<<< HEAD
    _termAlgebraDest(0),
    _type(0),
    _distinctGroups(0),
    _usageCount(0),
    _unitUsageCount(0),
=======
>>>>>>> ed1c051f
    _inGoal(0),
    _inUnit(0),
    _inductionSkolem(0),
    _skolem(0),
    _arrow(0),
    _app(0),
    _tuple(0),
    _array(0),
    _superSort(super),
    _boolSort(0),
    _defaultSort(0),
    _typeConstructor(0),
    _prox(NOT_PROXY),
    _comb(NOT_COMB)
{
  CALL("Signature::Symbol::Symbol");
  ASS(!stringConstant || arity==0);

  if (!stringConstant && !numericConstant && !overflownConstant && !super &&
       symbolNeedsQuoting(_name, interpreted,arity)) {
    _name="'"+_name+"'";
  }
  if (_interpreted || isProtectedName(nm)) {
    markProtected();
  }
} // Symbol::Symbol

/**
 * Deallocate function Symbol object
 */
void Signature::Symbol::destroyFnSymbol()
{
  CALL("Signature::Symbol::destroyFnSymbol");

  if (integerConstant()) {
    delete static_cast<IntegerSymbol*>(this);
  }
  else if (rationalConstant()) {
    delete static_cast<RationalSymbol*>(this);
  }
  else if (realConstant()) {
    delete static_cast<RealSymbol*>(this);
  }
  else if (interpreted()) {
    delete static_cast<InterpretedSymbol*>(this);
  }
  else {
    delete this;
  }
}

/**
 * Deallocate predicate Symbol object
 */
void Signature::Symbol::destroyPredSymbol()
{
  CALL("Signature::Symbol::destroyPredSymbol");

  if (interpreted()) {
    delete static_cast<InterpretedSymbol*>(this);
  }
  else {
    delete this;
  }
}

/**
 * Add constant symbol into a distinct group
 *
 * A constant can be added into one particular distinct group
 * at most once
 *
 * We also record the symbol in the group's members, under certain conditions
 */
void Signature::Symbol::addToDistinctGroup(unsigned group,unsigned this_number)
{
  CALL("Signature::Symbol::addToDistinctGroup");

  ASS_EQ(arity(), 0);
  ASS(!List<unsigned>::member(group, _distinctGroups))

  List<unsigned>::push(group, _distinctGroups);

  env.signature->_distinctGroupsAddedTo=true;

  Signature::DistinctGroupMembers members = env.signature->_distinctGroupMembers[group];
  if(members->size() <= DistinctGroupExpansion::EXPAND_UP_TO_SIZE
                       || env.options->saturationAlgorithm()==Options::SaturationAlgorithm::FINITE_MODEL_BUILDING){
    // we add one more than EXPAND_UP_TO_SIZE to signal to DistinctGroupExpansion::apply not to expand
    // ... instead DistinctEqualitySimplifier will take over
    members->push(this_number);
  }

} // addToDistinctGroup

/**
 * Set type of the symbol
 *
 * The type can be set only once for each symbol, and if the type
 * should be different from the default type, this function must be
 * called before any call to @c fnType() or @c predType().
 */
void Signature::Symbol::setType(OperatorType* type)
{
  CALL("Signature::Symbol::setType");
  ASS_REP(!_type, _type->toString());

  _type = type;

  // these are copied out to the Symbol for convenience
  _typeConstructor = (type->result() == Term::superSort());
  _typeArgsArity = type->typeArgsArity(); 
}

/**
 * This force the type to change
 * This can be unsafe so should only be used when you know it is safe to
 * change the type i.e. nothing yet relies on the type of this symbol
 */
void Signature::Symbol::forceType(OperatorType* type)
{
  CALL("Signature::Symbol::forceType");
  if(_type){ delete _type; }
  _type = type;
}

/**
 * Return the type of a function symbol
 *
 * If the @c setType() function was not called before, the function
 * symbol is assigned a default type.
 */
OperatorType* Signature::Symbol::fnType() const
{
  CALL("Signature::Symbol::fnType");
  ASS(!super());

  if (!_type) {
    TermList def = Term::defaultSort();
    _type = OperatorType::getFunctionTypeUniformRange(arity(), def, def);
  }
  return _type;
}

/**
 * Return the type of a predicate symbol
 *
 * If the @c setType() function was not called before, the function
 * symbol is assigned a default type.
 */
OperatorType* Signature::Symbol::predType() const
{
  CALL("Signature::Symbol::predType");
  
  if (!_type) {
    TermList def = Term::defaultSort();
    _type = OperatorType::getPredicateTypeUniformRange(arity(), def);
  }
  return _type;
}


/**
 * Create a Signature.
 * @since 07/05/2007 Manchester
 * @since 04/05/2015 Gothenburg -- add true and false
 */
Signature::Signature ():
    _foolConstantsDefined(false), _foolTrue(0), _foolFalse(0),
    _funs(32),
    _preds(32),
    _nextFreshSymbolNumber(0),
    _skolemFunctionCount(0),
    _distinctGroupsAddedTo(false),
    _strings(0),
    _integers(0),
    _rationals(0),
    _reals(0),
    _termAlgebras()
{
  CALL("Signature::Signature");

  /*bool added;
  addPredicate("=", 2, added);
  ASS(added);
  ASS_EQ(predicateName(0), "=");
  getPredicate(0)->markSkip();
  getPredicate(0)->markProtected();*/

  unsigned aux;
  aux = createDistinctGroup();
  ASS_EQ(STRING_DISTINCT_GROUP, aux);
} // Signature::Signature

/* adding equality predicate used to be carried out in the constructor
 * however now that sorts are TermLists, this involves a call to Signature
 * from Term::defaultSort before the Signature has been consstucted. hence
 * the function below
 */
void Signature::addEquality()
{
  CALL("Signature::addEquality");
  // initialize equality
  addInterpretedPredicate(Theory::EQUAL, OperatorType::getPredicateType(2), "=");
  ASS_EQ(predicateName(0), "="); //equality must have number 0
  getPredicate(0)->markSkip();
}

/**
 * Destroy a Signature.
 * @since 07/05/2007 Manchester
 */
Signature::~Signature ()
{
  for (int i = _funs.length()-1;i >= 0;i--) {
    _funs[i]->destroyFnSymbol();
  }
  for (int i = _preds.length()-1;i >= 0;i--) {
    _preds[i]->destroyPredSymbol();
  }
} // Signature::~Signature

/**
 * Add an integer constant to the signature. If defaultSort is true, treat it as
 * a term of the default sort, otherwise as an interepreted integer value.
 * @since 03/05/2013 train Manchester-London
 * @author Andrei Voronkov
 */
unsigned Signature::addIntegerConstant(const vstring& number,bool defaultSort)
{
  CALL("Signature::addIntegerConstant(vstring)");

  IntegerConstantType value(number);
  if (!defaultSort) {
    return addIntegerConstant(value);
  }

  // default sort should be used
  vstring name = value.toString();
  vstring symbolKey = name + "_n";
  unsigned result;
  if (_funNames.find(symbolKey,result)) {
    return result;
  }

  result = _funs.length();
  Symbol* sym = new Symbol(name,0,false,false,true);
  /*
  sym->addToDistinctGroup(INTEGER_DISTINCT_GROUP,result);
  if(defaultSort){ 
     sym->addToDistinctGroup(STRING_DISTINCT_GROUP,result); // numbers are disctinct from strings
  }
  */
  _funs.push(sym);
  _funNames.insert(symbolKey,result);
  return result;
} // Signature::addIntegerConstant

/**
 * Add an integer constant to the signature.
 * @todo something smarter, so that we don't need to convert all values to string
 */
unsigned Signature::addIntegerConstant(const IntegerConstantType& value)
{
  CALL("Signature::addIntegerConstant");

  vstring key = value.toString() + "_n";
  unsigned result;
  if (_funNames.find(key, result)) {
    return result;
  }
  _integers++;
  result = _funs.length();
  Symbol* sym = new IntegerSymbol(value);
  _funs.push(sym);
  _funNames.insert(key,result);
  /*
  sym->addToDistinctGroup(INTEGER_DISTINCT_GROUP,result);
  */
  return result;
} // addIntegerConstant

/**
 * Add a rational constant to the signature. If defaultSort is true, treat it as
 * a term of the default sort, otherwise as an interepreted rational value.
 * @since 03/05/2013 London
 * @author Andrei Voronkov
 */
unsigned Signature::addRationalConstant(const vstring& numerator, const vstring& denominator,bool defaultSort)
{
  CALL("Signature::addRationalConstant(vstring,vstring)");

  RationalConstantType value(numerator, denominator);
  if (!defaultSort) {
    return addRationalConstant(value);
  }

  vstring name = value.toString();
  vstring key = name + "_q";
  unsigned result;
  if (_funNames.find(key,result)) {
    return result;
  }
  result = _funs.length();
  Symbol* sym = new Symbol(name,0,false,false,true);
  /*
  if(defaultSort){ 
    sym->addToDistinctGroup(STRING_DISTINCT_GROUP,result); // numbers are distinct from strings
  }
  sym->addToDistinctGroup(RATIONAL_DISTINCT_GROUP,result);
  */
  _funs.push(sym);
  _funNames.insert(key,result);
  return result;
} // addRatonalConstant

unsigned Signature::addRationalConstant(const RationalConstantType& value)
{
  CALL("Signature::addRationalConstant");

  vstring key = value.toString() + "_q";
  unsigned result;
  if (_funNames.find(key, result)) {
    return result;
  }
  _rationals++;
  result = _funs.length();
  _funs.push(new RationalSymbol(value));
  _funNames.insert(key, result);
  return result;
} // Signature::addRationalConstant

/**
 * Add a real constant to the signature. If defaultSort is true, treat it as
 * a term of the default sort, otherwise as an interepreted real value.
 * @since 03/05/2013 London
 * @author Andrei Voronkov
 */
unsigned Signature::addRealConstant(const vstring& number,bool defaultSort)
{
  CALL("Signature::addRealConstant(vstring)");

  RealConstantType value(number);
  if (!defaultSort) {
    return addRealConstant(value);
  }
  vstring key = value.toString() + "_r";
  unsigned result;
  if (_funNames.find(key,result)) {
    return result;
  }
  result = _funs.length();
  Symbol* sym = new Symbol(value.toNiceString(),0,false,false,true);
  /*
  if(defaultSort){ 
    sym->addToDistinctGroup(STRING_DISTINCT_GROUP,result); // numbers are distinct from strings
  }
  sym->addToDistinctGroup(REAL_DISTINCT_GROUP,result);
  */
  _funs.push(sym);
  _funNames.insert(key,result);
  return result;
} // addRealConstant

unsigned Signature::addRealConstant(const RealConstantType& value)
{
  CALL("Signature::addRealConstant");

  vstring key = value.toString() + "_r";
  unsigned result;
  if (_funNames.find(key, result)) {
    return result;
  }
  _reals++;
  result = _funs.length();
  _funs.push(new RealSymbol(value));
  _funNames.insert(key, result);
  return result;
}

/**
 * Add interpreted function
 */
unsigned Signature::addInterpretedFunction(Interpretation interpretation, OperatorType* type, const vstring& name)
{
  CALL("Signature::addInterpretedFunction(Interpretation,OperatorType*,const vstring&)");
  ASS(Theory::isFunction(interpretation));

  Theory::MonomorphisedInterpretation mi = std::make_pair(interpretation,type);

  unsigned res;
  if (_iSymbols.find(mi,res)) { // already declared
    // TODO should this really be done in release mode?
    if (name!=functionName(res)) {
      USER_ERROR("Interpreted function '"+functionName(res)+"' has the same interpretation as '"+name+"' should have");
    }
    return res;
  }

  vstring symbolKey = name+"_i"+Int::toString(interpretation)+(Theory::isPolymorphic(interpretation) ? type->toString() : "");
  ASS_REP(!_funNames.find(symbolKey), name);

  unsigned fnNum = _funs.length();
  InterpretedSymbol* sym = new InterpretedSymbol(name, interpretation);
  _funs.push(sym);
  _funNames.insert(symbolKey, fnNum);
  ALWAYS(_iSymbols.insert(mi, fnNum));

  OperatorType* fnType = type;
  ASS(fnType->isFunctionType());
  sym->setType(fnType);
  return fnNum;
} // Signature::addInterpretedFunction

/**
 * Add interpreted predicate
 */
unsigned Signature::addInterpretedPredicate(Interpretation interpretation, OperatorType* type, const vstring& name)
{
  CALL("Signature::addInterpretedPredicate(Interpretation,OperatorType*,const vstring&)");
  ASS(!Theory::isFunction(interpretation));

  // cout << "addInterpretedPredicate " << (type ? type->toString() : "nullptr") << " " << name << endl;

  Theory::MonomorphisedInterpretation mi = std::make_pair(interpretation,type);

  unsigned res;
  if (_iSymbols.find(mi,res)) { // already declared
    if (name!=predicateName(res)) {
      USER_ERROR("Interpreted predicate '"+predicateName(res)+"' has the same interpretation as '"+name+"' should have");
    }
    return res;
  }

  vstring symbolKey = name+"_i"+Int::toString(interpretation)+(Theory::isPolymorphic(interpretation) ? type->toString() : "");

  // cout << "symbolKey " << symbolKey << endl;

  ASS_REP(!_predNames.find(symbolKey), symbolKey);

  unsigned predNum = _preds.length();
  InterpretedSymbol* sym = new InterpretedSymbol(name, interpretation);
  _preds.push(sym);
  _predNames.insert(symbolKey,predNum);
  ALWAYS(_iSymbols.insert(mi, predNum));
  if (predNum!=0) {
    OperatorType* predType = type;
    ASS_REP(!predType->isFunctionType(), predType->toString());
    sym->setType(predType);
  }
  return predNum;
} // Signature::addInterpretedPredicate


/**
 * Return number of symbol that is interpreted by Interpretation @b interp.
 *
 * If no such symbol exists, it is created.
 */
unsigned Signature::getInterpretingSymbol(Interpretation interp, OperatorType* type)
{
  CALL("Signature::getInterpretingSymbol(Interpretation,OperatorType*)");
  
  Theory::MonomorphisedInterpretation mi = std::make_pair(interp,type);

  unsigned res;
  if (_iSymbols.find(mi, res)) {
    return res;
  }

  vstring name = theory->getInterpretationName(interp);
  unsigned arity = Theory::getArity(interp);
  
  if (Theory::isFunction(interp)) {
    if (functionExists(name, arity)) {
      int i=0;
      while(functionExists(name+Int::toString(i), arity)) {
        i++;
      }
      name=name+Int::toString(i);
    }
    addInterpretedFunction(interp, type, name);
  }
  else {
    if (predicateExists(name, arity)) {
      int i=0;
      while(predicateExists(name+Int::toString(i), arity)) {
        i++;
      }
      name=name+Int::toString(i);
    }
    addInterpretedPredicate(interp, type, name);
  }

  //we have now registered a new function, so it should be present in the map
  return _iSymbols.get(mi);
}

const vstring& Signature::functionName(int number)
{
  CALL("Signature::functionName");

  // it is safe to reuse "$true" and "$false" for constants
  // because the user cannot define constants with these names herself
  // and the formula, obtained by toString() with "$true" or "$false"
  // in term position would be syntactically valid in FOOL
  if (!env.options->showFOOL() && isFoolConstantSymbol(false,number)) {
    static vstring fols("$false");
    return fols;
  }
  if (!env.options->showFOOL() && isFoolConstantSymbol(true,number)) { 
    static vstring troo("$true");
    return troo;
  }
  return _funs[number]->name();
}

/**
 * Return true if specified function exists
 */
bool Signature::functionExists(const vstring& name,unsigned arity) const
{
  CALL("Signature::functionExists");

  return _funNames.find(key(name, arity));
}

/**
 * Return true if specified predicate exists
 */
bool Signature::predicateExists(const vstring& name,unsigned arity) const
{
  CALL("Signature::predicateExists");

  return _predNames.find(key(name, arity));
}

unsigned Signature::getFunctionNumber(const vstring& name, unsigned arity) const
{
  CALL("Signature::getFunctionNumber");

  ASS(_funNames.find(key(name, arity)));
  return _funNames.get(key(name, arity));
}

bool Signature::tryGetFunctionNumber(const vstring& name, unsigned arity, unsigned& out) const
{
  CALL("Signature::tryGetFunctionNumber");
  auto* value = _funNames.getPtr(key(name, arity));
  if (value != NULL) {
    out = *value;
    return true;
  } else {
    return false;
  }
}

bool Signature::tryGetPredicateNumber(const vstring& name, unsigned arity, unsigned& out) const
{
  CALL("Signature::tryGetPredicateNumber");
  auto* value = _predNames.getPtr(key(name, arity));
  if (value != NULL) {
    out = *value;
    return true;
  } else {
    return false;
  }
}


unsigned Signature::getPredicateNumber(const vstring& name, unsigned arity) const
{
  CALL("Signature::getPredicateNumber");

  ASS(_predNames.find(key(name, arity)));
  return _predNames.get(key(name, arity));
}

/**
 * If a function with this name and arity exists, return its number.
 * Otherwise, add a new one and return its number.
 *
 * @param name name of the symbol
 * @param arity arity of the symbol
 * @param added will be set to true if the function did not exist
 * @param overflowConstant
 * @since 07/05/2007 Manchester
 */
unsigned Signature::addFunction (const vstring& name,
				 unsigned arity,
				 bool& added,
				 bool overflowConstant)
{
  CALL("Signature::addFunction");

  vstring symbolKey = key(name,arity);
  unsigned result;
  if (_funNames.find(symbolKey,result)) {
    added = false;
    getFunction(result)->unmarkIntroduced();
    return result;
  }
  if (env.options->arityCheck()) {
    unsigned prev;
    if (_arityCheck.find(name,prev)) {
      unsigned prevArity = prev/2;
      bool isFun = prev % 2;
      USER_ERROR((vstring)"Symbol " + name +
		 " is used both as a function of arity " + Int::toString(arity) +
		 " and a " + (isFun ? "function" : "predicate") +
		 " of arity " + Int::toString(prevArity));
    }
    _arityCheck.insert(name,2*arity+1);
  }
  
  /*if(name == "$tType"){
    ASSERTION_VIOLATION;
  }*/
  result = _funs.length();
  bool super = (name == "$tType");
  _funs.push(new Symbol(name, arity, false, false, false, overflowConstant, super));
  _funNames.insert(symbolKey, result);
  added = true;
  return result;
} // Signature::addFunction

/**
 * Add a string constant to the signature. This constant will automatically be
 * added to the distinct group STRING_DISTINCT_GROUP.
 * @author Andrei Voronkov
 */
unsigned Signature::addStringConstant(const vstring& name)
{
  CALL("Signature::addStringConstant");

  vstring symbolKey = name + "_c";
  unsigned result;
  if (_funNames.find(symbolKey,result)) {
    return result;
  }

  _strings++;
  vstring quotedName = "\"" + name + "\"";
  result = _funs.length();
  Symbol* sym = new Symbol(quotedName,0,false,true);
  sym->addToDistinctGroup(STRING_DISTINCT_GROUP,result);
  _funs.push(sym);
  _funNames.insert(symbolKey,result);
  return result;
} // addStringConstant


unsigned Signature::getApp()
{
  CALL("Signature::getApp");

  bool added = false;
  unsigned app = addFunction("vAPP", 4, added);
  if(added){
    TermList tv1 = TermList(0, false);
    TermList tv2 = TermList(1, false);
    TermList arrowType = Term::arrowSort(tv1, tv2);
    OperatorType* ot = OperatorType::getFunctionType({arrowType, tv1}, tv2, 2);
    Symbol* sym = getFunction(app);
    sym->setType(ot);
    sym->markApp();
  }
  return app;
}

unsigned Signature::getDiff(){
  CALL("Signature::getDiff");

  bool added = false;
  unsigned diff = addFunction("diff",2, added);      
  if(added){
    TermList alpha = TermList(0, false);
    TermList beta = TermList(1, false);
    TermList alphaBeta = Term::arrowSort(alpha, beta);
    TermList result = Term::arrowSort(alphaBeta, alphaBeta, alpha);
    Symbol * sym = getFunction(diff);
    sym->setType(OperatorType::getConstantsType(result, 2));
  }
  return diff;
}


unsigned Signature::getChoice(){
  CALL("Signature::getChoice");

  bool added = false;
  unsigned choice = addFunction("vEPSILON",1, added);      
  if(added){
    TermList alpha = TermList(0, false);
    TermList bs = Term::boolSort();
    TermList alphaBs = Term::arrowSort(alpha, bs);
    TermList result = Term::arrowSort(alphaBs, alpha);
    Symbol * sym = getFunction(choice);
    sym->setType(OperatorType::getConstantsType(result, 1));
  }
  return choice;
}

void Signature::incrementFormulaCount(Term* t){
  CALL("Signature::incrementFormulaCount");
  ASS(SortHelper::getResultSort(t) == Term::boolSort());

  if(_formulaCounts.find(t)){
    int count =  _formulaCounts.get(t);
    if(count != -1){
      _formulaCounts.set(t, count + 1);
    }
  } else {
    _formulaCounts.set(t, 1);
  }
}

void Signature::decrementFormulaCount(Term* t){
  CALL("Signature::incrementFormulaCount");
  ASS(SortHelper::getResultSort(t) == Term::boolSort());

  ASS(_formulaCounts.find(t))
  int count = _formulaCounts.get(t);
  if(count != -1){
    _formulaCounts.set(t, count - 1);
  }
}

void Signature::formulaNamed(Term* t){
  CALL("Signature::formulaNamed");
  ASS(SortHelper::getResultSort(t) == Term::boolSort());

  ASS(_formulaCounts.find(t));
  _formulaCounts.set(t, -1);
}

unsigned Signature::formulaCount(Term* t){
  CALL("Signature::formulaCount");
  
  if(_formulaCounts.find(t)){
    return _formulaCounts.get(t);
  }
  return 0;
}


/**
 * If a predicate with this name and arity exists, return its number.
 * Otherwise, add a new one and return its number.
 *
 * @param name name of the symbol
 * @param arity arity of the symbol
 * @param added set to true if a new predicate has been added, and false
 *        otherwise
 * @since 07/05/2007 Manchester
 * @since 08/07/2007 Manchester, adds parameter added
 * @since 06/12/2009 Haifa, arity check added
 * @author Andrei Voronkov
 */
unsigned Signature::addPredicate (const vstring& name,
				  unsigned arity,
				  bool& added)
{
  CALL("Signature::addPredicate");

  vstring symbolKey = key(name,arity);
  unsigned result;
  if (_predNames.find(symbolKey,result)) {
    added = false;
    getPredicate(result)->unmarkIntroduced();
    return result;
  }
  if (env.options->arityCheck()) {
    unsigned prev;
    if (_arityCheck.find(name,prev)) {
      unsigned prevArity = prev/2;
      bool isFun = prev % 2;
      USER_ERROR((vstring)"Symbol " + name +
		 " is used both as a predicate of arity " + Int::toString(arity) +
		 " and a " + (isFun ? "function" : "predicate") +
		 " of arity " + Int::toString(prevArity));
    }
    _arityCheck.insert(name,2*arity);
  }

  result = _preds.length();
  _preds.push(new Symbol(name,arity));
  _predNames.insert(symbolKey,result);
  added = true;
  return result;
} // Signature::addPredicate

/**
 * Create a new name.
 * @since 01/07/2005 Manchester
 */
unsigned Signature::addNamePredicate(unsigned arity)
{
  CALL("Signature::addNamePredicate");
  return addFreshPredicate(arity,"sP");
} // addNamePredicate


unsigned Signature::addNameFunction(unsigned arity)
{
  CALL("Signature::addNameFunction");
  return addFreshFunction(arity,"sP");
} // addNamePredicate
/**
 * Add fresh function of a given arity and with a given prefix. If suffix is non-zero,
 * the function name will be prefixI, where I is an integer, otherwise it will be
 * prefixI_suffix. The new function will be marked as skip for the purpose of equality
 * elimination.
 */
unsigned Signature::addFreshFunction(unsigned arity, const char* prefix, const char* suffix)
{
  CALL("Signature::addFreshFunction");

  vstring pref(prefix);
  vstring suf(suffix ? vstring("_")+suffix : "");
  bool added;
  unsigned result;
  //commented out because it could lead to introduction of function with the same name
  //that differ only in arity (which is OK with tptp, but iProver was complaining when
  //using Vampire as clausifier)
//  unsigned result = addFunction(pref+suf,arity,added);
//  if (!added) {
    do {
      result = addFunction(pref+Int::toString(_nextFreshSymbolNumber++)+suf,arity,added);
    }
    while (!added);
//  }
  Symbol* sym = getFunction(result);
  sym->markIntroduced();
  sym->markSkip();
  return result;
} // addFreshFunction

/**
 * Add fresh predicate of a given arity and with a given prefix. If suffix is non-zero,
 * the predicate name will be prefixI, where I is an integer, otherwise it will be
 * prefixI_suffix. The new predicate will be marked as skip for the purpose of equality
 * elimination.
 */
unsigned Signature::addFreshPredicate(unsigned arity, const char* prefix, const char* suffix)
{
  CALL("Signature::addFreshPredicate");

  vstring pref(prefix);
  vstring suf(suffix ? vstring("_")+suffix : "");
  bool added = false;
  unsigned result;
  //commented out because it could lead to introduction of function with the same name
  //that differ only in arity (which is OK with tptp, but iProver was complaining when
  //using Vampire as clausifier)
//  if (suffix) {
//    result = addPredicate(pref+suf,arity,added);
//  }
//  if (!added) {
    do {
      result = addPredicate(pref+Int::toString(_nextFreshSymbolNumber++)+suf,arity,added);
    }
    while (!added);
//  }
  Symbol* sym = getPredicate(result);
  sym->markIntroduced();
  sym->markSkip();
  return result;
} // addFreshPredicate

/**
 * Return a new Skolem function. If @b suffix is nonzero, include it
 * into the name of the Skolem function.
 * @since 01/07/2005 Manchester
 */
unsigned Signature::addSkolemFunction (unsigned arity, const char* suffix)
{
  CALL("Signature::addSkolemFunction");

  unsigned f = addFreshFunction(arity, "sK", suffix);
  getFunction(f)->markSkolem();

  // Register it as a LaTeX function
 // theory->registerLaTeXFuncName(f,"\\sigma_{"+Int::toString(_skolemFunctionCount)+"}(a0)");
  _skolemFunctionCount++;

  return f;
} // addSkolemFunction

/**
 * Return a new Skolem predicate. If @b suffix is nonzero, include it
 * into the name of the Skolem function.
 * @since 15/02/2016 Gothenburg
 */
unsigned Signature::addSkolemPredicate(unsigned arity, const char* suffix)
{
  CALL("Signature::addSkolemPredicate");

  unsigned f = addFreshPredicate(arity, "sK", suffix);
  getPredicate(f)->markSkolem();

  // Register it as a LaTeX function
 // theory->registerLaTeXFuncName(f,"\\sigma_{"+Int::toString(_skolemFunctionCount)+"}(a0)");
  _skolemFunctionCount++;

  return f;
} // addSkolemPredicate

/**
 * Return the key "name_arity" used for hashing. This key is obtained by
 * concatenating the name, underscore character and the arity. The key is
 * created in such a way that it does not collide with special keys, such as
 * those for string constants.
 * @since 27/02/2006 Redmond
 * @author Andrei Voronkov
 */
vstring Signature::key(const vstring& name,int arity)
{
  return name + '_' + Int::toString(arity);
} // Signature::key


/** Add a color to the symbol for interpolation and symbol elimination purposes */
void Signature::Symbol::addColor(Color color)
{
  ASS_L(color,3);
  ASS_G(color,0);
  ASS(env.colorUsed);

  if (_color && color != static_cast<Color>(_color)) {
    USER_ERROR("A symbol cannot have two colors");
  }
  _color = color;
} // addColor

/**
 * Create a group of distinct elements. @c premise should contain
 * the unit that declared the distinct group, or zero if there isn't any.
 */
unsigned Signature::createDistinctGroup(Unit* premise)
{
  CALL("Signature::createDistinctGroup");

  unsigned res = _distinctGroupPremises.size();
  _distinctGroupPremises.push(premise);
  // DistinctGroupMember stack = ;
  _distinctGroupMembers.push(DistinctGroupMembers(new Stack<unsigned>));
  return res;
}

/**
 * Return premise of the distinct group, or 0 if the distinct group doesn't have any
 */
Unit* Signature::getDistinctGroupPremise(unsigned group)
{
  CALL("Signature::getDistinctGroupPremise");

  return _distinctGroupPremises[group];
}

/**
 * Add a constant into a group of distinct elements
 *
 * One constant can be added into one particular distinct group only once.
 */
void Signature::addToDistinctGroup(unsigned constantSymbol, unsigned groupId)
{
  CALL("Signature::addToDistinctGroup");

  Symbol* sym = getFunction(constantSymbol);
  sym->addToDistinctGroup(groupId,constantSymbol);
}

bool Signature::isProtectedName(vstring name)
{
  CALL("Signature::isProtectedName");

  if (name=="$distinct") {
    //TODO: remove this hack once we properly support the $distinct predicate
    return true;
  }

  vstring protectedPrefix = env.options->protectedPrefix();
  if (protectedPrefix.size()==0) {
    return false;
  }
  if (name.substr(0, protectedPrefix.size())==protectedPrefix) {
    return true;
  }
  return false;
}

/**
 * Return true if specified symbol should be quoted in the TPTP syntax.
 * This function does not apply to integer or string constants. It only
 * applies during parsing, it is not used when the symbol is printed:
 * when it is printed, its saved name will already be quoted.
 *
 * The function charNeedsQuoting determines characters whose presence in
 * the symbol name implies that they should be quoted. There are however
 * several exceptions to it:
 *
 * Equality is not quoted
 *
 * Numbers are not quoted. However names that just look like numbers
 * are quoted (the distinction is that these are not interpreted)
 *
 * $distinct predicate is not quoted
 *
 * $true and $false -- the names of FOOL term-level boolean constants are not quoted
 *
 * For interpreted symbols its legal to start with $
 *
 * It's legal for symbols to start with $$.
 *
 * @since 03/05/2013 train Manchester-London
 * @since 04/05/2015 Gothenburg -- do not quote FOOL true and false
 */
bool Signature::symbolNeedsQuoting(vstring name, bool interpreted, unsigned arity)
{
  CALL("Signature::symbolNeedsQuoting");
  ASS_G(name.length(),0);

  //we don't want to quote these type constructors, but we
  //also don't want them to be treated as interpreted symbols
  //hence the hack below, AYB
  if(name=="$int" || name=="$real" || name=="$rat" || 
     name=="$i" || name=="$o" || name==">"){
    return false;
  }

  if (name=="=" || (interpreted && arity==0)) {
    return false;
  }

  const char* c = name.c_str();
  bool quote = false;
  bool first = true;
  if (*c=='$') {
    if (*(c+1)=='$') {
      c+=2; //skip the initial $$
      first = false;
    } else if (interpreted) {
      c++; //skip the initial $ for interpreted
      first = false;
    }
  }
  while(!quote && *c) {
    quote |= charNeedsQuoting(*c, first);
    first = false;
    c++;
  }
  if (!quote) { return false; }
  if (name=="$distinct") {
    //TODO: remove this once we properly support the $distinct predicate and quoting
    return false;
  }
  if (name.find("$array") == 0) {
    //TODO: a hacky solution not to quote array sorts
    return false;
  }
  return true;
} // Signature::symbolNeedsQuoting


TermAlgebraConstructor* Signature::getTermAlgebraConstructor(unsigned functor)
{
  CALL("Signature::getTermAlgebraConstructor");

  if (getFunction(functor)->termAlgebraCons()) {
    TermAlgebra *ta = _termAlgebras.get(getFunction(functor)->fnType()->result());
    if (ta) {
      for (unsigned i = 0; i < ta->nConstructors(); i++) {
        TermAlgebraConstructor *c = ta->constructor(i);
        if (c->functor() == functor)
          return c;
      }
    }
  }

  return nullptr;
}

/**
 * Return true if the name containing che character must be quoted
 */
bool Signature::charNeedsQuoting(char c, bool first)
{
  switch (c) {
  case 'a':
  case 'b':
  case 'c':
  case 'd':
  case 'e':
  case 'f':
  case 'g':
  case 'h':
  case 'i':
  case 'j':
  case 'k':
  case 'l':
  case 'm':
  case 'n':
  case 'o':
  case 'p':
  case 'q':
  case 'r':
  case 's':
  case 't':
  case 'u':
  case 'v':
  case 'w':
  case 'x':
  case 'y':
  case 'z':
//  case '$':
    return false;
  case 'A':
  case 'B':
  case 'C':
  case 'D':
  case 'E':
  case 'F':
  case 'G':
  case 'H':
  case 'I':
  case 'J':
  case 'K':
  case 'L':
  case 'M':
  case 'N':
  case 'O':
  case 'P':
  case 'Q':
  case 'R':
  case 'S':
  case 'T':
  case 'U':
  case 'V':
  case 'W':
  case 'X':
  case 'Y':
  case 'Z':
  case '_':
  case '0':
  case '1':
  case '2':
  case '3':
  case '4':
  case '5':
  case '6':
  case '7':
  case '8':
  case '9':
    return first;
  default:
    return true;
  }
}<|MERGE_RESOLUTION|>--- conflicted
+++ resolved
@@ -52,14 +52,7 @@
     _answerPredicate(0),
     _overflownConstant(overflownConstant ? 1 : 0),
     _termAlgebraCons(0),
-<<<<<<< HEAD
     _termAlgebraDest(0),
-    _type(0),
-    _distinctGroups(0),
-    _usageCount(0),
-    _unitUsageCount(0),
-=======
->>>>>>> ed1c051f
     _inGoal(0),
     _inUnit(0),
     _inductionSkolem(0),
