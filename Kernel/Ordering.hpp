/*
 * This file is part of the source code of the software program
 * Vampire. It is protected by applicable
 * copyright laws.
 *
 * This source code is distributed under the licence found here
 * https://vprover.github.io/license.html
 * and in the source directory
 */
/**
 * @file Ordering.hpp
 * Defines (abstract) class Ordering for simplification orderings
 *
 * @since 30/04/2008 flight Brussels-Tel Aviv
 */

#ifndef __Ordering__
#define __Ordering__

#include "Forwards.hpp"

#include "Debug/Assertion.hpp"

#include "Lib/Comparison.hpp"
#include "Lib/SmartPtr.hpp"
#include "Lib/DArray.hpp"
#include "Kernel/Term.hpp"

#include "Lib/Allocator.hpp"
#include "Lib/Portability.hpp"
#include "Kernel/SubstHelper.hpp"

#define DEBUG_ORDERING 0

namespace Kernel {


namespace PredLevels {
  constexpr static int MIN_USER_DEF = 1;
  constexpr static int EQ = 0;
  constexpr static int INEQ = 0;
};

using namespace Shell;

/**
 * An abstract class for simplification orderings
 * @since 30/04/2008 flight Brussels-Tel Aviv
 */
class Ordering
{
public:
  /**
   * Represents the results of ordering comparisons
   *
   * Values of elements must be equal to values of corresponding elements
   * in the @c ArgumentOrderVals enum, so that one can convert between the
   * enums using static_cast.
   */
  enum [[nodiscard]] Result {
    GREATER=1,
    LESS=2,
    EQUAL=3,
    INCOMPARABLE=4
  };

<<<<<<< HEAD
  struct Constraint {
    TermList lhs;
    TermList rhs;
    Result rel;

    friend std::ostream& operator<<(std::ostream& out, const Constraint& self)
    { return out << self.lhs << " " << self.rhs << " " << resultToString(self.rel); }
  };
=======
  friend std::ostream& operator<<(std::ostream& out, Kernel::Ordering::Result const& r)
  {
    switch (r) {
      case Kernel::Ordering::Result::GREATER: return out << "GREATER";
      case Kernel::Ordering::Result::LESS: return out << "LESS";
      case Kernel::Ordering::Result::EQUAL: return out << "EQUAL";
      case Kernel::Ordering::Result::INCOMPARABLE: return out << "INCOMPARABLE";
    }
    ASSERTION_VIOLATION
    return out << "UNKNOWN";
  }
>>>>>>> a7afcb71

  virtual ~Ordering() = default;

  /** Return the result of comparing @b l1 and @b l2 */
  virtual Result compare(Literal* l1,Literal* l2) const = 0;

  /** Return the result of comparing terms (not term lists!)
   * @b t1 and @b t2 */
  virtual Result compare(TermList t1,TermList t2) const = 0;

  /** Same as @b compare, for applied (substituted) terms. */
  virtual Result compare(AppliedTerm lhs, AppliedTerm rhs) const
  { return compare(lhs.apply(), rhs.apply()); }

  /** Optimised function used for checking that @b t1 is greater than @b t2,
   * under some substitutions captured by @b AppliedTerm. */
  virtual Result isGreaterOrEq(AppliedTerm t1, AppliedTerm t2) const
  { return compare(t1, t2); }

  /** Creates optimised object for ordering checks. @see OrderingComparator. */
  virtual OrderingComparatorUP createComparator() const;

  virtual void show(std::ostream& out) const = 0;

  static bool isGreaterOrEqual(Result r) { return (r == GREATER || r == EQUAL); }

  void removeNonMaximal(LiteralList*& lits) const;

  static Result fromComparison(Comparison c);
  static Comparison intoComparison(Result c);

  static Result reverse(Result r)
  {
    switch(r) {
    case GREATER:
      return LESS;
    case LESS:
      return GREATER;
    case EQUAL:
    case INCOMPARABLE:
      return r;
    default:
      ASSERTION_VIOLATION;
    }
  }
  static const char* resultToString(Result r);

  static Ordering* create(Problem& prb, const Options& opt);

  static bool trySetGlobalOrdering(OrderingSP ordering);
  static Ordering* tryGetGlobalOrdering();

  Result getEqualityArgumentOrder(Literal* eq) const;
protected:

  Result compareEqualities(Literal* eq1, Literal* eq2) const;

private:
  /**
   * Helper methods for comparing literals s1=s2 and t1=t2.
   */
  Result compare_s1Gt1(TermList s1,TermList s2,TermList t1,TermList t2) const;
  Result compare_s1It1(TermList s1,TermList s2,TermList t1,TermList t2) const;
  Result compare_s1It1_s2It2(TermList s1,TermList s2,TermList t1,TermList t2) const;
  Result compare_s1Gt1_s2It2(TermList s1,TermList s2,TermList t1,TermList t2) const;
  Result compare_s1Gt1_s2Lt2(TermList s1,TermList s2,TermList t1,TermList t2) const;
  Result compare_s1Gt1_s1It2_s2It1(TermList s1,TermList s2,TermList t1,TermList t2) const;

  /**
   * We store orientation of equalities in this ordering inside
   * the term sharing structure. Setting an ordering to be global
   * does not change the behavior of Vampire, but may lead to
   * better performance, as the equality orientation will be cached
   * inside the sharing structure.
   */
  static OrderingSP s_globalOrdering;
}; // class Ordering

// orderings that rely on symbol precedence
class PrecedenceOrdering
: public Ordering
{
public:
  PrecedenceOrdering(PrecedenceOrdering&&) = default;
  PrecedenceOrdering& operator=(PrecedenceOrdering&&) = default;
  Result compare(Literal* l1, Literal* l2) const override;
  void show(std::ostream&) const override;
  virtual void showConcrete(std::ostream&) const = 0;

  static DArray<int> testLevels();

  static DArray<int> funcPrecFromOpts(Problem& prb, const Options& opt);
  static DArray<int> predPrecFromOpts(Problem& prb, const Options& opt);

  Result comparePredicatePrecedences(unsigned fun1, unsigned fun2) const;
  int predicatePrecedence(unsigned pred) const;
protected:
  // l1 and l2 are not equalities and have the same predicate
  virtual Result comparePredicates(Literal* l1,Literal* l2) const = 0;
  PrecedenceOrdering(const DArray<int>& funcPrec, const DArray<int>& typeConPrec, 
                     const DArray<int>& predPrec, const DArray<int>& predLevels, bool reverseLCM);
  PrecedenceOrdering(Problem& prb, const Options& opt, const DArray<int>& predPrec);
  PrecedenceOrdering(Problem& prb, const Options& opt);


  static DArray<int> typeConPrecFromOpts(Problem& prb, const Options& opt);
  static DArray<int> predLevelsFromOptsAndPrec(Problem& prb, const Options& opt, const DArray<int>& predicatePrecedences);

  Result compareFunctionPrecedences(unsigned fun1, unsigned fun2) const;
  Result compareTypeConPrecedences(unsigned tyc1, unsigned tyc2) const;

  int predicateLevel(unsigned pred) const;

  /** number of predicates in the signature at the time the order was created */
  unsigned _predicates;
  /** number of functions in the signature at the time the order was created */
  unsigned _functions;
  /** Array of predicate levels */
  DArray<int> _predicateLevels;
  /** Array of predicate precedences */
  DArray<int> _predicatePrecedences;
  /** Array of function precedences */
  DArray<int> _functionPrecedences;
  /** Array of type con precedences */
  DArray<int> _typeConPrecedences;

  static void checkLevelAssumptions(DArray<int> const&);

  bool _reverseLCM;
};


} // namespace Kernel

#endif<|MERGE_RESOLUTION|>--- conflicted
+++ resolved
@@ -64,16 +64,6 @@
     INCOMPARABLE=4
   };
 
-<<<<<<< HEAD
-  struct Constraint {
-    TermList lhs;
-    TermList rhs;
-    Result rel;
-
-    friend std::ostream& operator<<(std::ostream& out, const Constraint& self)
-    { return out << self.lhs << " " << self.rhs << " " << resultToString(self.rel); }
-  };
-=======
   friend std::ostream& operator<<(std::ostream& out, Kernel::Ordering::Result const& r)
   {
     switch (r) {
@@ -85,7 +75,15 @@
     ASSERTION_VIOLATION
     return out << "UNKNOWN";
   }
->>>>>>> a7afcb71
+
+  struct Constraint {
+    TermList lhs;
+    TermList rhs;
+    Result rel;
+
+    friend std::ostream& operator<<(std::ostream& out, const Constraint& self)
+    { return out << self.lhs << " " << self.rhs << " " << resultToString(self.rel); }
+  };
 
   virtual ~Ordering() = default;
 
