--- conflicted
+++ resolved
@@ -285,10 +285,7 @@
   FuncSubtermMap* _funcSubtermMap;
   mutable BankType _bank;
 
-<<<<<<< HEAD
-=======
   // Unused
->>>>>>> f4cbb935
   //DHMap<int, int> _denormIndexes;
 
   mutable unsigned _nextUnboundAvailable;
