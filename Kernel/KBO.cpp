--- conflicted
+++ resolved
@@ -14,11 +14,6 @@
  * @since 30/04/2008 flight Brussels-Tel Aviv
  */
 
-<<<<<<< HEAD
-#include "Indexing/ResultSubstitution.hpp"
-
-=======
->>>>>>> 79fd6d09
 #include "Lib/Environment.hpp"
 #include "Lib/Comparison.hpp"
 #include "Lib/Set.hpp"
@@ -89,11 +84,7 @@
 
   int _weightDiff;
   /** The variable counters */
-<<<<<<< HEAD
-  ZIArray<int> _varDiffs;
-=======
   DHMap<unsigned, int, IdentityHash, DefaultHash> _varDiffs;
->>>>>>> 79fd6d09
   /** Number of variables, that occur more times in the first literal */
   int _posNum;
   /** Number of variables, that occur more times in the second literal */
@@ -102,40 +93,6 @@
   Result _lexResult;
   /** The ordering used */
   KBO& _kbo;
-<<<<<<< HEAD
-}; // class KBO::State
-
-class KBO::StateGreater
-{
-public:
-  /** Initialise the state */
-  StateGreater(KBO* kbo) : _kbo(*kbo) {}
-
-  void init()
-  {
-    _negNum=0;
-    _varDiffs.reset();
-  }
-
-  USE_ALLOCATOR(StateGreater);
-
-  template<class Applicator>
-  Result traverse(AppliedTerm<Applicator>&& tl1, AppliedTerm<Applicator>&& tl2, const Applicator& applicator);
-  bool checkVars() const;
-
-  template<bool left, class Applicator>
-  void traverseVars(AppliedTerm<Applicator>&& tt, const Applicator& applicator);
-private:
-  template<bool left> void recordVariable(unsigned var);
-
-  /** The variable counters */
-  ZIArray<int> _varDiffs;
-  /** Number of variables, that occur more times in the second literal */
-  int _negNum;
-  /** The ordering used */
-  KBO& _kbo;
-=======
->>>>>>> 79fd6d09
 }; // class KBO::State
 
 /**
@@ -206,25 +163,19 @@
 {
   static_assert(coef==1 || coef==-1);
 
-<<<<<<< HEAD
-  _varDiffs[var]+=coef;
-  if(coef==1) {
-    if(_varDiffs[var]==0) {
-=======
   int* pnum;
   _varDiffs.getValuePtr(var,pnum,0);
   (*pnum)+=coef;
   if constexpr (coef==1) {
     if(*pnum==0) {
->>>>>>> 79fd6d09
       _negNum--;
-    } else if(_varDiffs[var]==1) {
+    } else if(*pnum==1) {
       _posNum++;
     }
   } else {
-    if(_varDiffs[var]==0) {
+    if(*pnum==0) {
       _posNum--;
-    } else if(_varDiffs[var]==-1) {
+    } else if(*pnum==-1) {
       _negNum++;
     }
   }
@@ -432,183 +383,6 @@
   }
 }
 
-// StateGreater
-
-template<bool left>
-void KBO::StateGreater::recordVariable(unsigned var)
-{
-  if constexpr (left) {
-    _varDiffs[var]+=1;
-    if(_varDiffs[var]==0) {
-      _negNum--;
-    }
-  } else {
-    _varDiffs[var]+=-1;
-    if(_varDiffs[var]==-1) {
-      _negNum++;
-    }
-  }
-}
-
-template<bool left, class Applicator>
-void KBO::StateGreater::traverseVars(AppliedTerm<Applicator>&& tt, const Applicator& applicator)
-{
-  if (tt.term.isVar()) {
-    recordVariable<left>(tt.term.var());
-    return;
-  }
-  struct State {
-    AppliedTerm<Applicator> t;
-    unsigned arg;
-  };
-  Recycled<Stack<State>> recState;
-  recState->push(State{ tt, 0 });
-
-  while (!recState->isEmpty()) {
-    auto& curr = recState->top();
-    if (curr.arg >= curr.t.term.term()->arity()) {
-      recState->pop();
-      continue;
-    }
-    AppliedTerm<Applicator> t(*curr.t.term.term()->nthArgument(curr.arg++),applicator,curr.t.termAboveVar);
-    if (t.term.isVar()) {
-      ASS(!t.termAboveVar);
-      recordVariable<left>(t.term.var());
-      continue;
-    }
-
-    if (!t.term.term()->ground()) {
-      recState->push(State{ t, 0 });
-    }
-  }
-}
-
-template<class Applicator>
-bool containsVar(const AppliedTerm<Applicator>& s, TermList var, const Applicator& applicator)
-{
-  ASS(var.isVar());
-  if (!s.termAboveVar) {
-    return s.term.containsSubterm(var);
-  }
-  if (s.term.isVar()) {
-    return applicator(s.term).containsSubterm(var);
-  }
-  VariableIterator vit(s.term.term());
-  while (vit.hasNext()) {
-    auto v = vit.next();
-    if (applicator(v).containsSubterm(var)) {
-      return true;
-    }
-  }
-  return false;
-}
-
-template<class Applicator>
-Ordering::Result KBO::StateGreater::traverse(AppliedTerm<Applicator>&& tl1, AppliedTerm<Applicator>&& tl2, const Applicator& applicator)
-{
-  ASS(tl1.term.isTerm());
-  ASS(tl2.term.isTerm());
-
-  auto t1 = tl1.term.term();
-  auto t2 = tl2.term.term();
-  ASS_EQ(t1->functor(),t2->functor());
-  ASS(t1->arity());
-  bool stillEqual = true;
-
-  static Stack<pair<TermList*,bool>> stack(32);
-  stack.reset();
-  stack.push(make_pair(t1->args(),tl1.termAboveVar));
-  stack.push(make_pair(t2->args(),tl2.termAboveVar));
-
-  while(stack.isNonEmpty()) {
-    auto [tt,ttAboveVar] = stack.pop(); // t2 subterm
-    auto [ss,ssAboveVar] = stack.pop(); // t1 subterm
-    if(ss->isEmpty()) {
-      ASS(tt->isEmpty());
-      if (!checkVars()) {
-        return INCOMPARABLE;
-      }
-      continue;
-    }
-
-    stack.push(make_pair(ss->next(),ssAboveVar));
-    stack.push(make_pair(tt->next(),ttAboveVar));
-
-    AppliedTerm s(*ss,applicator,ssAboveVar);
-    AppliedTerm t(*tt,applicator,ttAboveVar);
-
-    if (s==t) {
-      //if content is the same, neither weightDiff nor varDiffs would change
-      continue;
-    }
-    if (stillEqual) {
-      auto ssw = _kbo.computeWeight(s, applicator);
-      auto ttw = _kbo.computeWeight(t, applicator);
-      if (ssw < ttw) {
-        return INCOMPARABLE;
-      }
-      if (ssw > ttw) {
-        traverseVars<true>(std::move(s), applicator);
-        traverseVars<false>(std::move(t), applicator);
-        if (!checkVars()) {
-          return INCOMPARABLE;
-        }
-        stillEqual = false;
-        continue;
-      }
-      // ssw == ttw
-      if (s.term.isOrdinaryVar()) {
-        return INCOMPARABLE;
-      }
-      if (t.term.isOrdinaryVar()) {
-        if (!containsVar(s, t.term, applicator)) {
-          return INCOMPARABLE;
-        }
-        stillEqual = false;
-        continue;
-      }
-      Result comp = s.term.term()->isSort()
-        ? _kbo.compareTypeConPrecedences(s.term.term()->functor(),t.term.term()->functor())
-        : _kbo.compareFunctionPrecedences(s.term.term()->functor(),t.term.term()->functor());
-      switch (comp)
-      {
-        case Ordering::LESS:
-        case Ordering::LESS_EQ: {
-          return INCOMPARABLE;
-        }
-        case Ordering::GREATER:
-        case Ordering::GREATER_EQ: {
-          traverseVars<true>(std::move(s), applicator);
-          traverseVars<false>(std::move(t), applicator);
-          if (!checkVars()) {
-            return INCOMPARABLE;
-          }
-          stillEqual = false;
-          break;
-        }
-        case Ordering::EQUAL: {
-          stack.push(make_pair(s.term.term()->args(),s.termAboveVar));
-          stack.push(make_pair(t.term.term()->args(),t.termAboveVar));
-          break;
-        }
-        default: ASSERTION_VIOLATION;
-      }
-    } else {
-      traverseVars<true>(std::move(s), applicator);
-      traverseVars<false>(std::move(t), applicator);
-    }
-  }
-  if (stillEqual) {
-    return EQUAL;
-  }
-  return checkVars() ? GREATER : INCOMPARABLE;
-}
-
-bool KBO::StateGreater::checkVars() const
-{
-  return _negNum <= 0;
-}
-
 #if __KBO__CUSTOM_PREDICATE_WEIGHTS__
 struct PredSigTraits {
   static const char* symbolKindName() 
@@ -985,7 +759,6 @@
   , _predWeights(predWeights)
 #endif
   , _state(new State(this))
-  , _stateGt(new StateGreater(this))
 { 
   checkAdmissibility(throwError);
 }
@@ -1100,7 +873,6 @@
  , _predWeights(weightsFromOpts<PredSigTraits>(opts,_predicatePrecedences))
 #endif
  , _state(new State(this))
- , _stateGt(new StateGreater(this))
 {
   if (opts.kboMaxZero()) {
     zeroWeightForMaximalFunc();
@@ -1208,35 +980,6 @@
   return res;
 }
 
-<<<<<<< HEAD
-template<class Applicator>
-Ordering::Result KBO::isGreaterOrEq(AppliedTerm<Applicator>&& tt1, AppliedTerm<Applicator>&& tt2, const Applicator& applicator) const
-{
-  if (tt1 == tt2) {
-    return EQUAL;
-  }
-  if (tt1.term.isOrdinaryVar()) {
-    return INCOMPARABLE;
-  }
-  if (tt2.term.isOrdinaryVar()) {
-    return containsVar(tt1, tt2.term, applicator) ? GREATER : INCOMPARABLE;
-  }
-
-  ASS(tt1.term.isTerm());
-  ASS(tt2.term.isTerm());
-
-  Term* t1=tt1.term.term();
-  Term* t2=tt2.term.term();
-
-  // if (!tt1.termAboveVar && !tt2.termAboveVar &&
-  //   ((~t1->varmap() & t2->varmap()) || t1->numVarOccs() < t2->numVarOccs()))
-  // {
-  //   return INCOMPARABLE;
-  // }
-
-  auto w1 = computeWeight(tt1, applicator);
-  auto w2 = computeWeight(tt2, applicator);
-=======
 Ordering::Result KBO::isGreaterOrEq(AppliedTerm tl1, AppliedTerm tl2) const
 {
   if (tl1.equalsShallow(tl2)) {
@@ -1257,20 +1000,11 @@
 
   auto w1 = computeWeight(tl1);
   auto w2 = computeWeight(tl2);
->>>>>>> 79fd6d09
 
   if (w1<w2) {
     return INCOMPARABLE;
   }
 
-<<<<<<< HEAD
-  _stateGt->init();
-  if (w1>w2) {
-    // traverse variables
-    _stateGt->traverseVars<true>(std::move(tt1), applicator);
-    _stateGt->traverseVars<false>(std::move(tt2), applicator);
-    return _stateGt->checkVars() ? GREATER : INCOMPARABLE;
-=======
   ASS(_state);
   State* state=_state;
 #if VDEBUG
@@ -1288,7 +1022,6 @@
     _state=state;
 #endif
     return res;
->>>>>>> 79fd6d09
   }
   // w1==w2
   Result comp = t1->isSort()
@@ -1298,18 +1031,6 @@
   {
     case Ordering::LESS:
     case Ordering::LESS_EQ: {
-<<<<<<< HEAD
-      return INCOMPARABLE;
-    }
-    case Ordering::GREATER:
-    case Ordering::GREATER_EQ: {
-      _stateGt->traverseVars<true>(std::move(tt1), applicator);
-      _stateGt->traverseVars<false>(std::move(tt2), applicator);
-      return _stateGt->checkVars() ? GREATER : INCOMPARABLE;
-    }
-    case Ordering::EQUAL: {
-      return _stateGt->traverse(std::move(tt1),std::move(tt2),applicator);
-=======
       res = INCOMPARABLE;
       break;
     }
@@ -1321,19 +1042,10 @@
     case Ordering::EQUAL: {
       res = state->traverseLex<unidirectional>(tl1,tl2);
       break;
->>>>>>> 79fd6d09
     }
     case Ordering::INCOMPARABLE:
       ASSERTION_VIOLATION;
   }
-<<<<<<< HEAD
-  ASSERTION_VIOLATION;
-}
-
-bool KBO::isGreater(TermList lhs, TermList rhs, const std::function<TermList(TermList)>& applicator) const
-{
-  return isGreaterOrEq(AppliedTerm(lhs,applicator,true),AppliedTerm(rhs,applicator,true),applicator)==GREATER;
-=======
 #if VDEBUG
   _state=state;
 #endif
@@ -1343,7 +1055,6 @@
 bool KBO::isGreater(AppliedTerm lhs, AppliedTerm rhs) const
 {
   return isGreaterOrEq(std::move(lhs),std::move(rhs))==GREATER;
->>>>>>> 79fd6d09
 }
 
 int KBO::symbolWeight(const Term* t) const
@@ -1360,39 +1071,11 @@
   return _funcWeights.symbolWeight(t);
 }
 
-<<<<<<< HEAD
-template<class Applicator>
-unsigned KBO::computeWeight(const AppliedTerm<Applicator>& tt, const Applicator& applicator) const
-=======
 unsigned KBO::computeWeight(AppliedTerm tt) const
->>>>>>> 79fd6d09
 {
   if (tt.term.isVar()) {
     return _funcWeights._specialWeights._variableWeight;
   }
-<<<<<<< HEAD
-  // stack of [non-zero arity terms, current argument position, accumulated weight]
-  struct State {
-    AppliedTerm<Applicator> t;
-    unsigned arg;
-    unsigned weight;
-  };
-  Recycled<Stack<State>> recState;
-
-  recState->push(State{ tt, 0, (unsigned)symbolWeight(tt.term.term()) });
-
-  while (recState->isNonEmpty()) {
-    auto& curr = recState->top();
-    if (curr.arg < curr.t.term.term()->arity()) {
-      AppliedTerm<Applicator> t(*curr.t.term.term()->nthArgument(curr.arg++),applicator,curr.t.termAboveVar);
-
-      if (t.term.isVar()) {
-        curr.weight += _funcWeights._specialWeights._variableWeight;
-      } else if (!t.termAboveVar && t.term.term()->kboWeight()!=-1) {
-        curr.weight += t.term.term()->kboWeight();
-      } else {
-        recState->push(State{ t, 0, (unsigned)symbolWeight(t.term.term()) });
-=======
   if (!tt.aboveVar && tt.term.term()->kboWeight()!=-1) {
     return tt.term.term()->kboWeight();
   }
@@ -1416,21 +1099,10 @@
         curr.weight += t.term.term()->kboWeight();
       } else {
         recState.push(State{ std::move(t), 0, (unsigned)symbolWeight(t.term.term()) });
->>>>>>> 79fd6d09
       }
 
     } else {
 
-<<<<<<< HEAD
-      auto orig = recState->pop();
-      if (!orig.t.termAboveVar) {
-        const_cast<Term*>(orig.t.term.term())->setKboWeight(orig.weight);
-      }
-      if (recState->isEmpty()) {
-        return orig.weight;
-      }
-      recState->top().weight += orig.weight;
-=======
       auto orig = recState.pop();
       if (!orig.t.aboveVar) {
         const_cast<Term*>(orig.t.term.term())->setKboWeight(orig.weight);
@@ -1439,25 +1111,11 @@
         return orig.weight;
       }
       recState.top().weight += orig.weight;
->>>>>>> 79fd6d09
     }
   }
   ASSERTION_VIOLATION;
 }
 
-<<<<<<< HEAD
-using BRApplicator = Indexing::BoundResultApplicator;
-using BQApplicator = Indexing::BoundQueryApplicator;
-
-template Ordering::Result KBO::isGreaterOrEq<BRApplicator>(AppliedTerm<BRApplicator>&&, AppliedTerm<BRApplicator>&&, const BRApplicator&) const;
-template Ordering::Result KBO::isGreaterOrEq<BQApplicator>(AppliedTerm<BQApplicator>&&, AppliedTerm<BQApplicator>&&, const BQApplicator&) const;
-template Ordering::Result KBO::isGreaterOrEq<IdentityApplicator>(AppliedTerm<IdentityApplicator>&&, AppliedTerm<IdentityApplicator>&&, const IdentityApplicator&) const;
-template unsigned KBO::computeWeight<BRApplicator>(const AppliedTerm<BRApplicator>&, const BRApplicator&) const;
-template unsigned KBO::computeWeight<BQApplicator>(const AppliedTerm<BQApplicator>&, const BQApplicator&) const;
-template unsigned KBO::computeWeight<IdentityApplicator>(const AppliedTerm<IdentityApplicator>&, const IdentityApplicator&) const;
-
-=======
->>>>>>> 79fd6d09
 template<class SigTraits>
 KboWeightMap<SigTraits> KboWeightMap<SigTraits>::dflt()
 {
