--- conflicted
+++ resolved
@@ -18,12 +18,9 @@
 #define MODEL_COMPLETION true
 
 #include "Forwards.hpp"
-<<<<<<< HEAD
 #include "Kernel/Term.hpp"
-=======
 #include "Lib/StringUtils.hpp"
 #include "z3.h"
->>>>>>> 91f48b08
 
 #include "SATSolver.hpp"
 #include "SATLiteral.hpp"
@@ -1550,7 +1547,7 @@
         //if constant treat specially
         if(trm->arity() == 0) {
           if(symb->integerConstant()){
-            IntegerConstantType value = symb->integerValue();
+            // IntegerConstantType value = symb->integerValue();
             return int_to_z3_expr(symb->integerValue(), [&](uint64_t i) { return _context->int_val(i); });
           }
           if(symb->realConstant()) {
