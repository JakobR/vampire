--- conflicted
+++ resolved
@@ -123,11 +123,8 @@
   z3::context _context;
   z3::solver _solver;
   z3::model _model;
-<<<<<<< HEAD
-=======
-  SATClauseList* _addedClauses;
+
   bool _showZ3;
->>>>>>> 7808f03f
 };
 
 }//end SAT namespace
