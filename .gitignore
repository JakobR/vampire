--- conflicted
+++ resolved
@@ -28,14 +28,10 @@
 *.tptp
 *.txt
 *.smt2
-<<<<<<< HEAD
 *.cnf
 tags
 cmake-build
 .exrc
 .clang-format
 .clangd
-.lldbinit
-=======
-*.cnf
->>>>>>> 829d87ff
+.lldbinit