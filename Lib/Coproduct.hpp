/*
 * This file is part of the source code of the software program
 * Vampire. It is protected by applicable
 * copyright laws.
 *
 * This source code is distributed under the licence found here
 * https://vprover.github.io/license.html
 * and in the source directory
 */

/**
 * This file defines the class Coproduct, which is a generic tagged union. 
 *
 * \see UnitTests/tCoproduct.cpp for a tutorial
 */
#ifndef __LIB_COPRODUCT__H__
#define __LIB_COPRODUCT__H__

#include <type_traits>
#define MACRO_EXPANSION true

#include "Debug/Assertion.hpp"
#include "Lib/Hash.hpp"
#include "Lib/Comparison.hpp"
#include "Lib/Sort.hpp"
#include "Lib/TypeList.hpp"
#include "Lib/Option.hpp"
#include <memory>
#include <functional>

namespace Lib {

namespace TL = TypeList;

template<unsigned v>
struct Constant { static constexpr unsigned value = v; };

template <class... As> 
class Coproduct;

#define USE_SWITCH 0

#if USE_SWITCH 

template<unsigned maxExcl> struct SwitchImpl;

#define SWITCH_CONT_0
#define SWITCH_CONT_1  SWITCH_CONT_0  case 0:  return f(Constant<0>{});
#define SWITCH_CONT_2  SWITCH_CONT_1  case 1:  return f(Constant<1>{});
#define SWITCH_CONT_3  SWITCH_CONT_2  case 2:  return f(Constant<2>{});
#define SWITCH_CONT_4  SWITCH_CONT_3  case 3:  return f(Constant<3>{});
#define SWITCH_CONT_5  SWITCH_CONT_4  case 4:  return f(Constant<4>{});
#define SWITCH_CONT_6  SWITCH_CONT_5  case 5:  return f(Constant<5>{});
#define SWITCH_CONT_7  SWITCH_CONT_6  case 6:  return f(Constant<6>{});
#define SWITCH_CONT_8  SWITCH_CONT_7  case 7:  return f(Constant<7>{});
#define SWITCH_CONT_9  SWITCH_CONT_8  case 8:  return f(Constant<8>{});
#define SWITCH_CONT_10 SWITCH_CONT_9  case 9:  return f(Constant<9>{});
#define SWITCH_CONT_11 SWITCH_CONT_10 case 10: return f(Constant<10>{});
#define SWITCH_CONT_12 SWITCH_CONT_11 case 11: return f(Constant<11>{});
#define SWITCH_CONT_13 SWITCH_CONT_12 case 12: return f(Constant<12>{});
#define SWITCH_CONT_14 SWITCH_CONT_13 case 13: return f(Constant<13>{});
#define SWITCH_CONT_15 SWITCH_CONT_14 case 14: return f(Constant<14>{});
#define SWITCH_CONT_16 SWITCH_CONT_15 case 15: return f(Constant<15>{});

#define DECL_SWITCH_STRUCT(N)                                                             \
  template<>                                                                              \
  struct SwitchImpl<N> {                                                                  \
    template<class F>                                                                     \
    static auto apply(unsigned tag, F f) -> decltype(auto) {                              \
      if (tag < N) {                                                                      \
        switch (tag) {                                                                    \
          SWITCH_CONT_ ## N                                                               \
        }                                                                                 \
      }                                                                                   \
      ASSERTION_VIOLATION                                                                 \
    }                                                                                     \
  };                                                                                      \

DECL_SWITCH_STRUCT(1)
DECL_SWITCH_STRUCT(2)
DECL_SWITCH_STRUCT(3)
DECL_SWITCH_STRUCT(4)
DECL_SWITCH_STRUCT(5)
DECL_SWITCH_STRUCT(6)
DECL_SWITCH_STRUCT(7)
DECL_SWITCH_STRUCT(8)
DECL_SWITCH_STRUCT(9)
DECL_SWITCH_STRUCT(10)
DECL_SWITCH_STRUCT(11)
DECL_SWITCH_STRUCT(12)
DECL_SWITCH_STRUCT(13)
DECL_SWITCH_STRUCT(14)
DECL_SWITCH_STRUCT(15)
DECL_SWITCH_STRUCT(16)


template<unsigned N, class F> auto switchN(unsigned tag, F fun) -> decltype(auto)
{ return SwitchImpl<N>::apply(tag, std::move(fun)); }

#else // !USE_SWITCH

template<unsigned I, unsigned N> 
struct SwitchImpl
{
  static_assert(I < N, "out of bounds");
  template<class F>
  inline static auto apply(unsigned tag, F f) -> decltype(auto) {
    if (tag == I) {
      return f(Constant<I>{});
    }
    return SwitchImpl<I + 1, N>::apply(tag, f);
  }
};

template<unsigned N>
struct SwitchImpl<N, N + 1> {
  template<class F>
  inline static auto apply(unsigned tag, F f) -> decltype(auto) 
  { 
    ASS_EQ(tag, N)
    return f(Constant<N>{});
  }
};


template<unsigned N, class F> inline auto switchN(unsigned tag, F fun) -> decltype(auto)
{ return SwitchImpl<0, N>::apply(tag, fun); }

#endif 


constexpr unsigned neededBits(unsigned i)
{ return i <= 1       ? 0
       : (i & 1) == 1 ? neededBits(i + 1)
                      : 1 + neededBits(i >> 1); }

constexpr unsigned bitMask(unsigned i)
{ return ~(unsigned(-1) << neededBits(i)); }


template<class... As> 
class Coproduct;

/** This namespace constains helper classes and functions to implement the coproduct */
namespace CoproductImpl {

  template<class... As>
  class RawCoproduct;

  namespace TrivialOperations {

    template<class Op, class T> using trivial     = typename Op::template trivial<T>;
    template<class Op, class T> using DefaultImpl = typename Op::template DefaultImpl<T>;

    template<class A> struct RawCoproductTypes;

    template<class... As> 
    struct RawCoproductTypes<RawCoproduct<As...>> 
    { using type = TL::List<As...>; };

    template<template<class> class W, class A> 
    struct RawCoproductTypes<W<A>> 
    { using type = typename RawCoproductTypes<A>::type; };

    template<class Union> using Ts       = typename RawCoproductTypes<Union>::type;

    template<class Op, class ToWrap>
    using DefaultImplIfNeeded = 
      std::conditional_t<TL::All<Op::template trivial , Ts<ToWrap>>::val,                 ToWrap ,
      std::conditional_t<TL::All<Op::template possible, Ts<ToWrap>>::val, DefaultImpl<Op, ToWrap>,
                                                                             ToWrap >>;

    struct Nothing {};

    template<class Op, class Ts>
    using DisableIfNeeded = 
      std::conditional_t<TL::All<Op::template trivial, Ts>::val, Nothing, typename Op::Disable>;

    struct Destr {

      template<class A> using possible = std::is_destructible<A>;
      template<class A> using trivial  = std::is_trivially_destructible<A>;

      struct Disable { Disable() {}; ~Disable() {} };

      template<class T>
      struct DefaultImpl : public T {
        DefaultImpl() : T() {}
        ~DefaultImpl()
        { 
          this->switchN([&](auto N) {
              using A = TL::Get<N.value, typename T::Ts>;
              this->template cast<A>().~A();
          }); 
        }
      };
    };

#define MK_CONS(ConsClass, REF, MOVE, move_OR_copy, OTHER_REF)                            \
    struct ConsClass {                                                                    \
                                                                                          \
      template<class A> using possible                                                    \
        = std::is_          ## move_OR_copy ## _constructible<A>;                         \
      template<class A> using trivial                                                     \
       = std::is_trivially_ ## move_OR_copy ## _constructible<A>;                         \
                                                                                          \
      struct Disable { Disable() {}; Disable(Disable REF) = delete; };                    \
                                                                                          \
      template<class T>                                                                   \
      struct DefaultImpl : public T {                                                     \
        DefaultImpl() : T() {}                                                            \
        ~DefaultImpl() = default;                                                         \
        DefaultImpl(DefaultImpl OTHER_REF other) = default;                               \
        DefaultImpl(DefaultImpl       REF other)                                          \
          : T()                                                                           \
        {                                                                                 \
          this->assignTag(other.tag());                                                   \
          this->switchN([&](auto N) {                                                     \
              using A = TL::Get<N.value, typename T::Ts>;                                 \
              ::new(&this->template cast<A>())                                            \
                A(MOVE(other.template cast<A>()));                                        \
          });                                                                             \
        }                                                                                 \
                                                                                          \
        DefaultImpl& operator=(DefaultImpl OTHER_REF other) = default;                    \
        DefaultImpl& operator=(DefaultImpl       REF other)                               \
        {                                                                                 \
          this->switchN([&](auto N) {                                                     \
              using A = TL::Get<N.value, typename T::Ts>;                                 \
              this->template cast<A>().~A();                                              \
          });                                                                             \
          ::new(this) DefaultImpl(MOVE(other));                                           \
          return *this;                                                                   \
        }                                                                                 \
      };                                                                                  \
    };


  MK_CONS(CopyCons, const&,          , copy,     &&)
  MK_CONS(MoveCons,     &&, std::move, move, const&)


  }


  template<class... Ts>
  struct MaxSize;

  template<> 
  struct MaxSize<> 
  { static constexpr unsigned value = 0; };

  template<class T, class... Ts> 
  struct MaxSize<T, Ts...> 
  { static constexpr unsigned value = std::max<unsigned>(sizeof(T), MaxSize<Ts...>::value); };


  template<class... As>
  class RawCoproduct {
    CLASS_NAME(RawCoproduct)

    template<class> friend struct TrivialOperations::CopyCons::DefaultImpl;
    template<class> friend struct TrivialOperations::MoveCons::DefaultImpl;
    template<class> friend struct TrivialOperations::Destr::DefaultImpl;

    template<class... Bs> friend class Lib::Coproduct;

    /** a type-level list of all types of this Coproduct */
    using Ts = TL::List<As...>;

    /** the number of alternatives */
    static constexpr unsigned size = TL::Size<Ts>::val;

    static constexpr unsigned nTags = 
#if VDEBUG
                                size + 1;
#else //!VDEBUG
                                size;
#endif // VDEBUG
    static constexpr unsigned bitMask = ::bitMask(nTags);

    static_assert(nTags == 0 || nTags - 1 == ((nTags - 1) & bitMask), "bug in function neededBits");

    using Bytes = char [MaxSize<As...>::value];
    unsigned _tag: neededBits(nTags);
    Bytes _content;


    TrivialOperations::DisableIfNeeded<TrivialOperations::CopyCons, Ts> _copyCons;
    TrivialOperations::DisableIfNeeded<TrivialOperations::MoveCons, Ts> _moveCons;
    TrivialOperations::DisableIfNeeded<TrivialOperations::Destr   , Ts> _destr;

#if VDEBUG
    RawCoproduct() : _tag(-1) {
      for (unsigned i = 0; i < sizeof(Bytes); i++) {
        _content[i] = 0xFF;
      }
    }
#else // !VDEBUG
    RawCoproduct() = default;
#endif // VDEBUG


#define CONST_POLYMORPIHIC(CONST)                                                         \
    template<class B>                                                                     \
    B CONST& cast() CONST                                                                 \
    {                                                                                     \
      static_assert(TL::Contains<B, TL::List<As...>>::val, "invalid cast");               \
      return *(B CONST*)_content;                                                         \
    }                                                                                     \

    CONST_POLYMORPIHIC(const)
    CONST_POLYMORPIHIC(     )
#undef CONST_POLYMORPIHIC



    unsigned tag() const { 
      ASS_REP(_tag < size, "access to uninitialized Coproduct")
      return _tag; 
    }

    template<unsigned tag>
    void assignTag()
    { 
      static_assert(tag < size, "tag out of bounds");
      static_assert((tag & bitMask) == tag, "unexpected lib author error");
      _tag = tag; 
    }

    void assignTag(unsigned tag)
    { 
      ASS_REP(tag < size, "tag out of bounds");
      ASS_REP((tag & bitMask) == tag, "unexpected lib author error");
      _tag = tag; 
    }

#define REF_POLYMORPIHIC(REF, MOVE)                                                       \
    template<class F>                                                                     \
    auto switchN(F f) REF -> decltype(auto)                                               \
    { return Lib::switchN<size>(_tag, std::move(f)); }                                    \

FOR_REF_QUALIFIER(REF_POLYMORPIHIC)
#undef REF_POLYMORPIHIC

  };

  template<class A>
  class RawCoproduct<A> {

    template<class> friend struct TrivialOperations::CopyCons::DefaultImpl;
    template<class> friend struct TrivialOperations::MoveCons::DefaultImpl;
    template<class> friend struct TrivialOperations::Destr::DefaultImpl;

    template<class... Bs> friend class Lib::Coproduct;

    /** a type-level list of all types of this Coproduct */
    using Ts = TL::List<A>;

    /** the number of alternatives */
    static constexpr unsigned size = 1;
    A _content;

    template<unsigned tag>
    void assignTag()
    { static_assert(tag == 0, "tag out of bounds"); }

    void assignTag(unsigned tag)
    { ASS_REP(tag == 0, "tag out of bounds"); }


#define REF_POLYMORPIHIC(REF, MOVE)                                                       \
    template<class F>                                                                     \
    auto switchN(F f) REF -> decltype(auto)                                               \
    { return f(Constant<0>{}); }                                                          \

FOR_REF_QUALIFIER(REF_POLYMORPIHIC)
#undef REF_POLYMORPIHIC

    constexpr unsigned tag() const { return 0; }
  };


  template<class... As>
  using RawWithDefaultImpls = 
     TrivialOperations::DefaultImplIfNeeded<TrivialOperations::CopyCons,
     TrivialOperations::DefaultImplIfNeeded<TrivialOperations::MoveCons,
     TrivialOperations::DefaultImplIfNeeded<TrivialOperations::Destr,
       RawCoproduct<As...>
      >>>;

  static_assert( std::is_trivially_copyable<RawCoproduct<int, int>>::value, "test 01");
  static_assert(!std::is_trivially_copyable<std::vector<int>>::value, "test 02");
  static_assert(!TL::All<is_trivially_copyable, TL::List<std::vector<int>, int>>::val, "test 03");
  static_assert(!std::is_trivially_copyable<RawCoproduct<std::vector<int>, int>>::value, "test 04");

  static_assert( std::is_trivially_destructible<RawCoproduct<int, int>>::value, "test 01");
  static_assert(!std::is_trivially_destructible<std::vector<int>>::value, "test 02");
  static_assert(!TL::All<is_trivially_destructible, TL::List<std::vector<int>, int>>::val, "test 03");
  static_assert(!std::is_trivially_destructible<RawCoproduct<std::vector<int>, int>>::value, "test 04");


} // namespace CoproductImpl



template<unsigned i, class A>
class Variant {
  A _self;
  template<class...>
  friend class Coproduct;
public:
  Variant(A a) : _self(move_if_value<A>(a)) {}
};

template<unsigned i, class A>
Variant<i, A> variant(A a) 
{ return Variant<i, A>(move_if_value<A>(a)); };




/** 
 * The actual Coproduct class.  
 * A coproduct, also called Sum type, is a union of types, tagged with indices. It can be constructed with 
 * either of the type/index pairs, and in this implementation the index can be left away if all types in this 
 * coproduct are distinct. 
 *
 * It is implemented as a tagged union.
 * 
 * \see UnitTests/tCoproduct.cpp for usage
 */
template <class... As> 
class Coproduct
{
  CoproductImpl::RawWithDefaultImpls<As...> _inner;


  /** a type-level list of all types of this Coproduct */
  using Ts = TL::List<As...>;

  /** the number of alternatives */
  static constexpr unsigned size = TL::Size<Ts>::val;

  /** unsafe default constructor, content will be uninit */
  // TODO allow uninit constructor if all alternatives are uninit constructible
  Coproduct() {}

  inline unsigned tag() const { return _inner.tag(); }

public:
  CLASS_NAME(Coproduct)
public:

  /** Returns whether this coproduct is the variant idx */
  template<unsigned idx> bool is() const 
  {
    static_assert(idx < size, "out of bounds");
    return tag() == idx;
  }

  /** 
   * Returns whether this coproduct is the variant witht he given type. 
   * \pre is exactly one occurence of the type B in this Coproduct's types (As...).
   */
  template <class B> bool is() const 
<<<<<<< HEAD
  { return is<TL::IdxOf<B, Ts>::val>(); }
                                                                                          \
  /**
   * constructs a new Coproduct with the variant idx.
   * \pre B must occur exactly once in As...
   */
  template<class B, std::enable_if_t<TL::Contains<B, Ts>::val, int> = 0>
  explicit Coproduct(B b)
    : Coproduct(Variant<TL::IdxOf<B, Ts>::val, B>(move_if_value<B>(b)))
  { }
 
#define REF_POLYMORPIHIC(REF, MOVE)                                                       \
                                                                                          \
  /* Coproduct &operator=(Coproduct REF other) {                                          \
    this->~Coproduct();                                                                   \
    ::new(this) Coproduct(MOVE(other));                                                   \
    return *this;                                                                         \
  }  */                                                                                   \
                                                                                          \
   /**                                                                                    \
   * transforms all variants of this Coproduct to the same type and retuns the result     \
   *                                                                                      \
=======
  { return _tag == TL::IdxOf<B, Ts>::val; }

  /** helper type level function, returning the first type of a list of types */
  template<class... Bs> using FstTy = TL::Get<0, TL::List<Bs...>>;

#define REF_POLYMORPIHIC(REF, MOVE)                                                                           \
                                                                                                              \
  Coproduct(Coproduct REF other) : _tag(other._tag) {                                                         \
    ASS_REP(other._tag <= size, other._tag);                                                                  \
    CoproductImpl::InitDynamicTag<0, size, Ts>{}(_content, other._tag, MOVE(other._content));                 \
  }                                                                                                           \
                                                                                                              \
  /**                                                                                                         \
   * constructs a new Coproduct with the variant idx. The argument type must match `idx`th type of this       \
   * corpoduct's variants types (A,As...).                                                                    \
   */                                                                                                         \
  template <unsigned idx>                                                                                     \
  static Coproduct variant(TL::Get<idx, Ts> REF value) {                                                      \
    Coproduct self;                                                                                           \
    self._tag = idx;                                                                                          \
    CoproductImpl::InitStaticTag<idx, Ts>{}(self._content, MOVE(value));                                      \
    return self;                                                                                              \
  }                                                                                                           \
                                                                                                              \
  /**                                                                                                         \
   * constructs a new Coproduct with the variant idx.                                                         \
   * \pre B must occur exactly once in A,As...                                                                \
   */                                                                                                         \
  template<class B>                                                                                           \
  explicit Coproduct(B REF b)                                                                                 \
    : Coproduct(variant<TL::IdxOf<B, Ts>::val>(MOVE(b)))                                                      \
  { }                                                                                                         \
                                                                                                              \
   /**                                                                                                        \
   * transforms all variants of this Coproduct to the same type and retuns the result                         \
   *                                                                                                          \
>>>>>>> f3ac909e
   * The arguments F... must all be function whichs argument type must match the type of the corresponding    \
   * variant of this Coproduct. The output types of the functions must all be the same type, which will be    \
   * the return type of this function.                                                    \
   */                                                                                     \
  template <class... F>                                                                   \
  inline auto match(F... fs) REF -> decltype(auto) {                                      \
    auto fs_ = std::tie(fs...);                                                           \
    return _inner.switchN([&](auto N) -> decltype(auto) {                                 \
        auto& f = get<N.value>(fs_);                                                      \
        return f(unwrap<N.value>());                                                      \
    });                                                                                   \
  }                                                                                       \
                                                                                          \
  /**                                                                                     \
   * transforms all variants of this Coproduct to the same type and retuns the result     \
   *                                                                                      \
   * This function works basically in the same way as match, but takes one polymorphic function object that   \
<<<<<<< HEAD
   * can transform any variant instead of multiple functions per variant.                 \
   */                                                                                     \
  template <class F>                                                                      \
  inline ResultOf<F, TL::Get<0, Ts> REF> apply(F f) REF {                                 \
    return _inner.switchN([&](auto N) -> decltype(auto) {                                 \
        return f(MOVE(unwrap<N.value>()));                                                \
    });                                                                                   \
  }                                                                                       \
                                                                                          \
  template <class F>                                                                      \
  inline ResultOf<F, TL::Get<0, Ts> REF, Constant<0>> applyWithIdx(F f) REF {             \
    return _inner.switchN([&](auto N) -> decltype(auto) {                                 \
        return f(MOVE(unwrap<N.value>()), N);                                             \
    });                                                                                   \
  }                                                                                       \
                                                                                          \
  /**                                                                                     \
=======
   * can transform any variant instead of multiple functions per variant.                                     \
   */                                                                                                         \
  template <class F>                                                                                          \
  inline ResultOf<F, A REF> apply(F f) REF {                                                                  \
    ASS_REP(_tag <= size, _tag);                                                                              \
    return MOVE(_content).template apply<ResultOf<F, A REF>>(_tag,f);                                         \
  }                                                                                                           \
                                                                                                              \
  Coproduct &operator=(Coproduct REF other) {                                                                 \
    ASS_REP(other._tag <= size, other._tag);                                                                  \
    _content.destroy(_tag);                                                                                   \
    CoproductImpl::InitDynamicTag<0, size, Ts>{}(_content, other._tag, MOVE(other._content));                 \
    _tag = other._tag;                                                                                        \
    return *this;                                                                                             \
  }                                                                                                           \
                                                                                                              \
  /**                                                                                                         \
>>>>>>> f3ac909e
   * returns the value of this Coproduct if its variant is of type B. If ifs variant is of another type       \
   * the result is undefined.                                                             \
   *                                                                                      \
   * \pre B must occur exactly once in As...                                              \
   */                                                                                     \
  template <class B> inline B REF unwrap() REF                                            \
  { return MOVE(unwrap<TL::IdxOf<B, Ts>::val>()); }                                       \
                                                                                          \
  /**                                                                                     \
   * returns the value of this Coproduct if its variant's index is idx. otherwise the result is undefined.    \
<<<<<<< HEAD
   *                                                                                      \
   * \pre idx must be less than the number of variants of this Coproduct                  \
   */                                                                                     \
  template <unsigned idx>                                                                 \
  inline TL::Get<idx, Ts> REF unwrap() REF {                                              \
    static_assert(idx < size, "out of bounds");                                           \
    ASS_EQ(idx, tag());                                                                   \
    return MOVE(_inner.template cast<TL::Get<idx, Ts>>());                                \
  }                                                                                       \
                                                                                          \
  /**                                                                                     \
=======
   *                                                                                                          \
   * \pre idx must be less than the number of variants of this Coproduct                                      \
   */                                                                                                         \
  template <unsigned idx>                                                                                     \
  inline TL::Get<idx, Ts> REF unwrap() REF {                                                                  \
    static_assert(idx < size, "out of bounds");                                                               \
    ASS_EQ(idx, _tag);                                                                                        \
    return CoproductImpl::Unwrap<idx, Ts>{}(MOVE(_content));                                                  \
  }                                                                                                           \
                                                                                                              \
  /**                                                                                                         \
>>>>>>> f3ac909e
   * returns the value of this Coproduct if its variant is of type B. If ifs variant is of another type       \
   * an empty Option is returned.                                                         \
   *                                                                                      \
   * \pre B must occur exactly once in As...                                              \
   */                                                                                     \
  template <class B> inline Option<B REF> as() REF                                        \
  { return as<TL::IdxOf<B, Ts>::val>(); }                                                 \
                                                                                          \
  /**                                                                                     \
   * returns the value of this Coproduct if its variant's index is idx. otherwise an empty Option is returned.\
   *                                                                                      \
   * \pre idx must be less than the number of variants of this Coproduct                  \
   */                                                                                     \
  template <unsigned idx>                                                                 \
  inline Option<TL::Get<idx, Ts> REF> as() REF                                            \
  {                                                                                       \
    using B = TL::Get<idx, Ts>;                                                           \
    return is<idx>() ? Option<B REF>(MOVE(unwrap<idx>()))                                 \
                     : Option<B REF>();                                                   \
  }                                                                                       \

  FOR_REF_QUALIFIER(REF_POLYMORPIHIC)
#undef REF_POLYMORPIHIC

  // TODO trivial one
  friend bool operator==(const Coproduct &lhs, const Coproduct &rhs)
  {
    return lhs.tag() == rhs.tag() 
      && lhs._inner.switchN([&](auto N) {
          return lhs.unwrap<N.value>() == rhs.unwrap<N.value>();
      });
  }

  // TODO trivial one
  friend bool operator!=(const Coproduct &lhs, const Coproduct &rhs)
  { return !(lhs == rhs); }

  template <unsigned idx, class B>
  Coproduct(Variant<idx, B> value) 
  {
    static_assert(TL::Contains<B, Ts>::val, "not a variant of Coproduct");
    static_assert(idx < size, "variant index out of bounds");
    static_assert(std::is_same<B, TL::Get<idx, Ts>>::value, "illegal index for variant");

    _inner.template assignTag<idx>();
    ::new(&_inner._content) B(move_if_value<B>(value._self));
  }

  /**                                                                                     \
   * constructs a new Coproduct with the variant idx. The argument type must match 
   * `idx`th type of this * corpoduct's variants types (As...).
   */
  template <unsigned idx>
  static Coproduct variant(TL::Get<idx, Ts> value) 
  { return Coproduct(Variant<idx, TL::Get<idx, Ts>>(move_if_value<TL::Get<idx, Ts>>(value))); }

  friend std::ostream &operator<<(std::ostream &out, const Coproduct &self)
  { return self.apply([&](auto const& x)  -> std::ostream&
        { return out << "var" << self.tag() << "(" << x << ")"; }); }

  friend struct std::hash<Coproduct>;

  inline Lib::Comparison compare(Coproduct const& rhs) const
  { 
    auto& lhs = *this;
    return  lexCompare(DefaultComparator::compare(lhs.tag(), rhs.tag()),
        [&](){
          return lhs._inner.switchN([&](auto N){
              return DefaultComparator::compare(
                  lhs.template unwrap<N.value>(),
                  rhs.template unwrap<N.value>());
           });
        });
  }


  IMPL_COMPARISONS_FROM_COMPARE(Coproduct)

  unsigned defaultHash() const
  { return Lib::HashUtils::combine( std::hash<unsigned>{}(tag()), apply([](auto const& x){ return x.defaultHash(); })); }

  unsigned defaultHash2() const
  { return Lib::HashUtils::combine( std::hash<unsigned>{}(tag()), apply([](auto const& x){ return x.defaultHash2(); })); }

<<<<<<< HEAD
  inline Coproduct clone() const { return apply([](auto& x){ return Coproduct(x.clone()); }); }
}; // class Coproduct<As...> 
=======
template<class... Ords> struct CoproductOrdering 
{
  template<class... As>
  bool operator()(Coproduct<As...> const& lhs, Coproduct<As...> const& rhs) const
  { 
    if (lhs._tag < rhs._tag) return true;
    if (lhs._tag > rhs._tag) return false;
>>>>>>> f3ac909e



} // Lib

template<class... Ts> struct std::hash<Lib::Coproduct<Ts...>>
{
  size_t operator()(Lib::Coproduct<Ts...> const& self) const
  {
    return Lib::HashUtils::combine(
        std::hash<unsigned>{}(self.tag()),
        self.apply([](auto const& x){ return std::hash<std::remove_const_t<std::remove_reference_t<decltype(x)>>>{}(x); }));
  }
};


#endif // __LIB_COPRODUCT__H__
<|MERGE_RESOLUTION|>--- conflicted
+++ resolved
@@ -27,6 +27,7 @@
 #include "Lib/Option.hpp"
 #include <memory>
 #include <functional>
+#include <tuple>
 
 namespace Lib {
 
@@ -42,7 +43,7 @@
 
 #if USE_SWITCH 
 
-template<unsigned maxExcl> struct SwitchImpl;
+template<unsigned maxExcl> struct SwitchImpl{};
 
 #define SWITCH_CONT_0
 #define SWITCH_CONT_1  SWITCH_CONT_0  case 0:  return f(Constant<0>{});
@@ -104,18 +105,18 @@
 {
   static_assert(I < N, "out of bounds");
   template<class F>
-  inline static auto apply(unsigned tag, F f) -> decltype(auto) {
+  inline static ResultOf<F, Constant<0>> apply(unsigned tag, F f) {
     if (tag == I) {
       return f(Constant<I>{});
     }
-    return SwitchImpl<I + 1, N>::apply(tag, f);
+    return SwitchImpl<I + 1, N>::apply(tag, std::move(f));
   }
 };
 
 template<unsigned N>
 struct SwitchImpl<N, N + 1> {
   template<class F>
-  inline static auto apply(unsigned tag, F f) -> decltype(auto) 
+  inline static ResultOf<F, Constant<0>> apply(unsigned tag, F f) 
   { 
     ASS_EQ(tag, N)
     return f(Constant<N>{});
@@ -123,10 +124,10 @@
 };
 
 
-template<unsigned N, class F> inline auto switchN(unsigned tag, F fun) -> decltype(auto)
-{ return SwitchImpl<0, N>::apply(tag, fun); }
-
-#endif 
+template<unsigned N, class F> inline ResultOf<F, Constant<0>> switchN(unsigned tag, F fun)
+{ return SwitchImpl<0, N>::apply(tag, std::move(fun)); }
+
+#endif  // if(USE_SWITCH) else
 
 
 constexpr unsigned neededBits(unsigned i)
@@ -391,12 +392,12 @@
 
   static_assert( std::is_trivially_copyable<RawCoproduct<int, int>>::value, "test 01");
   static_assert(!std::is_trivially_copyable<std::vector<int>>::value, "test 02");
-  static_assert(!TL::All<is_trivially_copyable, TL::List<std::vector<int>, int>>::val, "test 03");
+  static_assert(!TL::All<std::is_trivially_copyable, TL::List<std::vector<int>, int>>::val, "test 03");
   static_assert(!std::is_trivially_copyable<RawCoproduct<std::vector<int>, int>>::value, "test 04");
 
   static_assert( std::is_trivially_destructible<RawCoproduct<int, int>>::value, "test 01");
   static_assert(!std::is_trivially_destructible<std::vector<int>>::value, "test 02");
-  static_assert(!TL::All<is_trivially_destructible, TL::List<std::vector<int>, int>>::val, "test 03");
+  static_assert(!TL::All<std::is_trivially_destructible, TL::List<std::vector<int>, int>>::val, "test 03");
   static_assert(!std::is_trivially_destructible<RawCoproduct<std::vector<int>, int>>::value, "test 04");
 
 
@@ -464,7 +465,6 @@
    * \pre is exactly one occurence of the type B in this Coproduct's types (As...).
    */
   template <class B> bool is() const 
-<<<<<<< HEAD
   { return is<TL::IdxOf<B, Ts>::val>(); }
                                                                                           \
   /**
@@ -487,53 +487,15 @@
    /**                                                                                    \
    * transforms all variants of this Coproduct to the same type and retuns the result     \
    *                                                                                      \
-=======
-  { return _tag == TL::IdxOf<B, Ts>::val; }
-
-  /** helper type level function, returning the first type of a list of types */
-  template<class... Bs> using FstTy = TL::Get<0, TL::List<Bs...>>;
-
-#define REF_POLYMORPIHIC(REF, MOVE)                                                                           \
-                                                                                                              \
-  Coproduct(Coproduct REF other) : _tag(other._tag) {                                                         \
-    ASS_REP(other._tag <= size, other._tag);                                                                  \
-    CoproductImpl::InitDynamicTag<0, size, Ts>{}(_content, other._tag, MOVE(other._content));                 \
-  }                                                                                                           \
-                                                                                                              \
-  /**                                                                                                         \
-   * constructs a new Coproduct with the variant idx. The argument type must match `idx`th type of this       \
-   * corpoduct's variants types (A,As...).                                                                    \
-   */                                                                                                         \
-  template <unsigned idx>                                                                                     \
-  static Coproduct variant(TL::Get<idx, Ts> REF value) {                                                      \
-    Coproduct self;                                                                                           \
-    self._tag = idx;                                                                                          \
-    CoproductImpl::InitStaticTag<idx, Ts>{}(self._content, MOVE(value));                                      \
-    return self;                                                                                              \
-  }                                                                                                           \
-                                                                                                              \
-  /**                                                                                                         \
-   * constructs a new Coproduct with the variant idx.                                                         \
-   * \pre B must occur exactly once in A,As...                                                                \
-   */                                                                                                         \
-  template<class B>                                                                                           \
-  explicit Coproduct(B REF b)                                                                                 \
-    : Coproduct(variant<TL::IdxOf<B, Ts>::val>(MOVE(b)))                                                      \
-  { }                                                                                                         \
-                                                                                                              \
-   /**                                                                                                        \
-   * transforms all variants of this Coproduct to the same type and retuns the result                         \
-   *                                                                                                          \
->>>>>>> f3ac909e
-   * The arguments F... must all be function whichs argument type must match the type of the corresponding    \
-   * variant of this Coproduct. The output types of the functions must all be the same type, which will be    \
-   * the return type of this function.                                                    \
+   * The arguments F... must all be function whichs argument type must match the type of  \
+   * the corresponding * variant of this Coproduct. The output types of the functions must\
+   * all be the same type, which will be the return type of this function.                \
    */                                                                                     \
   template <class... F>                                                                   \
-  inline auto match(F... fs) REF -> decltype(auto) {                                      \
+  inline ResultOf<TL::Get<0, TL::List<F...>>, TL::Get<0, Ts> REF> match(F... fs) REF {    \
     auto fs_ = std::tie(fs...);                                                           \
     return _inner.switchN([&](auto N) -> decltype(auto) {                                 \
-        auto& f = get<N.value>(fs_);                                                      \
+        auto& f = std::get<N.value>(fs_);                                                      \
         return f(unwrap<N.value>());                                                      \
     });                                                                                   \
   }                                                                                       \
@@ -542,7 +504,6 @@
    * transforms all variants of this Coproduct to the same type and retuns the result     \
    *                                                                                      \
    * This function works basically in the same way as match, but takes one polymorphic function object that   \
-<<<<<<< HEAD
    * can transform any variant instead of multiple functions per variant.                 \
    */                                                                                     \
   template <class F>                                                                      \
@@ -560,25 +521,6 @@
   }                                                                                       \
                                                                                           \
   /**                                                                                     \
-=======
-   * can transform any variant instead of multiple functions per variant.                                     \
-   */                                                                                                         \
-  template <class F>                                                                                          \
-  inline ResultOf<F, A REF> apply(F f) REF {                                                                  \
-    ASS_REP(_tag <= size, _tag);                                                                              \
-    return MOVE(_content).template apply<ResultOf<F, A REF>>(_tag,f);                                         \
-  }                                                                                                           \
-                                                                                                              \
-  Coproduct &operator=(Coproduct REF other) {                                                                 \
-    ASS_REP(other._tag <= size, other._tag);                                                                  \
-    _content.destroy(_tag);                                                                                   \
-    CoproductImpl::InitDynamicTag<0, size, Ts>{}(_content, other._tag, MOVE(other._content));                 \
-    _tag = other._tag;                                                                                        \
-    return *this;                                                                                             \
-  }                                                                                                           \
-                                                                                                              \
-  /**                                                                                                         \
->>>>>>> f3ac909e
    * returns the value of this Coproduct if its variant is of type B. If ifs variant is of another type       \
    * the result is undefined.                                                             \
    *                                                                                      \
@@ -589,7 +531,6 @@
                                                                                           \
   /**                                                                                     \
    * returns the value of this Coproduct if its variant's index is idx. otherwise the result is undefined.    \
-<<<<<<< HEAD
    *                                                                                      \
    * \pre idx must be less than the number of variants of this Coproduct                  \
    */                                                                                     \
@@ -601,19 +542,6 @@
   }                                                                                       \
                                                                                           \
   /**                                                                                     \
-=======
-   *                                                                                                          \
-   * \pre idx must be less than the number of variants of this Coproduct                                      \
-   */                                                                                                         \
-  template <unsigned idx>                                                                                     \
-  inline TL::Get<idx, Ts> REF unwrap() REF {                                                                  \
-    static_assert(idx < size, "out of bounds");                                                               \
-    ASS_EQ(idx, _tag);                                                                                        \
-    return CoproductImpl::Unwrap<idx, Ts>{}(MOVE(_content));                                                  \
-  }                                                                                                           \
-                                                                                                              \
-  /**                                                                                                         \
->>>>>>> f3ac909e
    * returns the value of this Coproduct if its variant is of type B. If ifs variant is of another type       \
    * an empty Option is returned.                                                         \
    *                                                                                      \
@@ -698,18 +626,8 @@
   unsigned defaultHash2() const
   { return Lib::HashUtils::combine( std::hash<unsigned>{}(tag()), apply([](auto const& x){ return x.defaultHash2(); })); }
 
-<<<<<<< HEAD
   inline Coproduct clone() const { return apply([](auto& x){ return Coproduct(x.clone()); }); }
 }; // class Coproduct<As...> 
-=======
-template<class... Ords> struct CoproductOrdering 
-{
-  template<class... As>
-  bool operator()(Coproduct<As...> const& lhs, Coproduct<As...> const& rhs) const
-  { 
-    if (lhs._tag < rhs._tag) return true;
-    if (lhs._tag > rhs._tag) return false;
->>>>>>> f3ac909e
 
 
 
