/*
 * This file is part of the source code of the software program
 * Vampire. It is protected by applicable
 * copyright laws.
 *
 * This source code is distributed under the licence found here
 * https://vprover.github.io/license.html
 * and in the source directory
 */

/** 
 * This file mainly defined the class Option, which can be thought of as a NULLable pointer, that is 
 * stack-allocated, with RAII semantics. 
 *
 * \see UnitTests/tOption.cpp for examples of the usage
 */
#ifndef __OPTIONAL_H__
#define __OPTIONAL_H__

#include <type_traits>
#include "Debug/Assertion.hpp"
#include "Debug/Tracer.hpp"
#include <iostream>
#include "Lib/Reflection.hpp"


namespace Lib {

template<
  class T,
  typename std::enable_if<std::is_reference<T>::value, bool>::type = true
  > 
T move_if_value(std::remove_reference_t<T> && t) 
{ return t; }


template<
  class T,
  typename std::enable_if<std::is_reference<T>::value, bool>::type = true
  > 
T move_if_value(std::remove_reference_t<T>& t) 
{ return t; }


template<
  class T,
  typename std::enable_if< !std::is_reference<T>::value , bool>::type = true
  > 
T move_if_value(T& t) 
{ return std::move(t); }

template<
  class T,
  typename std::enable_if< !std::is_reference<T>::value , bool>::type = true
  > 
T move_if_value(T const& t) 
{ return std::move(t); }


template<
  class T,
  typename std::enable_if< !std::is_reference<T>::value , bool>::type = true
  > 
T move_if_value(T && t) 
{ return std::move(t); }

#define FOR_REF_QUALIFIER(macro)                                                                    \
  macro(const &, ) macro(&, ) macro(&&, std::move)

template<class T>
struct MaybeUninit {
  union Value { 
    T init; int uninint[0]; 
    Value() : uninint{} {};
    ~Value() {};
  } _elem;

   MaybeUninit() : _elem() {}
  ~MaybeUninit() {}
// This macro will b expanded for (REF,MV) in { (`&&`, `std::move`), (`&`, ``), (`const &`, ``) }
#define methods(REF, MV)                                                                            \
  operator T REF() REF                                                                              \
  { return MV(_elem.init); }                                                                        \
                                                                                                    \
  void init(T REF content)                                                                          \
  { ::new(&_elem)T(MV(content)); }                                                                  \
                                                                                                    \
  MaybeUninit& operator=(T REF content)                                                             \
  {                                                                                                 \
    _elem.init = MV(content);                                                                       \
    return *this;                                                                                   \
  }                                                                                                 \

  FOR_REF_QUALIFIER(methods)

#undef methods 
};

template<class A>
class OptionBase 
{

  bool _isSome;
  MaybeUninit<A> _elem;
public:

  OptionBase() : _isSome(false) {}

  ~OptionBase() 
  { 
    CALL("~OptionBase") 
    if (isSome()) { 
      unwrap().~A(); 
    }
  }

#define methods(REF, MV)                                                                  \
  explicit OptionBase(A REF content)                                                                \
    : _isSome(true)                                                                                 \
      , _elem()                                                                                     \
  {                                                                                                 \
    CALL("Option(A " #REF ")")                                                                      \
    _elem.init(move_if_value<A>(content));                                                          \
  }                                                                                                 \
                                                                                                    \
  A REF unwrap() REF                                                                                \
  {                                                                                                 \
    ASS(_isSome);                                                                                   \
    return MV(_elem);                                                                               \
  }                                                                                                 \
                                                                                                    \
  OptionBase(OptionBase REF a) : _isSome(a._isSome)                                                 \
  {                                                                                                 \
    CALL("OptionBase(OptionBase " #REF ")");                                                        \
    if (isSome()) {                                                                                 \
      _elem.init(MV(a).unwrap());                                                                   \
    }                                                                                               \
  }                                                                                                 \

  FOR_REF_QUALIFIER(methods)

#undef methods

  OptionBase& operator=(OptionBase&& other)
  {
    CALL("OptionBase& operator=(OptionBase&&)");
    if (_isSome) {
      unwrap().~A();
    }
    if (other._isSome) {
      _elem.init(move_if_value<A>(other.unwrap()));
    }
    _isSome = other._isSome;
    return *this;
  }

  OptionBase& operator=(OptionBase const& other)
  {
    CALL("OptionBase& operator=(OptionBase const&)");
    if (_isSome) {
      unwrap().~A();
    }
    if (other._isSome) {
      _elem.init(other.unwrap());
    }
    _isSome = other._isSome;
    return *this;
  }


  bool isSome() const { return _isSome;   }
  bool isNone() const { return !isSome(); }


  static OptionBase fromPtr(A* ptr) 
  { return ptr == nullptr ? OptionBase() : OptionBase(*ptr); }

  friend bool operator==(OptionBase const& lhs, OptionBase const& rhs) 
  { 
    if (lhs._isSome != rhs._isSome) return false;
    
    if (lhs._isSome) {
      return lhs.unwrap() == rhs.unwrap();
    } else {
      return true;
    }
  }
    
};



template<class A>
class OptionBaseRef
{

  A* _elem;
public:

  OptionBaseRef(          ) : _elem(nullptr) {  }
  OptionBaseRef(A const* content) : _elem(const_cast<A*>(content)) { }
  OptionBaseRef(A* content) : _elem(content) { }

  bool isSome() const { return _elem != nullptr;   }

  A const& unwrap() const& { ASS(isSome()); return           *_elem ; }
  A     && unwrap()     && { ASS(isSome()); return std::move(*_elem); }
  A      & unwrap()      & { ASS(isSome()); return           *_elem ; }

  OptionBaseRef(OptionBaseRef      & a) = default;
  OptionBaseRef(OptionBaseRef     && a) = default;
  OptionBaseRef(OptionBaseRef const& a) = default;

  OptionBaseRef& operator=(OptionBaseRef      & a) = default;
  OptionBaseRef& operator=(OptionBaseRef     && a) = default;
  OptionBaseRef& operator=(OptionBaseRef const& a) = default;

  static OptionBaseRef fromPtr(A* ptr) 
  { return ptr == nullptr ? OptionBaseRef() : *ptr; }

  friend bool operator==(OptionBaseRef const& lhs, OptionBaseRef const& rhs) 
  { return (lhs._elem == nullptr && rhs._elem == nullptr)
        || (lhs._elem != nullptr && rhs._elem != nullptr && *lhs._elem == *rhs._elem); }

};

template<class A>
class OptionBase<A const&> : public OptionBaseRef<A>
{
public:
  OptionBase() : OptionBaseRef<A>() {}
  OptionBase(A const& item) : OptionBaseRef<A>(&item) {}
  OptionBase(OptionBase const& b) : OptionBaseRef<A>(b) {}
};

template<class A>
class OptionBase<A&> : public OptionBaseRef<A>
{
public:
  OptionBase() : OptionBaseRef<A>() {}
  OptionBase(A& item) : OptionBaseRef<A>(&item) {}
  OptionBase(OptionBase const& b) : OptionBaseRef<A>(b) {}
};


template<class A>
class OptionBase<A&&> : public OptionBaseRef<A>
{
public:
  OptionBase() : OptionBaseRef<A>() {}
  OptionBase(A&& item) : OptionBaseRef<A>(&item) {}
  OptionBase(OptionBase const& b) : OptionBaseRef<A>(b) {}
};

/** The actual Option class
 * An Option<A> is a class that holds either a value of type A, or is none/empty.
 * It can be thought of a nullable pointer, that has the advantage that does not need to be allocated 
 * in a separate structure, and does not expose any uninitialized memory to the user. Further it 
 * automatically calls the destructor when it goes out of scope.
 *
 * \see UnitTests/tOption.cpp for usage examples
 */
template<class A>
class Option : OptionBase<A> {

  explicit Option(OptionBase<A>&& base) : OptionBase<A>(std::move(base)) {  }
public:
  using Content = A;

  /** constructs an option from a value of type A&, A const&, or A&&. */
  using OptionBase<A>::OptionBase;

  /** checks whether the Option holds a value */
  using OptionBase<A>::isSome;

  /** returns the Options value if it holds one */
  using OptionBase<A>::unwrap;

  friend bool operator==(Option const& lhs, Option const& rhs) 
  { return static_cast<OptionBase<A>const&>(lhs) == static_cast<OptionBase<A>const&>(rhs); }

  friend bool operator!=(Option const& lhs, Option const& rhs) 
  { return !(lhs == rhs); }

  /** creates an Option<A&>, or Option<A const&> from a pointer A*. if the pointer is NULL the option will be empty */
  template<class C> static Option<A> fromPtr(C self) 
  { return Option(OptionBase<A>::fromPtr(self)); }

  /** checks whether the option is empty */
  bool isNone() const { return !this->isSome(); }

  operator bool() const { return isSome(); }

  A const& operator*() const { return unwrap(); }
  A      & operator*()       { return unwrap(); }

  std::remove_reference_t<A> const* operator->() const { return &unwrap(); }
  std::remove_reference_t<A>      * operator->()       { return &unwrap(); }

  std::remove_reference_t<A>      * asPtr()       { return isSome() ? &unwrap() : nullptr; }
  std::remove_reference_t<A> const* asPtr() const { return isSome() ? &unwrap() : nullptr; }


<<<<<<< HEAD
=======
  Option take() 
  {
    Option out;
    swap(*this,out);
    return out;
  }

>>>>>>> 9a1c058e
  /** 
   * returns the value held by this option if there is one, or calls the given function f without arguments, 
   * initializes the closuer with the returned value, and returns a reference to the value afterwards.
   */ 
  template<class Clsr>
  A& unwrapOrInit(Clsr f) { 
    if (isNone()) {
      ::new(this) Option(f());
    }
    return this->unwrap();
  }

#define ref_polymorphic(REF, MOVE)                                                                  \
                                                                                                    \
  /**                                                                                               \
   * applies the given function to the value of this option and returns an option of the return type. \
   * if the Option was None an empty option of the function's return type is returned.              \
   */                                                                                               \
  template<class Clsr>                                                                              \
  Option<typename std::result_of<Clsr(A REF)>::type> map(Clsr clsr) REF {                           \
    using OptOut = Option<typename std::result_of<Clsr(A REF)>::type>;                              \
    return this->isSome() ? OptOut(clsr(MOVE(unwrap())))                                            \
                          : OptOut();                                                               \
  }                                                                                                 \
                                                                                                    \
  /**                                                                                               \
   * if the Option holds a value the first function is applied to the value.                        \
   * if the Option is none the second function is called without arguments and the result is returned.\
   * \pre both CaseSome and CaseNone must have the same return type                                 \
   */                                                                                               \
  template<class CaseSome, class CaseNone>                                                          \
  typename std::result_of<CaseSome( A REF)>::type match(CaseSome present, CaseNone none) REF {      \
    if (this->isSome()) {                                                                           \
      return present(MOVE((*this)).unwrap());                                                       \
    } else {                                                                                        \
      return none();                                                                                \
    }                                                                                               \
  }                                                                                                 \
                                                                                                    \
  /**                                                                                               \
   * returns the value held by this option if there is one, or returns the value alt otherwise      \
   */                                                                                               \
  A REF unwrapOr(A REF alt) REF {                                                                   \
    if (this->isSome()) {                                                                           \
      return MOVE(*this).unwrap();                                                                  \
    } else {                                                                                        \
      return MOVE(alt);                                                                             \
    }                                                                                               \
  }                                                                                                 \
                                                                                                    \
  /**                                                                                               \
   * returns the value held by this option if there is one, or calls the given function f without arguments   \
   * and returns the value otherwise.                                                               \
   */                                                                                               \
  template<class Clsr>                                                                              \
  A unwrapOrElse(Clsr f) REF {                                                                      \
    if (this->isSome()) {                                                                           \
      return MOVE(*this).unwrap();                                                                  \
    } else {                                                                                        \
      return f();                                                                                   \
    }                                                                                               \
  }                                                                                                 \
                                                                                                    \
  /**                                                                                               \
   * Returns this, if this is Some, or uses the closure to create an alternative option if this is None.      \
   */                                                                                               \
  template<class Clsr,                                                                              \
           typename std::enable_if<std::is_same< typename std::result_of<Clsr()>::type              \
                                      , Option                                                      \
                                      >::value                                                      \
                         , bool                                                                     \
                         >::type = true                                                             \
          >                                                                                         \
  auto orElse(Clsr clsr) REF -> Option                                                              \
  { return this->isSome() ? MOVE(*this) : clsr(); }                                                 \
                                                                                                    \
  /** Returns the value of this, if this is Some, or uses the closure to create a value othewise. */\
  template<class Clsr,                                                                              \
           typename std::enable_if<std::is_same< typename std::result_of<Clsr()>::type              \
                                      , A                                                           \
                                      >::value                                                      \
                         , bool                                                                     \
                         >::type = true                                                             \
          >                                                                                         \
  auto orElse(Clsr clsr) REF -> A                                                                   \
  { return this->isSome() ? MOVE(*this).unwrap() : clsr(); }                                        \
                                                                                                    \
   /**                                                                                              \
   * applies a function to the value of this closure if ther is one. the function is expected to return\
   * another option. the resulting Option<Option<Result>> will then be flattened to an Option<Result>.\
   *                                                                                                \
   * This function is the same as flatMap/andThen/(>>=)  in other programming languages with monads.\
   */                                                                                               \
  template<class Clsr>                                                                              \
  typename std::result_of<Clsr(A REF)>::type andThen(Clsr clsr) REF {                               \
    using OptOut = typename std::result_of<Clsr(A REF)>::type;                                      \
    return this->isSome() ? clsr(MOVE(*this).unwrap())                                              \
                          : OptOut();                                                               \
  }                                                                                                 \
                                                                                                    \
  template<class Clsr> auto flatMap(Clsr clsr) REF { return andThen(clsr); }                        \
                                                                                                    \
  template<class Pred>                                                                              \
  Option filter(Pred p) REF {                                                                       \
    return isSome() && p(unwrap())                                                                  \
                ? MOVE(*this)                                                                       \
                : Option();                                                                         \
  }                                                                                                 \
                                                                                                    \
  /**                                                                                               \
   * turns an Option<A&>, Option<A const&>, or Option<A&&> into an Option<A> by calling the appropriate move  \
   * or copy constructor.                                                                           \
   */                                                                                               \
  Option<typename std::remove_const<typename std::remove_reference<A>::type>::type>  toOwned() REF  \
  {                                                                                                 \
    using Out = typename std::remove_const<typename std::remove_reference<A>::type>::type;          \
    return map([](A REF  elem) -> Out { return Out(MOVE(elem)); });                                 \
  }                                                                                                 \

  FOR_REF_QUALIFIER(ref_polymorphic)

#undef ref_polymorphic

  Option take() 
  {
    auto out = std::move(*this);
    *this = Option();
    return out;
  }

  class OptionIter {
    Option _self;
    OptionIter(Option self) : _self(std::move(self)) {}
  public:
    friend class Option;
    DECL_ELEMENT_TYPE(A);
    bool hasNext() const { return _self.isSome(); }
    bool hasNext()       { return _self.isSome(); }
    A next() { return _self.take().unwrap(); }
  };
  
  Option<A const&> asRef() const { return someIf(isSome(), [&]() -> decltype(auto) { return unwrap(); }); }
  Option<A      &> asRef()       { return someIf(isSome(), [&]() -> decltype(auto) { return unwrap(); }); }

  OptionIter intoIter() &&
  { return OptionIter(std::move(*this)); }

  auto iter() const& { return asRef().intoIter(); }
  auto iter()      & { return asRef().intoIter(); }

  friend std::ostream& operator<<(std::ostream& out, Option const& self) 
  { return self.isSome() ?  out << self.unwrap() : out << "None"; }



  friend bool operator<(Option const& lhs, Option const& rhs) 
  { 
    if (lhs.isSome() < rhs.isSome()) {
      return true;
    } else if (lhs.isSome() > rhs.isSome()) {
      return false;
    } else if (lhs.isNone()) {
      ASS(rhs.isNone()) 
      return false;
    } else {
      ASS(rhs.isSome()) 
      ASS(lhs.isSome()) 
      return lhs.unwrap() < rhs.unwrap();
    }
  }
};


template<class F> 
auto someIf(bool condition, F create) -> Option<decltype(create())> 
{ return condition ? Option<decltype(create())>(create()) 
                   : Option<decltype(create())>(); }


template<class T> Option<T> some(T const& t) { return Option<T>(t);            }
template<class T> Option<T> some(T      & t) { return Option<T>(t);            }
template<class T> Option<T> some(T     && t) { return Option<T>(std::move(t)); }

template<class T> Option<T> none() { return Option<T>(); }

template<class T> Option<T> optionalFromPtr(T* t) { return Option<T>::fromPtr(t); }
template<class T> Option<T> optionFromPtr(T* t) { return Option<T>::fromPtr(t); }

template<class T>
T operator||(Option<T> t, T c)
{ return std::move(t).unwrapOr(std::move(c)); }

template<class T, class Clsr>
auto operator||(Option<T> t, Clsr f) -> decltype(f())
{ return std::move(t).orElse(f); }

template<class T>
Option<T> operator||(Option<T> t, Option<T> c)
{ return std::move(t).orElse([&](){ return std::move(c); }); }


template<class T, class Clsr>
Option<T> operator&&(Option<T> t, Clsr c)
{ return std::move(t).andThen(c); }

template<class T>
Option<T> operator&&(Option<T> t, Option<T> c)
{ return std::move(t).andThen([&](){ return std::move(c); }); }

} // namespace Lib

#endif // __OPTIONAL_H__<|MERGE_RESOLUTION|>--- conflicted
+++ resolved
@@ -301,8 +301,6 @@
   std::remove_reference_t<A> const* asPtr() const { return isSome() ? &unwrap() : nullptr; }
 
 
-<<<<<<< HEAD
-=======
   Option take() 
   {
     Option out;
@@ -310,7 +308,6 @@
     return out;
   }
 
->>>>>>> 9a1c058e
   /** 
    * returns the value held by this option if there is one, or calls the given function f without arguments, 
    * initializes the closuer with the returned value, and returns a reference to the value afterwards.
