--- conflicted
+++ resolved
@@ -35,12 +35,7 @@
 template<typename T> class SharedSet;
 
 typedef List<int> IntList;
-<<<<<<< HEAD
-typedef Stack<vstring> StringStack;
-=======
 typedef Stack<std::string> StringStack;
-typedef List<VoidFunc> VoidFuncList;
->>>>>>> 5d25c27c
 
 class DefaultHash;
 class DefaultHash2;
