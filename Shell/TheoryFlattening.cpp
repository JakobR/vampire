/*
 * This file is part of the source code of the software program
 * Vampire. It is protected by applicable
 * copyright laws.
 *
 * This source code is distributed under the licence found here
 * https://vprover.github.io/license.html
 * and in the source directory
 */
/**
 * @file TheoryFlattening.cpp
 * Implements class TheoryFlattening.
 */

#include "TheoryFlattening.hpp"

#include "Lib/DArray.hpp"
#include "Lib/DHMultiset.hpp"
#include "Lib/Environment.hpp"
#include "Lib/Set.hpp"

#include "Kernel/Clause.hpp"
#include "Kernel/Inference.hpp"
#include "Kernel/InferenceStore.hpp"
#include "Kernel/Problem.hpp"
#include "Kernel/Signature.hpp"
#include "Kernel/SortHelper.hpp"
#include "Kernel/Term.hpp"
#include "Kernel/TermIterators.hpp"
#include "Kernel/Unit.hpp"

namespace Shell
{

using namespace Lib;
using namespace Kernel;

TheoryFlattening::TheoryFlattening(bool rec, bool share) : _recursive(rec), _sharing(share) {
    //if(rec && share){
    //  USER_ERROR("Theory flattening which is recursive with sharing has not been tested");
    //}
}

void TheoryFlattening::apply(Problem& prb)
{
  CALL("TheoryFlattening::apply(Problem&)");

  if(apply(prb.units())) {
    prb.invalidateProperty();
  }
}

/**
 * Perform theory flattening on clauses in @c units and return true if successful
 */
bool TheoryFlattening::apply(UnitList*& units)
{
  CALL("TheoryFlattening::apply(UnitList*&)");

  bool modified = false;

  UnitList* res=0;

  UnitList::DelIterator uit(units);
  while(uit.hasNext()) {
    Clause* cl=static_cast<Clause*>(uit.next());
    ASS(cl->isClause());
    Clause* cln = apply(cl);
    if(cl!=cln){
      modified = true;
      uit.del();
      UnitList::push(cln, res);
    }
  }

  ASS_EQ(modified, UnitList::isNonEmpty(res));
  units=UnitList::concat(res, units);
  return modified;
}

/**
 * Perform theory flattening on clauses in @c clauses and return true if successful
 */
bool TheoryFlattening::apply(ClauseList*& clauses)
{
  CALL("TheoryFlattening::apply(UnitList*&)");

  bool modified = false;

  ClauseList* res=0;

  ClauseList::DelIterator cit(clauses);
  while(cit.hasNext()) {
    Clause* cl=cit.next();
    Clause* cln = apply(cl);
    if(cl!=cln){
      modified = true;
      cit.del();
      ClauseList::push(cln, res);
    }
  }
  ASS_EQ(modified, ClauseList::isNonEmpty(res));
  clauses=ClauseList::concat(res, clauses);
  return modified;
}

/**
 *
 * @author Giles
 */
Clause* TheoryFlattening::apply(Clause*& cl,Stack<Literal*>& target)
{
  CALL("TheoryFlattening::apply");

  // Find the max variable. This will be used to introduce new variables.
  unsigned maxVar = 0;
  VirtualIterator<unsigned> varIt = cl->getVariableIterator();
  while (varIt.hasNext()) {
    unsigned var = varIt.next();
    if (var > maxVar) {
      maxVar = var;
    }
  }

  // The resultant lits
  Stack<Literal*> result;
  bool updated = false;

  // literals to be processed, start with those in clause
  Stack<Literal*> lits;
  for(int i= cl->length()-1; i>=0;i--){
    Literal* lit = (*cl)[i];
    if(target.isEmpty() || target.find(lit)){
      lits.push(lit);
    }
    else{ result.push(lit); }
  }
  
  DHMap<Term*,unsigned> abstracted;

  // process lits
  while(!lits.isEmpty()){
    Literal* lit = lits.pop();
    if(lit->arity()==0){
      result.push(lit);
      continue;
    }

    Stack<Literal*> newLits;
    Literal* nlit = replaceTopTerms(lit,newLits,maxVar,abstracted);
    if(nlit==lit){
      ASS(newLits.isEmpty());
      result.push(lit);
    }
    else{
      //cout << lit->toString() << " flattened to " << nlit->toString() << endl; 
      //for(unsigned i=0;i<newLits.length();i++){ cout << ">> " << newLits[i]->toString() << endl; }
      updated=true;
      if(_recursive){
        lits.push(nlit);
        lits.loadFromIterator(Stack<Literal*>::Iterator(newLits));
      }
      else{
        result.push(nlit);
        result.loadFromIterator(Stack<Literal*>::Iterator(newLits));
      }
    } 
  }
  if(!updated){ return cl;}

  Clause* rep = Clause::fromStack(result,SimplifyingInference1(InferenceRule::THEORY_FLATTENING,cl));

  return rep;
}

/**
 *
 * @author Giles
 */
 Literal* TheoryFlattening::replaceTopTerms(Literal* lit, Stack<Literal*>& newLits,unsigned& maxVar,
                                            DHMap<Term*,unsigned>& abstracted)
{
  CALL("TheoryFlattening::replaceTopTerms");
  //cout << "replaceTopTerms " << lit->toString() << endl;

  // Tells us if we're looking for interpreted are non-interpreted terms to flatten out
  bool interpreted = theory->isInterpretedPredicate(lit->functor());
  bool equalityWithNumber = false;
  if(lit->isEquality()){
    interpreted=false;
    for(TermList* ts = lit->args(); ts->isNonEmpty(); ts = ts->next()){
<<<<<<< HEAD
      //arguments of a literal can never be sorts
      if(ts->isTerm() && env.signature->getFunction(ts->term()->functor())->interpreted()){
=======
      if(ts->isTerm() 
          && (
            env.signature->getFunction(ts->term()->functor())->interpreted()
            || env.signature->getFunction(ts->term()->functor())->termAlgebraCons() 
            || env.signature->getFunction(ts->term()->functor())->termAlgebraDest()
            )
          ){
>>>>>>> ec4c83bd
        interpreted=true;
      }
      if(ts->isTerm() && theory->isInterpretedConstant(ts->term())){
        equalityWithNumber = true;
      }
    }
  }
  //cout << "interpreted is " << interpreted << endl;

  bool updated = false;

  Stack<TermList> args;

  for(TermList* ts = lit->args(); ts->isNonEmpty(); ts = ts->next()){
    //Don't search for interpreted stuff in a sort
    if(ts->isVar() || ts->term()->isSort()){
      args.push(*ts);
      continue;
    }
    Term* t = ts->term();

    //cout << "term " << t->toString() << " has interp=" << env.signature->getFunction(t->functor())->interpreted() << endl;

    // if interpreted status is different factor out
    // but never factor out interpreted constants e.g. numbers
    if(
        !equalityWithNumber &&
        (interpreted != 
          (env.signature->getFunction(t->functor())->interpreted() 
            || env.signature->getFunction(ts->term()->functor())->termAlgebraCons()
            || env.signature->getFunction(ts->term()->functor())->termAlgebraDest()
          )
                        )&& 
        !theory->isInterpretedConstant(t) 
      ){
      //cout << "Factoring out " << t->toString() << endl;

      unsigned newVar;
      bool create = false;
      if(!(_sharing && abstracted.find(t,newVar))){
        newVar = ++maxVar;
        create=true;
      }
      args.push(TermList(newVar,false));
      if(create){
        TermList sort = SortHelper::getResultSort(t);
        Literal* lit = Literal::createEquality(false,TermList(t),TermList(newVar,false),sort);
        newLits.push(lit);
        abstracted.insert(t,newVar);
      }
      updated=true;
    } 
    else{
      Term* tt = replaceTopTermsInTerm(t,newLits,maxVar,interpreted,abstracted);
      if(tt!=t){ updated=true; }
      //cout << "recurse in  " << tt->toString() << endl;
      args.push(TermList(tt));
    }
  }

  if(!updated){ return lit;}
  return Literal::create(lit,args.begin());
}

/**
 *
 * @author Giles
 */
 Term* TheoryFlattening::replaceTopTermsInTerm(Term* term, Stack<Literal*>& newLits,
                                               unsigned& maxVar,bool interpreted,
                                               DHMap<Term*,unsigned>& abstracted)
{
  CALL("TheoryFlattening::replaceTopTermsInTerm");
  //cout << "replaceTopTermsInTerm " << term->toString() << endl;


  Stack<TermList> args;
  bool updated=false;

  for(TermList* ts = term->args(); ts->isNonEmpty(); ts = ts->next()){
    //Don't search for interpreted stuff in a sort    
    if(ts->isVar() || ts->term()->isSort()){
      args.push(*ts);
      continue;
    }
    Term* t = ts->term();

    bool interpretedStatus = env.signature->getFunction(t->functor())->interpreted(); 

    // do not abstract numbers out of uninterpreted things, no point
    if(!interpreted && interpretedStatus){
      interpretedStatus = !theory->isInterpretedNumber(t);
    }
  
    //special check
    if(interpretedStatus &&
            theory->isPartiallyInterpretedFunction(t)
         && theory->partiallyDefinedFunctionUndefinedForArgs(t)){

       // If we have something of the form /0 or %0 then we treat it as uninterpreted
         interpretedStatus=false; 
    }

    // if interpreted status is different factor out
    if(interpreted != interpretedStatus){ 
      //cout << "Factoring out " << t->toString() << endl;
      
      unsigned newVar;
      bool create = false; 
      if(!(_sharing && abstracted.find(t,newVar))){
        newVar = ++maxVar;
        create=true;
      }
      args.push(TermList(newVar,false));
      if(create){
        TermList sort = SortHelper::getResultSort(t);
        Literal* lit = Literal::createEquality(false,TermList(t),TermList(newVar,false),sort);
        newLits.push(lit);
        abstracted.insert(t,newVar);
      }
      updated=true;
    }   
    else{
      Term* tt = replaceTopTermsInTerm(t,newLits,maxVar,interpreted,abstracted);
      if(tt!=t){ updated=true; }
      args.push(TermList(tt));
    }
  }

  //cout << "updated is " << updated << endl;

  if(!updated) return term;
  else return Term::create(term->functor(),term->arity(),args.begin());
}


}<|MERGE_RESOLUTION|>--- conflicted
+++ resolved
@@ -189,10 +189,6 @@
   if(lit->isEquality()){
     interpreted=false;
     for(TermList* ts = lit->args(); ts->isNonEmpty(); ts = ts->next()){
-<<<<<<< HEAD
-      //arguments of a literal can never be sorts
-      if(ts->isTerm() && env.signature->getFunction(ts->term()->functor())->interpreted()){
-=======
       if(ts->isTerm() 
           && (
             env.signature->getFunction(ts->term()->functor())->interpreted()
@@ -200,7 +196,6 @@
             || env.signature->getFunction(ts->term()->functor())->termAlgebraDest()
             )
           ){
->>>>>>> ec4c83bd
         interpreted=true;
       }
       if(ts->isTerm() && theory->isInterpretedConstant(ts->term())){
