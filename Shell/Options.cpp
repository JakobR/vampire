--- conflicted
+++ resolved
@@ -1109,8 +1109,6 @@
            _lookup.insert(&_gaussianVariableElimination);
            _gaussianVariableElimination.tag(OptionTag::INFERENCES);
 
-<<<<<<< HEAD
-
            _arithmeticSubtermGeneralizations = choiceArithmeticSimplificationMode(
                "arithmetic_subterm_generalizations", "asg",
                ArithmeticSimplificationMode::OFF);
@@ -1120,8 +1118,6 @@
            _lookup.insert(&_arithmeticSubtermGeneralizations);
            _arithmeticSubtermGeneralizations.tag(OptionTag::INFERENCES);
 
-=======
->>>>>>> 825fbfbf
             _induction = ChoiceOptionValue<Induction>("induction","ind",Induction::NONE,
                                 {"none","struct","math","both"});
             _induction.description = "Apply structural and/or mathematical induction on datatypes and integers.";
