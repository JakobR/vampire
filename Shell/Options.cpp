/*
 * This file is part of the source code of the software program
 * Vampire. It is protected by applicable
 * copyright laws.
 *
 * This source code is distributed under the licence found here
 * https://vprover.github.io/license.html
 * and in the source directory
 */
/**
 * @file Options.cpp
 * Implements Vampire options.
 *
 * @since 06/06/2001 Manchester, completely rewritten
 *
 * @since Sep 14 rewritten by Giles
 *
 *
 * IMPORTANT --> see .hpp file for instructions on how to add an option
 */

/* this translation unit causes the optimiser to take a very long time,
 * but it's not really performance-critical code:
 * disable optimisation for this file with various compilers */
#if defined(__clang__)
#pragma clang optimize off
#elif defined(__GNUC__)
#pragma GCC optimize 0
#endif


// Visual does not know the round function
#include <cmath>
#include <filesystem>
#include <fstream>
#include <random>

#include "Forwards.hpp"

#include "Debug/Assertion.hpp"

#include "Lib/StringUtils.hpp"
#include "Lib/Environment.hpp"
#include "Lib/Timer.hpp"
#include "Lib/Exception.hpp"
#include "Lib/Int.hpp"
#include "Lib/Random.hpp"
#include "Lib/Set.hpp"
#include "Lib/System.hpp"

#include "Shell/UIHelper.hpp"
#include "Shell/Statistics.hpp"

#include "Kernel/Problem.hpp"
#include "Kernel/Signature.hpp"

#include "Options.hpp"
#include "Property.hpp"

using namespace std;
using namespace Lib;
using namespace Shell;

static const int COPY_SIZE = 128;

/**
 * Initialize options to the default values.
 *
 * Options are divided by the mode they are applicable to.
 * We then divid by tags where appropriate.
 * If an option is applicable to multiple modes but is not global it should be
 *  put in the most obvious mode - usually Vampire.
 *
 * IMPORTANT --> see .hpp file for instructions on how to add an option
 *
 * @since 10/07/2003 Manchester, _normalize added
 */
Options::Options ()

{
    init();
}

void Options::init()
{
//**********************************************************************
//*********************** GLOBAL, for all modes  ***********************
//**********************************************************************

    _memoryLimit = UnsignedOptionValue("memory_limit","m",
#if VDEBUG
                                       1024     //   1 GB
#else
                                       131072   // 128 GB (current max on the StarExecs)
#endif
                                       );
    _memoryLimit.description="Memory limit in MB";
    _lookup.insert(&_memoryLimit);

#if VAMPIRE_PERF_EXISTS
  _instructionLimit = UnsignedOptionValue("instruction_limit","i",0);
  _instructionLimit.description="Limit the number (in millions) of executed instructions (excluding the kernel ones).";
  _lookup.insert(&_instructionLimit);

  _simulatedInstructionLimit = UnsignedOptionValue("simulated_instruction_limit","sil",0);
  _simulatedInstructionLimit.description=
    "Instruction limit (in millions) of executed instructions for the purpose of reachability estimations of the LRS saturation algorithm (if 0, the actual instruction limit is used)";
  // _simulatedInstructionLimit.onlyUsefulWith(Or(_saturationAlgorithm.is(equal(SaturationAlgorithm::LRS)),_splittingAvatimer.is(notEqual(1.0f))));
  _lookup.insert(&_simulatedInstructionLimit);
  _simulatedInstructionLimit.tag(OptionTag::LRS);

  _parsingDoesNotCount = BoolOptionValue("parsing_does_not_count","",false);
  _parsingDoesNotCount.description= "Extend the instruction limit by the amount of instructions it took to parse the input problem.";
  _lookup.insert(&_parsingDoesNotCount);
  _parsingDoesNotCount.tag(OptionTag::DEVELOPMENT);
#endif

    _interactive = BoolOptionValue("interactive","",false);
    _interactive.description = "An experimental interactive mode (commands to use: load <file to parse>, read <line to parse>, pop (to drop the last added set of formulas), run [options to supply], exit).";
    _interactive.setExperimental();
    _lookup.insert(&_interactive);

    _mode = ChoiceOptionValue<Mode>("mode","",Mode::VAMPIRE,
                                    {"axiom_selection",
                                        "casc",
                                        "casc_hol",
                                        "casc_sat",
                                        "clausify",
                                        "consequence_elimination",
                                        "model_check",
                                        "output",
                                        "portfolio",
                                        "preprocess",
                                        "preprocess2",
                                        "profile",
                                        "smtcomp",
                                        "spider",
                                        "tclausify",
                                        "tpreprocess",
                                        "vampire"});
    _mode.description=
    "Select the mode of operation. Choices are:\n"
    "  -vampire: the standard mode of operation for first-order theorem proving\n"
    "  -portfolio: a portfolio mode running a specified schedule (see schedule)\n"
    "  -casc, casc_sat, smtcomp - like portfolio mode, with competition specific\n     presets for schedule, etc.\n"
    "  -preprocess,axiom_selection,clausify: modes for producing output\n      for other solvers.\n"
    "  -tpreprocess,tclausify: output modes for theory input (clauses are quantified\n      with sort information).\n"
    "  -output,profile: output information about the problem\n"
    "Some modes are not currently maintained (get in touch if interested):\n"
    "  -bpa: perform bound propagation\n"
    "  -consequence_elimination: perform consequence elimination\n";
    _lookup.insert(&_mode);
    _mode.addHardConstraint(If(equal(Mode::CONSEQUENCE_ELIMINATION)).then(_splitting.is(notEqual(true))));

    auto UsingPortfolioTechnology = [this] {
      // Consider extending this list when adding a new Casc-like mode
      return Or(_mode.is(equal(Mode::CASC_HOL)),
                _mode.is(equal(Mode::CASC)),
                _mode.is(equal(Mode::CASC_SAT)),
                _mode.is(equal(Mode::SMTCOMP)),
                _mode.is(equal(Mode::PORTFOLIO)));
    };

    _schedule = ChoiceOptionValue<Schedule>("schedule","sched",Schedule::CASC,
        {"casc",
         "casc_2024",
         "casc_2023",
         "casc_2019",
         "casc_sat",
         "casc_sat_2024",
         "casc_sat_2023",
         "casc_sat_2019",
         "casc_hol_2020",
         "file",
         "induction",
         "integer_induction",
         "intind_oeis",
         "ltb_default_2017",
         "ltb_hh4_2017",
         "ltb_hll_2017",
         "ltb_isa_2017",
         "ltb_mzr_2017",
         "smtcomp",
         "smtcomp_2018",
         "snake_tptp_uns",
         "snake_tptp_sat",
         "struct_induction",
         "struct_induction_tip"});
    _schedule.description = "Schedule to be run by the portfolio mode. casc and smtcomp usually point to the most recent schedule in that category. file loads the schedule from a file specified in --schedule_file. Note that some old schedules may contain option values that are no longer supported - see ignore_missing.";
    _lookup.insert(&_schedule);
    _schedule.reliesOn(UsingPortfolioTechnology());

    _scheduleFile = StringOptionValue("schedule_file", "", "");
    _scheduleFile.description = "Path to the input schedule file. Each line contains an encoded strategy. Disabled unless `--schedule file` is set.";
    _lookup.insert(&_scheduleFile);
    _scheduleFile.onlyUsefulWith(_schedule.is(equal(Schedule::FILE)));

    _multicore = UnsignedOptionValue("cores","",1);
    _multicore.description = "When running in portfolio modes (including casc or smtcomp modes) specify the number of cores, set to 0 to use maximum";
    _lookup.insert(&_multicore);
    _multicore.reliesOn(UsingPortfolioTechnology());

    _slowness = FloatOptionValue("slowness","",1.0);
    _slowness.description = "The factor by which is multiplied the time limit of each configuration in casc/casc_sat/smtcomp/portfolio mode";
    _lookup.insert(&_slowness);
    _slowness.onlyUsefulWith(UsingPortfolioTechnology());

    _randomizSeedForPortfolioWorkers = BoolOptionValue("randomize_seed_for_portfolio_workers","",true);
    _randomizSeedForPortfolioWorkers.description = "In portfolio mode, let each worker process start from its own independent random seed.";
    _lookup.insert(&_randomizSeedForPortfolioWorkers);
    _randomizSeedForPortfolioWorkers.onlyUsefulWith(UsingPortfolioTechnology());

    _decode = DecodeOptionValue("decode","",this);
    _decode.description="Decodes an encoded strategy. Can be used to replay a strategy. To make Vampire output an encoded version of the strategy use the encode option.";
    _lookup.insert(&_decode);
    _decode.tag(OptionTag::DEVELOPMENT);

    _encode = BoolOptionValue("encode","",false);
    _encode.description="Output an encoding of the strategy to be used with the decode option";
    _lookup.insert(&_encode);
    _encode.tag(OptionTag::DEVELOPMENT);

    _sampleStrategy = StringOptionValue("sample_strategy","","");
    _sampleStrategy.description = "Specify a path to a filename (of homemade format) describing how to sample a random strategy.";
    _lookup.insert(&_sampleStrategy);
    _sampleStrategy.reliesOn(_mode.is(equal(Mode::VAMPIRE)));
    _sampleStrategy.setExperimental();
    _sampleStrategy.tag(OptionTag::DEVELOPMENT);

    _forbiddenOptions = StringOptionValue("forbidden_options","","");
    _forbiddenOptions.description=
    "If some of the specified options are set to a forbidden state, vampire will fail to start, or in portfolio modes it will skip such strategies. The expected syntax is <opt1>=<val1>:<opt2>:<val2>:...:<optn>=<valN>";
    _lookup.insert(&_forbiddenOptions);
    _forbiddenOptions.tag(OptionTag::INPUT);

    _forcedOptions = StringOptionValue("forced_options","","");
    _forcedOptions.description=
    "Options in the format <opt1>=<val1>:<opt2>=<val2>:...:<optn>=<valN> that override the option values set by other means (also inside portfolio mode strategies)";
    _lookup.insert(&_forcedOptions);
    _forcedOptions.tag(OptionTag::INPUT);

    _printAllTheoryAxioms = BoolOptionValue("print_theory_axioms","",false);
    _printAllTheoryAxioms.description = "Just print all theory axioms and terminate";
    _printAllTheoryAxioms.tag(OptionTag::DEVELOPMENT);
    _lookup.insert(&_printAllTheoryAxioms);
    _printAllTheoryAxioms.setExperimental();

    _showHelp = BoolOptionValue("help","h",false);
    _showHelp.description="Display the help message";
    _lookup.insert(&_showHelp);
    _showHelp.tag(OptionTag::HELP);

    _showOptions = BoolOptionValue("show_options","",false);
    _showOptions.description="List all available options";
    _lookup.insert(&_showOptions);
    _showOptions.tag(OptionTag::HELP);

    _showOptionsLineWrap = BoolOptionValue("show_options_line_wrap","",true);
    _showOptionsLineWrap.description="Line wrap in show options. Mainly used when options are read by another tool that applies its own line wrap.";
    _lookup.insert(&_showOptionsLineWrap);
    _showOptionsLineWrap.tag(OptionTag::HELP);
    _showOptionsLineWrap.setExperimental();

    _showExperimentalOptions = BoolOptionValue("show_experimental_options","",false);
    _showExperimentalOptions.description="Include experimental options in showOption";
    _lookup.insert(&_showExperimentalOptions);
    _showExperimentalOptions.setExperimental(); // only we know about it!
    _showExperimentalOptions.tag(OptionTag::HELP);

    _explainOption = StringOptionValue("explain_option","explain","");
    _explainOption.description = "Use to explain a single option i.e. -explain explain";
    _lookup.insert(&_explainOption);
    _explainOption.tag(OptionTag::HELP);

    _ignoreMissing = ChoiceOptionValue<IgnoreMissing>("ignore_missing","",IgnoreMissing::OFF,{"on","off","warn"});
    _ignoreMissing.description=
      "Ignore any options that have been removed (useful in portfolio modes where this can cause strategies to be skipped). If set to warn "
      "this will print a warning when ignoring. This is set to warn in CASC mode.";
    _lookup.insert(&_ignoreMissing);
    _ignoreMissing.tag(OptionTag::DEVELOPMENT);

    _badOption = ChoiceOptionValue<BadOption>("bad_option","",BadOption::SOFT,{"hard","forced","off","soft"});
    _badOption.description = "What should be done if a bad option value (wrt hard and soft constraints) is encountered:\n"
       " - hard: will cause a user error\n"
       " - soft: will only report the error (unless it is unsafe)\n"
       " - forced: <under development> \n"
       " - off: will ignore safe errors\n"
       "Note that unsafe errors will always lead to a user error";
    _lookup.insert(&_badOption);
    _badOption.tag(OptionTag::HELP);

    // Do we really need to be able to set this externally?
    _problemName = StringOptionValue("problem_name","","");
    _problemName.description="";
    //_lookup.insert(&_problemName);

    _proof = ChoiceOptionValue<Proof>("proof","p",Proof::ON,{"off","on","proofcheck","tptp","property"});
    _proof.description=
      "Specifies whether proof (or similar e.g. model/saturation) will be output and in which format:\n"
      "- off gives no proof output\n"
      "- on gives native Vampire proof output\n"
      "- proofcheck will output proof as a sequence of TPTP problems to allow for proof-checking by external solvers\n"
      "- tptp gives TPTP output\n"
      "- property is a developmental option. It allows developers to output statistics about the proof using a ProofPrinter "
      "object (see Kernel/InferenceStore::ProofPropertyPrinter\n";
    _lookup.insert(&_proof);
    _proof.tag(OptionTag::OUTPUT);

    _minimizeSatProofs = BoolOptionValue("minimize_sat_proofs","msp",true);
    _minimizeSatProofs.description="Perform unsat core minimization when a sat solver finds a clause set UNSAT\n"
        "(such as with AVATAR proofs or with global subsumption).";
    _lookup.insert(&_minimizeSatProofs);
    _minimizeSatProofs.tag(OptionTag::OUTPUT);

    _printProofToFile = StringOptionValue("print_proofs_to_file","pptf","");
    _printProofToFile.description="If Vampire finds a proof, it is printed to the here specified file instead of to stdout.\n"
                                  "Currently, this option only works in portfolio mode.";
    _lookup.insert(&_printProofToFile);
    _printProofToFile.tag(OptionTag::OUTPUT);

    _proofExtra = ChoiceOptionValue<ProofExtra>("proof_extra","",ProofExtra::OFF,{"off","free","full"});
    _proofExtra.description="Add extra detail to proofs:\n "
      "- free uses known information only\n"
      "- full may perform expensive operations to achieve this so may"
      " significantly impact on performance.\n"
      " The option is still under development and the format of extra information (mainly from full) may change between minor releases";
    _lookup.insert(&_proofExtra);
    _proofExtra.tag(OptionTag::OUTPUT);

    _protectedPrefix = StringOptionValue("protected_prefix","","");
    _protectedPrefix.description="Symbols with this prefix are immune against elimination during preprocessing";
    _lookup.insert(&_protectedPrefix);
    _protectedPrefix.tag(OptionTag::PREPROCESSING);
    _protectedPrefix.setExperimental(); // Does not work for all (any?) preprocessing steps currently

    _statistics = ChoiceOptionValue<Statistics>("statistics","stat",Statistics::BRIEF,{"brief","full","none"});
    _statistics.description="The level of statistics to report at the end of the run.";
    _lookup.insert(&_statistics);
    _statistics.tag(OptionTag::OUTPUT);

    _testId = StringOptionValue("test_id","","unspecified_test"); // Used by spider mode
    _testId.description="";
    _lookup.insert(&_testId);
    _testId.setExperimental();

    _outputMode = ChoiceOptionValue<Output>("output_mode","om",Output::SZS,{"smtcomp","spider","szs","vampire","ucore"});
    _outputMode.description="Change how Vampire prints the final result. SZS uses TPTP's SZS ontology. smtcomp mode"
    " suppresses all output and just prints sat/unsat. vampire is the same as SZS just without the SZS."
    " Spider prints out some profile information and extra error reports. ucore uses the smt-lib ucore output.";
    _lookup.insert(&_outputMode);
    _outputMode.tag(OptionTag::OUTPUT);

    _ignoreMissingInputsInUnsatCore = BoolOptionValue("ignore_missing_inputs_in_unsat_core","",false);
    _ignoreMissingInputsInUnsatCore.description="When running in unsat core output mode we will complain if there is"
    " an input formula that has no label. Set this on if you don't want this behaviour (which is default in smt-comp).";
    _lookup.insert(&_ignoreMissingInputsInUnsatCore);
    _ignoreMissingInputsInUnsatCore.tag(OptionTag::OUTPUT);

    _traceback = BoolOptionValue("traceback","",false);
    _traceback.description="Try decoding backtrace into a sequence of human readable function names using addr2line/atos/etc.";
    _lookup.insert(&_traceback);
    _traceback.tag(OptionTag::OUTPUT);

    _thanks = StringOptionValue("thanks","","Tanya");
    _thanks.description="";
    _lookup.insert(&_thanks);
    _thanks.setExperimental();

    _timeLimitInDeciseconds = TimeLimitOptionValue("time_limit","t",600); // stores deciseconds, but reads seconds from the user by default
    _timeLimitInDeciseconds.description="Time limit in wall clock seconds, you can use d,s,m,h,D suffixes also i.e. 60s, 5m. Setting it to 0 effectively gives no time limit.";
    _lookup.insert(&_timeLimitInDeciseconds);

#if VTIME_PROFILING
    _timeStatistics = BoolOptionValue("time_statistics","tstat",false);
    _timeStatistics.description="Show how much running time was spent in each part of Vampire";
    _lookup.insert(&_timeStatistics);
    _timeStatistics.tag(OptionTag::OUTPUT);
#endif // VTIME_PROFILING

//*********************** Input  ***********************

    _include = StringOptionValue("include","","");
    _include.description="Path prefix for the 'include' TPTP directive";
    _lookup.insert(&_include);
    _include.tag(OptionTag::INPUT);

    _inputFile= InputFileOptionValue("input_file","","",this);
    _inputFile.description="Problem file to be solved (if not specified, standard input is used)";
    _lookup.insert(&_inputFile);
    _inputFile.tag(OptionTag::INPUT);
    _inputFile.setExperimental();

    _inputSyntax= ChoiceOptionValue<InputSyntax>("input_syntax","",InputSyntax::AUTO,{"smtlib2","tptp","auto"});
    _inputSyntax.description=
    "Input syntax. Historic input syntaxes have been removed as they are not actively maintained. Contact developers for help with these.";
    _lookup.insert(&_inputSyntax);
    _inputSyntax.tag(OptionTag::INPUT);

    _guessTheGoal = ChoiceOptionValue<GoalGuess>("guess_the_goal","gtg",GoalGuess::OFF,{"off","all","exists_top","exists_all","exists_sym","position"});
    _guessTheGoal.description = "Use heuristics to guess formulas that correspond to the goal. Doesn't "
                                "really make sense if there is already a goal but it will still do something. "
                                "This is really designed for use with SMTLIB problems that don't have goals";
    _lookup.insert(&_guessTheGoal);
    _guessTheGoal.tag(OptionTag::INPUT);

    _guessTheGoalLimit = UnsignedOptionValue("guess_the_goal_limit","gtgl",1);
    _guessTheGoalLimit.description = "The maximum number of input units a symbol appears for it to be considered in a goal";
    _guessTheGoalLimit.tag(OptionTag::INPUT);
    _guessTheGoalLimit.onlyUsefulWith(_guessTheGoal.is(notEqual(GoalGuess::OFF)));
    _lookup.insert(&_guessTheGoalLimit);


//*********************** Preprocessing  ***********************

    _ignoreConjectureInPreprocessing = BoolOptionValue("ignore_conjecture_in_preprocessing","icip",false);
    _ignoreConjectureInPreprocessing.description="Make sure we do not delete the conjecture in preprocessing even if it can be deleted.";
    _lookup.insert(&_ignoreConjectureInPreprocessing);
    _ignoreConjectureInPreprocessing.tag(OptionTag::PREPROCESSING);

    _inequalitySplitting = IntOptionValue("inequality_splitting","ins",0);
    _inequalitySplitting.description=
    "When greater than zero, ins defines a weight threshold w such that any clause C \\/ s!=t "
    "where s (or conversely t) is ground and has weight greater or equal than w "
    "is replaced by C \\/ p(s) with the additional unit clause ~p(t) being added "
    "for fresh predicate p.";
    _inequalitySplitting.addProblemConstraint(hasEquality());
    _lookup.insert(&_inequalitySplitting);
    _inequalitySplitting.tag(OptionTag::PREPROCESSING);

    _equalityProxy = ChoiceOptionValue<EqualityProxy>( "equality_proxy","ep",EqualityProxy::OFF,{"R","RS","RST","RSTC","off"});
    _equalityProxy.description="Applies the equality proxy transformation to the problem. It works as follows:\n"
     " - All literals s=t are replaced by E(s,t)\n"
     " - All literals s!=t are replaced by ~E(s,t)\n"
     " - If S the symmetry clause ~E(x,y) \\/ E(y,x) is added\n"
     " - If T the transitivity clause ~E(x,y) \\/ ~E(y,z) \\/ E(x,z) is added\n"
     " - If C the congruence clauses are added as follows:\n"
     "    for predicates p that are not E or equality add\n"
     "     ~E(x1,y1) \\/ ... \\/ ~E(xN,yN) \\/ ~p(x1,...,xN) \\/ p(y1,...,yN)\n"
     "    for non-constant functions f add\n"
     "     ~E(x1,y1) \\/ ... \\/ ~E(xN,yN) \\/ E(f(x1,...,xN),f(y1,...,yN))\n"
     " R stands for reflexivity";
    _lookup.insert(&_equalityProxy);
    _equalityProxy.tag(OptionTag::PREPROCESSING);
    _equalityProxy.addProblemConstraint(hasEquality());
    _equalityProxy.addProblemConstraint(onlyFirstOrder());
    _equalityProxy.addHardConstraint(If(notEqual(EqualityProxy::OFF)).then(_combinatorySuperposition.is(notEqual(true))));

    _useMonoEqualityProxy = BoolOptionValue("mono_ep","mep",true);
    _useMonoEqualityProxy.description="Use the monomorphic version of equality proxy transformation.";
    _lookup.insert(&_useMonoEqualityProxy);
    _useMonoEqualityProxy.onlyUsefulWith(_equalityProxy.is(notEqual(EqualityProxy::OFF)));
    _useMonoEqualityProxy.tag(OptionTag::PREPROCESSING);

    _equalityResolutionWithDeletion = BoolOptionValue("equality_resolution_with_deletion","erd",true);
    _equalityResolutionWithDeletion.description="Perform equality resolution with deletion.";
    _lookup.insert(&_equalityResolutionWithDeletion);
    _equalityResolutionWithDeletion.tag(OptionTag::PREPROCESSING);
    _equalityResolutionWithDeletion.addProblemConstraint(hasEquality());

    _arityCheck = BoolOptionValue("arity_check","",false);
    _arityCheck.description="Enforce the condition that the same symbol name cannot be used with multiple arities."
       "This also ensures a symbol is not used as a function and predicate.";
    _lookup.insert(&_arityCheck);
    _arityCheck.tag(OptionTag::DEVELOPMENT);
    _functionDefinitionElimination = ChoiceOptionValue<FunctionDefinitionElimination>("function_definition_elimination","fde",
                                                                                      FunctionDefinitionElimination::ALL,{"all","none","unused"});
    _functionDefinitionElimination.description=
    "Attempts to eliminate function definitions. A function definition is a unit clause of the form f(x1,..,xn) = t where x1,..,xn are the pairwise distinct free variables of t and f does not appear in t."
        " If 'all', definitions are eliminated by replacing every occurrence of f(s1,..,sn) by t{x1 -> s1, .., xn -> sn}. If 'unused' only unused definitions are removed.";
    _lookup.insert(&_functionDefinitionElimination);
    _functionDefinitionElimination.tag(OptionTag::PREPROCESSING);
    _functionDefinitionElimination.addProblemConstraint(hasEquality());

    _functionDefinitionIntroduction = UnsignedOptionValue(
      "function_definition_introduction",
      "fdi",
      0
    );
    _functionDefinitionIntroduction.description =
      "If non-zero, introduces function definitions with generalisation for repeated compound terms in the active set. "
      "For example, if f(a, g(a)) and f(b, g(b)) occur frequently, we might define d(X) = f(X, g(X)). "
      "The parameter value 'n' is a threshold: terms that occur more than n times have a definition created.";
    _lookup.insert(&_functionDefinitionIntroduction);
    _functionDefinitionIntroduction.tag(OptionTag::INFERENCES);

    _tweeGoalTransformation = ChoiceOptionValue<TweeGoalTransformation>("twee_goal_transformation",
       "tgt", TweeGoalTransformation::OFF, {"off","ground","full"});
    _tweeGoalTransformation.description =
      "Add definitions for `ground` subterms in the conjecture, inspired by Twee. "
      "This adds a goal-directed flavour to equational reasoning. "
      "`full` is a generalization, where also non-ground subterms are considered.";
    _tweeGoalTransformation.tag(OptionTag::PREPROCESSING);
    _tweeGoalTransformation.setExperimental();
    _lookup.insert(&_tweeGoalTransformation);

    _generalSplitting = BoolOptionValue("general_splitting","gsp",false);
    _generalSplitting.description=
    "Splits clauses in order to reduce number of different variables in each clause. "
    "A clause C[X] \\/ D[Y] with subclauses C and D over non-equal sets of variables X and Y can be split into S(Z) \\/ C[X] and ~S(Z) \\/ D[Y] where Z is the intersection of X and Y.";
    _lookup.insert(&_generalSplitting);
    _generalSplitting.tag(OptionTag::PREPROCESSING);
    _generalSplitting.addProblemConstraint(mayHaveNonUnits());

    _unusedPredicateDefinitionRemoval = BoolOptionValue("unused_predicate_definition_removal","updr",true);
    _unusedPredicateDefinitionRemoval.description="Attempt to remove predicate definitions. A predicate definition is a formula of the form ![X1,..,Xn] : (p(X1,..,XN) <=> F) where p is not equality and does not occur in F and X1,..,XN are the free variables of F. If p has only positive (negative) occurrences then <=> in the definition can be replaced by => (<=). If p does not occur in the rest of the problem the definition can be removed.";
    _lookup.insert(&_unusedPredicateDefinitionRemoval);
    _unusedPredicateDefinitionRemoval.tag(OptionTag::PREPROCESSING);
    _unusedPredicateDefinitionRemoval.addProblemConstraint(notWithCat(Property::UEQ));

    _blockedClauseElimination = BoolOptionValue("blocked_clause_elimination","bce",false);
    _blockedClauseElimination.description="Eliminate blocked clauses after clausification.";
    _lookup.insert(&_blockedClauseElimination);
    _blockedClauseElimination.tag(OptionTag::PREPROCESSING);
    _blockedClauseElimination.addProblemConstraint(notWithCat(Property::UEQ));

    _distinctGroupExpansionLimit = UnsignedOptionValue("distinct_group_expansion_limit","dgel",140);
    _distinctGroupExpansionLimit.description = "If a distinct group (defined, e.g., via TPTP's $distinct)"
         " is not larger than this limit, it will be expanded during preprocessing into quadratically many disequalities."
         " (0 means `always expand`)";
    _lookup.insert(&_distinctGroupExpansionLimit);
    _distinctGroupExpansionLimit.tag(OptionTag::INPUT);

    _theoryAxioms = ChoiceOptionValue<TheoryAxiomLevel>("theory_axioms","tha",TheoryAxiomLevel::ON,{"on","off","some"});
    _theoryAxioms.description="Include theory axioms for detected interpreted symbols";
    _lookup.insert(&_theoryAxioms);
    _theoryAxioms.tag(OptionTag::PREPROCESSING);

    _theoryFlattening = BoolOptionValue("theory_flattening","thf",false);
    _theoryFlattening.description = "Flatten clauses to separate theory and non-theory parts in the input. This is often quickly undone in proof search.";
    _lookup.insert(&_theoryFlattening);
    _theoryFlattening.tag(OptionTag::PREPROCESSING);

    _ignoreUnrecognizedLogic = BoolOptionValue("ignore_unrecognized_logic","iul",false);
    _ignoreUnrecognizedLogic.description = "Try proof search anyways, if vampire would throw an \"unrecognized logic\" error otherwise.";
    _lookup.insert(&_ignoreUnrecognizedLogic);
    _ignoreUnrecognizedLogic.tag(OptionTag::INPUT);

    _sineDepth = UnsignedOptionValue("sine_depth","sd",0);
    _sineDepth.description=
    "Limit number of iterations of the transitive closure algorithm that selects formulas based on SInE's D-relation (see SInE description). 0 means no limit, 1 is a maximal limit (least selected axioms), 2 allows two iterations, etc...";
    _lookup.insert(&_sineDepth);
    _sineDepth.tag(OptionTag::PREPROCESSING);
    // Captures that if the value is not default then sineSelection must be on
    _sineDepth.onlyUsefulWith(_sineSelection.is(notEqual(SineSelection::OFF)));

    _sineGeneralityThreshold = UnsignedOptionValue("sine_generality_threshold","sgt",0);
    _sineGeneralityThreshold.description=
    "Generality of a symbol is the number of input formulas in which a symbol appears. If the generality of a symbol is smaller than the threshold, it is always added into the D-relation with formulas in which it appears.";
    _lookup.insert(&_sineGeneralityThreshold);
    _sineGeneralityThreshold.tag(OptionTag::PREPROCESSING);
    // Captures that if the value is not default then sineSelection must be on
    _sineGeneralityThreshold.onlyUsefulWith(_sineSelection.is(notEqual(SineSelection::OFF)));

    _sineSelection = ChoiceOptionValue<SineSelection>("sine_selection","ss",SineSelection::OFF,{"axioms","included","off"});
    _sineSelection.description=
    "If 'axioms', all formulas that are not annotated as 'axiom' (i.e. conjectures and hypotheses) are initially selected, and the SInE selection is performed on those annotated as 'axiom'. If 'included', all formulas that are directly in the problem file are initially selected, and the SInE selection is performed on formulas from included files. The 'included' value corresponds to the behaviour of the original SInE implementation.";
    _lookup.insert(&_sineSelection);
    _sineSelection.tag(OptionTag::PREPROCESSING);

    _sineTolerance = FloatOptionValue("sine_tolerance","st",1.0);
    _sineTolerance.description="SInE tolerance parameter (sometimes referred to as 'benevolence')."
    " Has special value of -1.0, but otherwise must be greater or equal 1.0.";
    _lookup.insert(&_sineTolerance);
    _sineTolerance.tag(OptionTag::PREPROCESSING);
    _sineTolerance.addConstraint(Or(equal(-1.0f),greaterThanEq(1.0f) ));
    // Captures that if the value is not 1.0 then sineSelection must be on
    _sineTolerance.onlyUsefulWith(_sineSelection.is(notEqual(SineSelection::OFF)));

    _naming = IntOptionValue("naming","nm",8);
    _naming.description="Introduce names for subformulas. Given a subformula F(x1,..,xk) of formula G a new predicate symbol is introduced as a name for F(x1,..,xk) by adding the axiom n(x1,..,xk) <=> F(x1,..,xk) and replacing F(x1,..,xk) with n(x1,..,xk) in G. The value indicates how many times a subformula must be used before it is named.";
    _lookup.insert(&_naming);
    _naming.addProblemConstraint(hasFormulas());
    _naming.tag(OptionTag::PREPROCESSING);
    _naming.addHardConstraint(lessThan(32768));
    _naming.addHardConstraint(greaterThan(-1));
    _naming.addHardConstraint(notEqual(1));

    _newCNF = BoolOptionValue("newcnf","newcnf",false);
    _newCNF.description="Use NewCNF algorithm to do naming, preprocessing and clausification.";
    _lookup.insert(&_newCNF);
    _newCNF.addProblemConstraint(hasFormulas());
    _newCNF.addProblemConstraint(onlyFirstOrder());
    _newCNF.tag(OptionTag::PREPROCESSING);

    _inlineLet = BoolOptionValue("inline_let","ile",false);
    _inlineLet.description="Always inline let-expressions.";
    _lookup.insert(&_inlineLet);
    _inlineLet.onlyUsefulWith(_newCNF.is(equal(true)));
    _inlineLet.tag(OptionTag::PREPROCESSING);

//*********************** Output  ***********************

    _latexOutput = StringOptionValue("latex_output","","off");
    _latexOutput.description="File that will contain proof in the LaTeX format.";
    _lookup.insert(&_latexOutput);
    _latexOutput.tag(OptionTag::OUTPUT);

    _latexUseDefaultSymbols = BoolOptionValue("latex_use_default_symbols","",true);
    _latexUseDefaultSymbols.description="Interpreted symbols such as product have default LaTeX symbols"
        " that can be used. They can be overriden in the normal way. This option can turn them off";
    _latexUseDefaultSymbols.tag(OptionTag::OUTPUT);
    _lookup.insert(&_latexUseDefaultSymbols);

    _outputAxiomNames = BoolOptionValue("output_axiom_names","",false);
    _outputAxiomNames.description="Preserve names of axioms from the problem file in the proof output";
    _lookup.insert(&_outputAxiomNames);
    _outputAxiomNames.tag(OptionTag::OUTPUT);

    _printClausifierPremises = BoolOptionValue("print_clausifier_premises","",false);
    _printClausifierPremises.description="Output how the clausified problem was derived.";
    _lookup.insert(&_printClausifierPremises);
    _printClausifierPremises.tag(OptionTag::OUTPUT);

    _showAll = BoolOptionValue("show_everything","",false);
    _showAll.description="Turn (almost) all of the showX commands on";
    _lookup.insert(&_showAll);
    _showAll.tag(OptionTag::DEVELOPMENT);

    _showActive = BoolOptionValue("show_active","",false);
    _showActive.description="Print activated clauses.";
    _lookup.insert(&_showActive);
    _showActive.tag(OptionTag::DEVELOPMENT);

    _showBlocked = BoolOptionValue("show_blocked","",false);
    _showBlocked.description="Show generating inferences blocked due to coloring of symbols";
    _lookup.insert(&_showBlocked);
    _showBlocked.tag(OptionTag::DEVELOPMENT);

    _showDefinitions = BoolOptionValue("show_definitions","",false);
    _showDefinitions.description="Show definition introductions.";
    _lookup.insert(&_showDefinitions);
    _showDefinitions.tag(OptionTag::DEVELOPMENT);

    _showNew = BoolOptionValue("show_new","",false);
    _showNew.description="Show new (generated) clauses";
    _lookup.insert(&_showNew);
    _showNew.tag(OptionTag::DEVELOPMENT);

    _showSplitting = BoolOptionValue("show_splitting","",false);
    _showSplitting.description="Show updates within AVATAR";
    _lookup.insert(&_showSplitting);
    _showSplitting.tag(OptionTag::DEVELOPMENT);

    _showNewPropositional = BoolOptionValue("show_new_propositional","",false);
    _showNewPropositional.description="";
    //_lookup.insert(&_showNewPropositional);
    _showNewPropositional.tag(OptionTag::DEVELOPMENT);

    _showNonconstantSkolemFunctionTrace = BoolOptionValue("show_nonconstant_skolem_function_trace","",false);
    _showNonconstantSkolemFunctionTrace.description="Show introduction of non-constant skolem functions.";
    _lookup.insert(&_showNonconstantSkolemFunctionTrace);
    _showNonconstantSkolemFunctionTrace.tag(OptionTag::DEVELOPMENT);

    _showPassive = BoolOptionValue("show_passive","",false);
    _showPassive.description="Show clauses added to the passive set.";
    _lookup.insert(&_showPassive);
    _showPassive.tag(OptionTag::DEVELOPMENT);

    _showReductions = BoolOptionValue("show_reductions","",false);
    _showReductions.description="Show reductions.";
    _showReductions.tag(OptionTag::DEVELOPMENT);
    _lookup.insert(&_showReductions);

    _showPreprocessing = BoolOptionValue("show_preprocessing","",false);
    _showPreprocessing.description="Show preprocessing.";
    _lookup.insert(&_showPreprocessing);
    _showPreprocessing.tag(OptionTag::DEVELOPMENT);

    _showSkolemisations = BoolOptionValue("show_skolemisations","",false);
    _showSkolemisations.description="Show Skolemisations.";
    _lookup.insert(&_showSkolemisations);
    _showSkolemisations.tag(OptionTag::DEVELOPMENT);

    _showSymbolElimination = BoolOptionValue("show_symbol_elimination","",false);
    _showSymbolElimination.description="Show symbol elimination.";
    _lookup.insert(&_showSymbolElimination);
    _showSymbolElimination.tag(OptionTag::DEVELOPMENT);

    _showTheoryAxioms = BoolOptionValue("show_theory_axioms","",false);
    _showTheoryAxioms.description="Show the added theory axioms.";
    _lookup.insert(&_showTheoryAxioms);
    _showTheoryAxioms.tag(OptionTag::DEVELOPMENT);

#if VZ3
    _showZ3 = BoolOptionValue("show_z3","",false);
    _showZ3.description="Print the clauses being added to Z3";
    _lookup.insert(&_showZ3);
    _showZ3.tag(OptionTag::DEVELOPMENT);

    _exportAvatarProblem = StringOptionValue("export_avatar","","");
    _exportAvatarProblem.description="Export the avatar problems to solve in smtlib syntax.";
    _lookup.insert(&_exportAvatarProblem);
    _exportAvatarProblem.tag(OptionTag::DEVELOPMENT);
    _exportAvatarProblem.onlyUsefulWith(And(_splitting.is(equal(true)), _satSolver.is(equal(Options::SatSolver::Z3))));

    _exportThiProblem = StringOptionValue("export_thi","","");
    _exportThiProblem.description="Export the theory instantiation problems to solve in smtlib syntax.";
    _lookup.insert(&_exportThiProblem);
    _exportThiProblem.tag(OptionTag::DEVELOPMENT);
    _exportThiProblem.onlyUsefulWith(_theoryInstAndSimp.is(notEqual(TheoryInstSimp::OFF)));

#endif

    _showFOOL = BoolOptionValue("show_fool","",false);
    _showFOOL.description="Reveal the internal representation of FOOL terms";
    _lookup.insert(&_showFOOL);
    _showFOOL.tag(OptionTag::OUTPUT);

    _showFMBsortInfo = BoolOptionValue("show_fmb_sort_info","",false);
    _showFMBsortInfo.description = "Print information about sorts in FMB";
    _lookup.insert(&_showFMBsortInfo);
    _showFMBsortInfo.tag(OptionTag::OUTPUT);

    _showInduction = BoolOptionValue("show_induction","",false);
    _showInduction.description = "Print information about induction";
    _lookup.insert(&_showInduction);
    _showInduction.tag(OptionTag::OUTPUT);

    _showSimplOrdering = BoolOptionValue("show_ordering","",false);
    _showSimplOrdering.description = "Display the used simplification ordering's parameters.";
    _lookup.insert(&_showSimplOrdering);
    _showSimplOrdering.tag(OptionTag::OUTPUT);

    _manualClauseSelection = BoolOptionValue("manual_cs","",false);
    _manualClauseSelection.description="Run Vampire interactively by manually picking the clauses to be selected";
    _lookup.insert(&_manualClauseSelection);
    _manualClauseSelection.tag(OptionTag::DEVELOPMENT);

//************************************************************************
//*********************** VAMPIRE (includes CASC)  ***********************
//************************************************************************

//*********************** Saturation  ***********************

    _saturationAlgorithm = ChoiceOptionValue<SaturationAlgorithm>("saturation_algorithm","sa",SaturationAlgorithm::LRS,
                                                                  {"discount","fmb","lrs","otter"
#if VZ3
      ,"z3"
#endif
    });
    _saturationAlgorithm.description=
    "Select the saturation algorithm:\n"
    " - discount:\n"
    " - otter:\n"
    " - limited resource:\n"
    " - fmb : finite model building for satisfiable problems.\n"
    " - z3 : pass the preprocessed problem to z3, will terminate if the resulting problem is not ground.\n"
    "z3 and fmb aren't influenced by options for the saturation algorithm, apart from those under the relevant heading";
    _lookup.insert(&_saturationAlgorithm);
    _saturationAlgorithm.tag(OptionTag::SATURATION);

    // Warn about combinations of FMB and incomplete settings
    _saturationAlgorithm.addConstraint(If(equal(SaturationAlgorithm::FINITE_MODEL_BUILDING)).then(_sineSelection.is(equal(SineSelection::OFF))));
    _saturationAlgorithm.addConstraint(If(equal(SaturationAlgorithm::FINITE_MODEL_BUILDING)).then(_equalityProxy.is(equal(EqualityProxy::OFF))));
    // make the next hard - RSTC will make FMB crash (as RSTC correctly does not trigger hadIncompleteTransformation; still it probably does not make sense to use ep with fmb)
    _saturationAlgorithm.addHardConstraint(If(equal(SaturationAlgorithm::FINITE_MODEL_BUILDING)).then(_equalityProxy.is(notEqual(EqualityProxy::RSTC))));

    auto ProperSaturationAlgorithm = [this] {
      return Or(_saturationAlgorithm.is(equal(SaturationAlgorithm::LRS)),
                _saturationAlgorithm.is(equal(SaturationAlgorithm::OTTER)),
                _saturationAlgorithm.is(equal(SaturationAlgorithm::DISCOUNT)));
    };

    _sos = ChoiceOptionValue<Sos>("sos","sos",Sos::OFF,{"all","off","on","theory"});
    _sos.description=
    "Set of support strategy. All formulas annotated as axioms are put directly among active clauses, without performing any inferences between them."
    " If all, select all literals of set-of-support clauses, otherwise use the default literal selector. If theory then only apply to theory"
    " axioms introduced by vampire (all literals are selected).";
    _lookup.insert(&_sos);
    _sos.tag(OptionTag::PREPROCESSING);
    _sos.onlyUsefulWith(ProperSaturationAlgorithm());

    _sosTheoryLimit = UnsignedOptionValue("sos_theory_limit","sstl",0);
    _sosTheoryLimit.description="When sos=theory, limit the depth of descendants a theory axiom can have.";
    _lookup.insert(&_sosTheoryLimit);
    _sosTheoryLimit.tag(OptionTag::PREPROCESSING);
    _sosTheoryLimit.onlyUsefulWith(_sos.is(equal(Sos::THEORY)));

    /*
#if VZ3
    _smtForGround = BoolOptionValue("smt_for_ground","smtfg",false);
    _smtForGround.description = "When a (theory) problem is ground after preprocessing pass it to Z3. In this case we can return sat if Z3 does.";
    _smtForGround.setExperimental(); // since smt_for_ground is not running anyway (see MainLoop.cpp)
    _lookup.insert(&_smtForGround);
#endif
     */

    _fmbNonGroundDefs = BoolOptionValue("fmb_nonground_defs","fmbngd",false);
    _fmbNonGroundDefs.description = "Introduce definitions for non ground terms in preprocessing for fmb";
    //_lookup.insert(&_fmbNonGroundDefs);
    _fmbNonGroundDefs.setExperimental();
    _fmbNonGroundDefs.onlyUsefulWith(_saturationAlgorithm.is(equal(SaturationAlgorithm::FINITE_MODEL_BUILDING)));

    _fmbStartSize = UnsignedOptionValue("fmb_start_size","fmbss",1);
    _fmbStartSize.description = "Set the initial model size for finite model building";
    _lookup.insert(&_fmbStartSize);
    _fmbStartSize.onlyUsefulWith(_saturationAlgorithm.is(equal(SaturationAlgorithm::FINITE_MODEL_BUILDING)));
    _fmbStartSize.tag(OptionTag::FMB);

    _fmbSymmetryRatio = FloatOptionValue("fmb_symmetry_ratio","fmbsr",1.0);
    _fmbSymmetryRatio.description = "Usually we use at most n principal terms for symmetry avoidance where n is the current model size. This option allows us to supply a multiplier for that n. See Symmetry Avoidance in MACE-Style Finite Model Finding.";
    _lookup.insert(&_fmbSymmetryRatio);
    _fmbSymmetryRatio.onlyUsefulWith(_saturationAlgorithm.is(equal(SaturationAlgorithm::FINITE_MODEL_BUILDING)));
    _fmbSymmetryRatio.tag(OptionTag::FMB);

    _fmbSymmetryOrderSymbols = ChoiceOptionValue<FMBSymbolOrders>("fmb_symmetry_symbol_order","fmbsso",
                                                     FMBSymbolOrders::OCCURENCE,
                                                     {"occurence","input_usage","preprocessed_usage"});
    _fmbSymmetryOrderSymbols.description = "The order of symbols considered for symmetry avoidance. See Symmetry Avoidance in MACE-Style Finite Model Finding.";
    _lookup.insert(&_fmbSymmetryOrderSymbols);
    _fmbSymmetryOrderSymbols.onlyUsefulWith(_saturationAlgorithm.is(equal(SaturationAlgorithm::FINITE_MODEL_BUILDING)));
    _fmbSymmetryOrderSymbols.tag(OptionTag::FMB);

    _fmbSymmetryWidgetOrders = ChoiceOptionValue<FMBWidgetOrders>("fmb_symmetry_widget_order","fmbswo",
                                                     FMBWidgetOrders::FUNCTION_FIRST,
                                                     {"function_first","argument_first","diagonal"});
    _fmbSymmetryWidgetOrders.description = "The order of constructed principal terms used in symmetry avoidance. See Symmetry Avoidance in MACE-Style Finite Model Finding.";
    // TODO: put back only when debugged (see https://github.com/vprover/vampire/issues/393)
    // _lookup.insert(&_fmbSymmetryWidgetOrders);
    _fmbSymmetryWidgetOrders.onlyUsefulWith(_saturationAlgorithm.is(equal(SaturationAlgorithm::FINITE_MODEL_BUILDING)));
    _fmbSymmetryWidgetOrders.tag(OptionTag::FMB);

    _fmbAdjustSorts = ChoiceOptionValue<FMBAdjustSorts>("fmb_adjust_sorts","fmbas",
                                                           FMBAdjustSorts::GROUP,
                                                           {"off","expand","group","predicate","function"});
    _fmbAdjustSorts.description = "Detect monotonic sorts. If <expand> then expand monotonic subsorts into proper sorts. If <group> then collapse monotonic sorts into a single sort. If <predicate> then introduce sort predicates for non-monotonic sorts and collapse all sorts into one. If <function> then introduce sort functions for non-monotonic sorts and collapse all sorts into one";
    _lookup.insert(&_fmbAdjustSorts);
    _fmbAdjustSorts.onlyUsefulWith(_saturationAlgorithm.is(equal(SaturationAlgorithm::FINITE_MODEL_BUILDING)));
    _fmbAdjustSorts.addHardConstraint(
      If(equal(FMBAdjustSorts::EXPAND)).then(_fmbEnumerationStrategy.is(notEqual(FMBEnumerationStrategy::CONTOUR))));
    _fmbAdjustSorts.tag(OptionTag::FMB);

    _fmbDetectSortBounds = BoolOptionValue("fmb_detect_sort_bounds","fmbdsb",false);
    _fmbDetectSortBounds.description = "Use a saturation loop to detect sort bounds introduced by (for example) injective functions";
    _lookup.insert(&_fmbDetectSortBounds);
    _fmbDetectSortBounds.onlyUsefulWith(_saturationAlgorithm.is(equal(SaturationAlgorithm::FINITE_MODEL_BUILDING)));
    _fmbDetectSortBounds.addHardConstraint(If(equal(true)).then(_fmbAdjustSorts.is(notEqual(FMBAdjustSorts::PREDICATE))));
    _fmbDetectSortBounds.addHardConstraint(If(equal(true)).then(_fmbAdjustSorts.is(notEqual(FMBAdjustSorts::FUNCTION))));
    _fmbDetectSortBounds.tag(OptionTag::FMB);

    _fmbDetectSortBoundsTimeLimit = UnsignedOptionValue("fmb_detect_sort_bounds_time_limit","fmbdsbt",1);
    _fmbDetectSortBoundsTimeLimit.description = "The time limit (in seconds) for performing sort bound detection";
    _lookup.insert(&_fmbDetectSortBoundsTimeLimit);
    _fmbDetectSortBoundsTimeLimit.onlyUsefulWith(_fmbDetectSortBounds.is(equal(true)));
    _fmbDetectSortBoundsTimeLimit.tag(OptionTag::FMB);

    _fmbSizeWeightRatio = UnsignedOptionValue("fmb_size_weight_ratio","fmbswr",1);
    _fmbSizeWeightRatio.description = "Controls the priority the next sort size vector is given based on a ratio. 0 is size only, 1 means 1:1, 2 means 1:2, etc.";
    _fmbSizeWeightRatio.onlyUsefulWith(_fmbEnumerationStrategy.is(equal(FMBEnumerationStrategy::CONTOUR)));
    _fmbSizeWeightRatio.onlyUsefulWith(_saturationAlgorithm.is(equal(SaturationAlgorithm::FINITE_MODEL_BUILDING)));
    _lookup.insert(&_fmbSizeWeightRatio);
    _fmbSizeWeightRatio.tag(OptionTag::FMB);

    _fmbEnumerationStrategy = ChoiceOptionValue<FMBEnumerationStrategy>("fmb_enumeration_strategy","fmbes",FMBEnumerationStrategy::SBMEAM,{"sbeam",
#if VZ3
        "smt",
#endif
        "contour"});
    _fmbEnumerationStrategy.description = "How model sizes assignments are enumerated in the multi-sorted setting. (Only smt and contour are known to be finite model complete and can therefore return UNSAT.)";
    _lookup.insert(&_fmbEnumerationStrategy);
    _fmbEnumerationStrategy.onlyUsefulWith(_saturationAlgorithm.is(equal(SaturationAlgorithm::FINITE_MODEL_BUILDING)));
    _fmbEnumerationStrategy.tag(OptionTag::FMB);

    _fmbKeepSbeamGenerators = BoolOptionValue("fmb_keep_sbeam_generators","fmbksg",false);
    _fmbKeepSbeamGenerators.description = "A modification of the sbeam enumeration strategy which (for a performance price) makes it more enumeration-complete.";
    // for an example where this helps try "-sa fmb -fmbas expand Problems/KRS/KRS185+1.p"
    _lookup.insert(&_fmbKeepSbeamGenerators);
    _fmbKeepSbeamGenerators.onlyUsefulWith(_saturationAlgorithm.is(equal(SaturationAlgorithm::FINITE_MODEL_BUILDING)));
    _fmbKeepSbeamGenerators.onlyUsefulWith(_fmbEnumerationStrategy.is(equal(FMBEnumerationStrategy::SBMEAM)));
    _fmbKeepSbeamGenerators.tag(OptionTag::FMB);

    _selection = SelectionOptionValue("selection","s",10);
    _selection.description=
    "Selection methods 2,3,4,10,11 are complete by virtue of extending Maximal i.e. they select the best among maximal. Methods 1002,1003,1004,1010,1011 relax this restriction and are therefore not complete.\n"
    " 0     - Total (select everything)\n"
    " 1     - Maximal\n"
    " 2     - ColoredFirst, MaximalSize then Lexicographical\n"
    " 3     - ColoredFirst, NoPositiveEquality, LeastTopLevelVariables,\n          LeastDistinctVariables then Lexicographical\n"
    " 4     - ColoredFirst, NoPositiveEquality, LeastTopLevelVariables,\n          LeastVariables, MaximalSize then Lexicographical\n"
    " 10    - ColoredFirst, NegativeEquality, MaximalSize, Negative then Lexicographical\n"
    " 11    - Lookahead\n"
    " 666   - Random\n"
    " 1002  - Incomplete version of 2\n"
    " 1003  - Incomplete version of 3\n"
    " 1004  - Incomplete version of 4\n"
    " 1010  - Incomplete version of 10\n"
    " 1011  - Incomplete version of 11\n"
    " 1666  - Incomplete version of 666\n"
    "Or negated, which means that reversePolarity is true i.e. for selection we treat all negative non-equality literals as "
    "positive and vice versa (can only apply to non-equality literals).\n";

    _lookup.insert(&_selection);
    _selection.tag(OptionTag::SATURATION);
    _selection.onlyUsefulWith2(ProperSaturationAlgorithm());

    _lookaheadDelay = IntOptionValue("lookahaed_delay","lsd",0);
    _lookaheadDelay.description = "Delay the use of lookahead selection by this many selections"
                                  " the idea is that lookahead selection may behave erratically"
                                  " at the start";
    _lookaheadDelay.tag(OptionTag::SATURATION);
    _lookup.insert(&_lookaheadDelay);
    _lookaheadDelay.onlyUsefulWith(_selection.isLookAheadSelection());

    _ageWeightRatio = RatioOptionValue("age_weight_ratio","awr",1,1,':');
    _ageWeightRatio.description=
    "Ratio in which clauses are being selected for activation i.e. a:w means that for every a clauses selected based on age "
    "there will be w selected based on weight.";
    _lookup.insert(&_ageWeightRatio);
    _ageWeightRatio.tag(OptionTag::SATURATION);
    _ageWeightRatio.onlyUsefulWith2(ProperSaturationAlgorithm());

    _ageWeightRatioShape = ChoiceOptionValue<AgeWeightRatioShape>("age_weight_ratio_shape","awrs",AgeWeightRatioShape::CONSTANT,{"constant","decay", "converge"});
    _ageWeightRatioShape.description = "How to change the age/weight ratio during proof search.";
    _ageWeightRatioShape.onlyUsefulWith(_ageWeightRatio.is(isNotDefaultRatio()));
    _lookup.insert(&_ageWeightRatioShape);
    _ageWeightRatioShape.tag(OptionTag::SATURATION);

    _ageWeightRatioShapeFrequency = UnsignedOptionValue("age_weight_ratio_shape_frequency","awrsf",100);
    _ageWeightRatioShapeFrequency.description = "How frequently the age/weight ratio shape is to change: i.e. if set to 'decay' at a frequency of 100, the age/weight ratio will change every 100 age/weight choices.";
    _ageWeightRatioShapeFrequency.onlyUsefulWith(_ageWeightRatioShape.is(notEqual(AgeWeightRatioShape::CONSTANT)));
    _ageWeightRatioShapeFrequency.addHardConstraint(greaterThan(0u));
    _lookup.insert(&_ageWeightRatioShapeFrequency);
    _ageWeightRatioShapeFrequency.tag(OptionTag::SATURATION);

    _useTheorySplitQueues = BoolOptionValue("theory_split_queue","thsq",false);
    _useTheorySplitQueues.description = "Turn on clause selection using multiple queues containing different clauses (split by amount of theory reasoning)";
    _useTheorySplitQueues.onlyUsefulWith(ProperSaturationAlgorithm());
    // _useTheorySplitQueues.addProblemConstraint(hasTheories()); // recall how they helped even on non-theory problems during CACS 2021?
    _lookup.insert(&_useTheorySplitQueues);
    _useTheorySplitQueues.tag(OptionTag::SATURATION);

    _theorySplitQueueExpectedRatioDenom = IntOptionValue("theory_split_queue_expected_ratio_denom","thsqd", 8);
    _theorySplitQueueExpectedRatioDenom.description = "The denominator n such that we expect the final proof to have a ratio of theory-axioms to all-axioms of 1/n.";
    _lookup.insert(&_theorySplitQueueExpectedRatioDenom);
    _theorySplitQueueExpectedRatioDenom.onlyUsefulWith(_useTheorySplitQueues.is(equal(true)));
    _theorySplitQueueExpectedRatioDenom.tag(OptionTag::SATURATION);

    _theorySplitQueueCutoffs = StringOptionValue("theory_split_queue_cutoffs", "thsqc", "0");
    _theorySplitQueueCutoffs.description = "The cutoff-values for the split-queues (the cutoff value for the last queue has to be omitted, as it is always infinity). Any split-queue contains all clauses which are assigned a feature-value less or equal to the cutoff-value of the queue. If no custom value for this option is set, the implementation will use cutoffs 0,4*d,10*d,infinity (where d denotes the theory split queue expected ratio denominator).";
    _lookup.insert(&_theorySplitQueueCutoffs);
    _theorySplitQueueCutoffs.onlyUsefulWith(_useTheorySplitQueues.is(equal(true)));
    _theorySplitQueueCutoffs.tag(OptionTag::SATURATION);

    _theorySplitQueueRatios = StringOptionValue("theory_split_queue_ratios", "thsqr", "1,1");
    _theorySplitQueueRatios.description = "The ratios for picking clauses from the split-queues using weighted round robin. If a queue is empty, the clause will be picked from the next non-empty queue to the right. Note that this option implicitly also sets the number of queues.";
    _lookup.insert(&_theorySplitQueueRatios);
    _theorySplitQueueRatios.onlyUsefulWith(_useTheorySplitQueues.is(equal(true)));
    _theorySplitQueueRatios.tag(OptionTag::SATURATION);

    _theorySplitQueueLayeredArrangement = BoolOptionValue("theory_split_queue_layered_arrangement","thsql",true);
    _theorySplitQueueLayeredArrangement.description = "If turned on, use a layered arrangement to split clauses into queues. Otherwise use a tammet-style-arrangement.";
    _lookup.insert(&_theorySplitQueueLayeredArrangement);
    _theorySplitQueueLayeredArrangement.onlyUsefulWith(_useTheorySplitQueues.is(equal(true)));
    _theorySplitQueueLayeredArrangement.tag(OptionTag::SATURATION);

    _useAvatarSplitQueues = BoolOptionValue("avatar_split_queue","avsq",false);
    _useAvatarSplitQueues.description = "Turn on experiments: clause selection with multiple queues containing different clauses (split by amount of avatar-split-set-size)";
    _lookup.insert(&_useAvatarSplitQueues);
    _useAvatarSplitQueues.tag(OptionTag::AVATAR);
    _useAvatarSplitQueues.onlyUsefulWith(ProperSaturationAlgorithm());
    _useAvatarSplitQueues.onlyUsefulWith(_splitting.is(equal(true)));

    _avatarSplitQueueCutoffs = StringOptionValue("avatar_split_queue_cutoffs", "avsqc", "0");
    _avatarSplitQueueCutoffs.description = "The cutoff-values for the avatar-split-queues (the cutoff value for the last queue is omitted, since it has to be infinity).";
    _lookup.insert(&_avatarSplitQueueCutoffs);
    _avatarSplitQueueCutoffs.onlyUsefulWith(_useAvatarSplitQueues.is(equal(true)));
    _avatarSplitQueueCutoffs.tag(OptionTag::AVATAR);

    _avatarSplitQueueRatios = StringOptionValue("avatar_split_queue_ratios", "avsqr", "1,1");
    _avatarSplitQueueRatios.description = "The ratios for picking clauses from the split-queues using weighted round robin. If a queue is empty, the clause will be picked from the next non-empty queue to the right. Note that this option implicitly also sets the number of queues.";
    _lookup.insert(&_avatarSplitQueueRatios);
    _avatarSplitQueueRatios.onlyUsefulWith(_useAvatarSplitQueues.is(equal(true)));
    _avatarSplitQueueRatios.tag(OptionTag::AVATAR);

    _avatarSplitQueueLayeredArrangement = BoolOptionValue("avatar_split_queue_layered_arrangement","avsql",false);
    _avatarSplitQueueLayeredArrangement.description = "If turned on, use a layered arrangement to split clauses into queues. Otherwise use a tammet-style-arrangement.";
    _lookup.insert(&_avatarSplitQueueLayeredArrangement);
    _avatarSplitQueueLayeredArrangement.onlyUsefulWith(_useAvatarSplitQueues.is(equal(true)));
    _avatarSplitQueueLayeredArrangement.tag(OptionTag::AVATAR);

    _useSineLevelSplitQueues = BoolOptionValue("sine_level_split_queue","slsq",false);
    _useSineLevelSplitQueues.description = "Turn on experiments: clause selection with multiple queues containing different clauses (split by sine-level of clause)";
    _useSineLevelSplitQueues.onlyUsefulWith(ProperSaturationAlgorithm());
    _useSineLevelSplitQueues.addProblemConstraint(hasGoal());
    _lookup.insert(&_useSineLevelSplitQueues);
    _useSineLevelSplitQueues.tag(OptionTag::SATURATION);

    _sineLevelSplitQueueCutoffs = StringOptionValue("sine_level_split_queue_cutoffs", "slsqc", "0");
    _sineLevelSplitQueueCutoffs.description = "The cutoff-values for the sine-level-split-queues (the cutoff value for the last queue is omitted, since it has to be infinity).";
    _lookup.insert(&_sineLevelSplitQueueCutoffs);
    _sineLevelSplitQueueCutoffs.onlyUsefulWith(_useSineLevelSplitQueues.is(equal(true)));
    _sineLevelSplitQueueCutoffs.tag(OptionTag::SATURATION);

    _sineLevelSplitQueueRatios = StringOptionValue("sine_level_split_queue_ratios", "slsqr", "1,1");
    _sineLevelSplitQueueRatios.description = "The ratios for picking clauses from the sine-level-split-queues using weighted round robin. If a queue is empty, the clause will be picked from the next non-empty queue to the right. Note that this option implicitly also sets the number of queues.";
    _lookup.insert(&_sineLevelSplitQueueRatios);
    _sineLevelSplitQueueRatios.onlyUsefulWith(_useSineLevelSplitQueues.is(equal(true)));
    _sineLevelSplitQueueRatios.tag(OptionTag::SATURATION);

    _sineLevelSplitQueueLayeredArrangement = BoolOptionValue("sine_level_split_queue_layered_arrangement","slsql",true);
    _sineLevelSplitQueueLayeredArrangement.description = "If turned on, use a layered arrangement to split clauses into queues. Otherwise use a tammet-style-arrangement.";
    _lookup.insert(&_sineLevelSplitQueueLayeredArrangement);
    _sineLevelSplitQueueLayeredArrangement.onlyUsefulWith(_useSineLevelSplitQueues.is(equal(true)));
    _sineLevelSplitQueueLayeredArrangement.tag(OptionTag::SATURATION);

    _usePositiveLiteralSplitQueues = BoolOptionValue("positive_literal_split_queue","plsq",false);
    _usePositiveLiteralSplitQueues.description = "Turn on experiments: clause selection with multiple queues containing different clauses (split by number of positive literals in clause)";
    _lookup.insert(&_usePositiveLiteralSplitQueues);
    _usePositiveLiteralSplitQueues.onlyUsefulWith(ProperSaturationAlgorithm());
    _usePositiveLiteralSplitQueues.tag(OptionTag::SATURATION);

    _positiveLiteralSplitQueueCutoffs = StringOptionValue("positive_literal_split_queue_cutoffs", "plsqc", "0");
    _positiveLiteralSplitQueueCutoffs.description = "The cutoff-values for the positive-literal-split-queues (the cutoff value for the last queue is omitted, since it has to be infinity).";
    _lookup.insert(&_positiveLiteralSplitQueueCutoffs);
    _positiveLiteralSplitQueueCutoffs.onlyUsefulWith(_usePositiveLiteralSplitQueues.is(equal(true)));
    _positiveLiteralSplitQueueCutoffs.tag(OptionTag::SATURATION);

    _positiveLiteralSplitQueueRatios = StringOptionValue("positive_literal_split_queue_ratios", "plsqr", "1,4");
    _positiveLiteralSplitQueueRatios.description = "The ratios for picking clauses from the positive-literal-split-queues using weighted round robin. If a queue is empty, the clause will be picked from the next non-empty queue to the right. Note that this option implicitly also sets the number of queues.";
    _lookup.insert(&_positiveLiteralSplitQueueRatios);
    _positiveLiteralSplitQueueRatios.onlyUsefulWith(_usePositiveLiteralSplitQueues.is(equal(true)));
    _positiveLiteralSplitQueueRatios.tag(OptionTag::SATURATION);

    _positiveLiteralSplitQueueLayeredArrangement = BoolOptionValue("positive_literal_split_queue_layered_arrangement","plsql",false);
    _positiveLiteralSplitQueueLayeredArrangement.description = "If turned on, use a layered arrangement to split clauses into queues. Otherwise use a tammet-style-arrangement.";
    _lookup.insert(&_positiveLiteralSplitQueueLayeredArrangement);
    _positiveLiteralSplitQueueLayeredArrangement.onlyUsefulWith(_usePositiveLiteralSplitQueues.is(equal(true)));
    _positiveLiteralSplitQueueLayeredArrangement.tag(OptionTag::SATURATION);

    _literalMaximalityAftercheck = BoolOptionValue("literal_maximality_aftercheck","lma",false);
    _literalMaximalityAftercheck.description =
                                   "For efficiency we perform maximality checks before applying substitutions. Sometimes this can "
                                   "lead to generating more clauses than needed for completeness. Set this on to add the checks "
                                   "afterwards as well.";
    _lookup.insert(&_literalMaximalityAftercheck);
    _literalMaximalityAftercheck.onlyUsefulWith(ProperSaturationAlgorithm());
    _literalMaximalityAftercheck.tag(OptionTag::SATURATION);


    _sineToAge = BoolOptionValue("sine_to_age","s2a",false);
    _sineToAge.description = "Use SInE levels to postpone introducing clauses more distant from the conjecture to proof search by artificially making them younger (age := sine_level).";
    _sineToAge.onlyUsefulWith(ProperSaturationAlgorithm());
    _lookup.insert(&_sineToAge);
    _sineToAge.tag(OptionTag::SATURATION);

    _randomAWR = BoolOptionValue("random_awr","rawr",false);
    _randomAWR.description = "Respecting age_weight_ratio, always choose the next clause selection queue probabilistically (rather than deterministically).";
    _lookup.insert(&_randomAWR);
    _randomAWR.tag(OptionTag::SATURATION);
    _randomAWR.setExperimental();

    _sineToPredLevels = ChoiceOptionValue<PredicateSineLevels>("sine_to_pred_levels","s2pl",PredicateSineLevels::OFF,{"no","off","on"});
    _sineToPredLevels.description = "Assign levels to predicate symbols as they are used to trigger axioms during SInE computation. "
        "Then use them as predicateLevels determining the ordering. 'on' means conjecture symbols are larger, 'no' means the opposite. (equality keeps its standard lowest level).";
    _lookup.insert(&_sineToPredLevels);
    _sineToPredLevels.tag(OptionTag::SATURATION);
    _sineToPredLevels.onlyUsefulWith(ProperSaturationAlgorithm());
    _sineToPredLevels.addHardConstraint(If(notEqual(PredicateSineLevels::OFF)).then(_literalComparisonMode.is(notEqual(LiteralComparisonMode::PREDICATE))));
    _sineToPredLevels.addHardConstraint(If(notEqual(PredicateSineLevels::OFF)).then(_literalComparisonMode.is(notEqual(LiteralComparisonMode::REVERSE))));

    // Like generality threshold for SiNE, except used by the sine2age trick
    _sineToAgeGeneralityThreshold = UnsignedOptionValue("sine_to_age_generality_threshold","s2agt",0);
    _sineToAgeGeneralityThreshold.description = "Like sine_generality_threshold but influences sine_to_age, sine_to_pred_levels, and sine_level_split_queue rather than sine_selection.";
    _lookup.insert(&_sineToAgeGeneralityThreshold);
    _sineToAgeGeneralityThreshold.tag(OptionTag::SATURATION);
    _sineToAgeGeneralityThreshold.onlyUsefulWith(Or(
      _sineToAge.is(equal(true)),
      _sineToPredLevels.is(notEqual(PredicateSineLevels::OFF)),
      _useSineLevelSplitQueues.is(equal(true))));

    // Like generality threshold for SiNE, except used by the sine2age trick
    _sineToAgeTolerance = FloatOptionValue("sine_to_age_tolerance","s2at",1.0);
    _sineToAgeTolerance.description = "Like sine_tolerance but influences sine_to_age, sine_to_pred_levels, and sine_level_split_queue rather than sine_selection."
    " Has special value of -1.0, but otherwise must be greater or equal 1.0.";
    _lookup.insert(&_sineToAgeTolerance);
    _sineToAgeTolerance.tag(OptionTag::SATURATION);
    _sineToAgeTolerance.addConstraint(Or(equal(-1.0f),greaterThanEq(1.0f)));
    // Captures that if the value is not 1.0 then sineSelection must be on
    _sineToAgeTolerance.onlyUsefulWith(Or(
      _sineToAge.is(equal(true)),
      _sineToPredLevels.is(notEqual(PredicateSineLevels::OFF)),
      _useSineLevelSplitQueues.is(equal(true))));

    _lrsFirstTimeCheck = IntOptionValue("lrs_first_time_check","",5);
    _lrsFirstTimeCheck.description=
    "Percentage of time limit at which the LRS algorithm will for the first time estimate the number of reachable clauses.";
    _lookup.insert(&_lrsFirstTimeCheck);
    _lrsFirstTimeCheck.tag(OptionTag::LRS);
    _lrsFirstTimeCheck.addConstraint(greaterThanEq(0));
    _lrsFirstTimeCheck.addConstraint(lessThan(100));

    _lrsWeightLimitOnly = BoolOptionValue("lrs_weight_limit_only","lwlo",false);
    _lrsWeightLimitOnly.description=
    "If off, the lrs sets both age and weight limit according to clause reachability, otherwise it sets the age limit to 0 and only the weight limit reflects reachable clauses";
    _lrsWeightLimitOnly.onlyUsefulWith(_saturationAlgorithm.is(equal(SaturationAlgorithm::LRS)));
    _lookup.insert(&_lrsWeightLimitOnly);
    _lrsWeightLimitOnly.tag(OptionTag::LRS);

    _simulatedTimeLimit = TimeLimitOptionValue("simulated_time_limit","stl",0);
    _simulatedTimeLimit.description=
    "Time limit in seconds for the purpose of reachability estimations of the LRS saturation algorithm (if 0, the actual time limit is used)";
    _simulatedTimeLimit.onlyUsefulWith(Or(_saturationAlgorithm.is(equal(SaturationAlgorithm::LRS)),_splittingAvatimer.is(notEqual(1.0f))));
    _lookup.insert(&_simulatedTimeLimit);
    _simulatedTimeLimit.tag(OptionTag::LRS);

    _lrsEstimateCorrectionCoef = FloatOptionValue("lrs_estimate_correction_coef","lecc",1.0);
    _lrsEstimateCorrectionCoef.description = "Make lrs more (<1.0) or less (>1.0) agressive by multiplying by this coef its estimate of how many clauses are still reachable.";
    _lookup.insert(&_lrsEstimateCorrectionCoef);
    _lrsEstimateCorrectionCoef.tag(OptionTag::LRS);
    _lrsEstimateCorrectionCoef.addConstraint(greaterThan(0.0f));
    _lrsEstimateCorrectionCoef.onlyUsefulWith(_saturationAlgorithm.is(equal(SaturationAlgorithm::LRS)));

  //*********************** Inferences  ***********************

#if VZ3

    _theoryInstAndSimp = ChoiceOptionValue<TheoryInstSimp>("theory_instantiation","thi",
                                        TheoryInstSimp::OFF, {"off", "all", "strong", "neg_eq", "overlap", "full", "new"});
    _theoryInstAndSimp.description = ""
    "\nEnables theory instantiation rule: "
    "\nT[x_1, ..., x_n] \\/ C[x_1, ..., x_n]"
    "\n-------------------------------------"
    "\n           C[t_1, ..., t_n]          "
    "\nwhere  "
    "\n -  T[x_1, ..., x_n] is a pure theory clause  "
    "\n - ~T[t_1, ...., t_n] is valid "
    "\n"
    "\nThe rule uses an smt solver (i.e. z3 atm) to find t_1...t_n that satisfy the requirement for the rule."
    "\n"
    "\nThe different option values define the behaviour of which theory literals to select."
    "\n- all    : hmmm.. what could that mean?!"
    "\n- neg_eq : only negative equalities"
    "\n- strong : interpreted predicates, but no positive equalities"
    "\n- overlap: all literals that contain variables that are also contained in a strong literal"
    "\n- new    : deprecated"
    "\n- full   : deprecated"
    "";
    _theoryInstAndSimp.tag(OptionTag::THEORIES);
    _theoryInstAndSimp.addProblemConstraint(hasTheories());
    _lookup.insert(&_theoryInstAndSimp);

    _thiGeneralise = BoolOptionValue("theory_instantiation_generalisation", "thigen", false);
    _thiGeneralise.description = "Enable retrieval of generalised instances in theory instantiation. This can help with datatypes but requires thi to call the smt solver twice. "
    "\n"
    "\n An example of such a generalisation is:"
    "\n first(x) > 0 \\/ P[x]"
    "\n ==================== "
    "\n     P[(-1, y)]"
    "\n"
    "\n instead of the more concrete instance"
    "\n first(x) > 0 \\/ P[x]"
    "\n ==================== "
    "\n     P[(-1, 0)]"
    ;
    _thiGeneralise.tag(OptionTag::THEORIES);
    _lookup.insert(&_thiGeneralise);
    _thiGeneralise.setExperimental();
    _thiGeneralise.onlyUsefulWith(_theoryInstAndSimp.is(notEqual(TheoryInstSimp::OFF)));

    _thiTautologyDeletion = BoolOptionValue("theory_instantiation_tautology_deletion", "thitd", false);
    _thiTautologyDeletion.description = "Enable deletion of tautology theory subclauses detected via theory instantiation.";
    _thiTautologyDeletion.tag(OptionTag::THEORIES);
    _lookup.insert(&_thiTautologyDeletion);
    _thiTautologyDeletion.setExperimental();
    _thiTautologyDeletion.onlyUsefulWith(_theoryInstAndSimp.is(notEqual(TheoryInstSimp::OFF)));
#endif

    _unificationWithAbstraction = ChoiceOptionValue<UnificationWithAbstraction>("unification_with_abstraction","uwa",
                                     UnificationWithAbstraction::OFF,
                                     {"off","interpreted_only","one_side_interpreted","one_side_constant","all","ground", "func_ext", "ac1", "ac2"});
    _unificationWithAbstraction.description=
      "During unification, if two terms s and t fail to unify we will introduce a constraint s!=t and carry on. For example, "
      "resolving p(1) \\/ C with ~p(a+2) would produce C \\/ 1 !=a+2. This is controlled by a check on the terms. The expected "
      "use case is in theory reasoning. The possible values are:"
      "- off: do not introduce a constraint\n"
      "- interpreted_only: only if s and t have interpreted top symbols\n"
      "- one_side_interpreted: only if one of s or t have interpreted top symbols\n"
      "- one_side_constant: only if one of s or t is an interpreted constant (e.g. a number)\n"
      "- all: always apply\n"
      "- ground: only if both s and t are ground\n"
      "See Unification with Abstraction and Theory Instantiation in Saturation-Based Reasoning for further details.";
    _unificationWithAbstraction.tag(OptionTag::THEORIES);
    _lookup.insert(&_unificationWithAbstraction);

    _unificationWithAbstractionFixedPointIteration = BoolOptionValue("unification_with_abstraction_fixed_point_iteration","uwa_fpi",
                                     false);
    _unificationWithAbstractionFixedPointIteration.description="The order in which arguments are being processed in unification with absraction can yield different results. i.e. unnecessary unifiers. This can be resolved by applying unification with absraction multiple times. This option enables this fixed point iertation. For details have a look at the paper \"Refining Unification with Abstraction\" from LPAR 2023.";
    _unificationWithAbstractionFixedPointIteration.tag(OptionTag::INFERENCES);
    _lookup.insert(&_unificationWithAbstractionFixedPointIteration);

    _useACeval = BoolOptionValue("use_ac_eval","uace",true);
    _useACeval.description="Evaluate associative and commutative operators e.g. + and *.";
    _useACeval.tag(OptionTag::THEORIES);
    _lookup.insert(&_useACeval);

    _inequalityNormalization = BoolOptionValue("normalize_inequalities","norm_ineq",false);
    _inequalityNormalization.description="Enable normalizing of inequalities like s < t ==> 0 < t - s.";
    _lookup.insert(&_inequalityNormalization);
    _inequalityNormalization.addProblemConstraint(hasTheories());
    _inequalityNormalization.tag(OptionTag::THEORIES);

    auto choiceArithmeticSimplificationMode = [&](std::string l, std::string s, ArithmeticSimplificationMode d)
    { return ChoiceOptionValue<ArithmeticSimplificationMode>(l,s,d, {"force", "cautious", "off", }); };
    _cancellation = choiceArithmeticSimplificationMode(
       "cancellation", "canc",
       ArithmeticSimplificationMode::OFF);
    _cancellation.description = "Enables the rule cancellation around additions as described in the paper Making Theory Reasoning Simpler ( https://easychair.org/publications/preprint/K2hb ). \
                                In some rare cases the conclusion may be not strictly simpler than the hypothesis. With `force` we ignore these cases, violating the ordering and just simplifying \
                                anyways. With `cautious` we will generate a new clause instead of simplifying in these cases.";
    _lookup.insert(&_cancellation);
    _cancellation.addProblemConstraint(hasTheories());
    _cancellation.tag(OptionTag::THEORIES);

    _highSchool = BoolOptionValue("high_school", "hsm", false);
    _highSchool.description="Enables high school education for vampire. (i.e.: sets -gve cautious, -asg cautious, -ev cautious, -canc cautious, -pum on )";
    _lookup.insert(&_highSchool);
    _highSchool.addProblemConstraint(hasTheories());
    _highSchool.tag(OptionTag::THEORIES);

    _pushUnaryMinus = BoolOptionValue(
       "push_unary_minus", "pum",
       false);
    _pushUnaryMinus.description=
          "Enable the immediate simplifications:\n"
          " -(t + s) ==> -t + -s\n"
          " -(-t) ==> t\n"
          ;
    _lookup.insert(&_pushUnaryMinus);
    _pushUnaryMinus.addProblemConstraint(hasTheories());
    _pushUnaryMinus.tag(OptionTag::THEORIES);

    _gaussianVariableElimination = choiceArithmeticSimplificationMode(
       "gaussian_variable_elimination", "gve",
       ArithmeticSimplificationMode::OFF);
    _gaussianVariableElimination.description=
          "Enable the immediate simplification \"Gaussian Variable Elimination\":\n"
          "\n"
          "s != t \\/ C[X] \n"
          "--------------  if s != t can be rewritten to X != r \n"
          "    C[r] \n"
          "\n"
          "Example:\n"
          "\n"
          "6 * X0 != 2 * X1 | p(X0, X1)\n"
          "-------------------------------\n"
          "  p(2 * X1 / 6, X1)\n"
          "\n"
          "\n"
          "For a more detailed description see the paper Making Theory Reasoning Simpler ( https://easychair.org/publications/preprint/K2hb ). \
          In some rare cases the conclusion may be not strictly simpler than the hypothesis. With `force` we ignore these cases, violating the ordering and just simplifying \
          anyways. With `cautious` we will generate a new clause instead of simplifying in these cases.";
    _lookup.insert(&_gaussianVariableElimination);
    _gaussianVariableElimination.addProblemConstraint(hasTheories());
    _gaussianVariableElimination.tag(OptionTag::THEORIES);

    _arithmeticSubtermGeneralizations = choiceArithmeticSimplificationMode(
       "arithmetic_subterm_generalizations", "asg",
       ArithmeticSimplificationMode::OFF);
    _arithmeticSubtermGeneralizations.description = "\
          Enables various generalization rules for arithmetic terms as described in the paper Making Theory Reasoning Simpler ( https://easychair.org/publications/preprint/K2hb ). \
          In some rare cases the conclusion may be not strictly simpler than the hypothesis. With `force` we ignore these cases, violating the ordering and just simplifying \
          anyways. With `cautious` we will generate a new clause instead of simplifying in these cases.";
    _lookup.insert(&_arithmeticSubtermGeneralizations);
    _arithmeticSubtermGeneralizations.addProblemConstraint(hasTheories());
    _arithmeticSubtermGeneralizations.tag(OptionTag::THEORIES);

    _evaluationMode = ChoiceOptionValue<EvaluationMode>("evaluation","ev",
                                                        EvaluationMode::SIMPLE,
                                                        {"simple","force","cautious"});
    _evaluationMode.description=
    "Chooses the algorithm used to simplify interpreted integer, rational, and real terms. \
                                 \
    - simple: will only evaluate expressions built from interpreted constants only.\
    - cautious: will evaluate abstract expressions to a weak polynomial normal form. This is more powerful but may fail in some rare cases where the resulting polynomial is not strictly smaller than the initial one wrt. the simplification ordering. In these cases a new clause with the normal form term will be added to the search space instead of replacing the orignal clause.  \
    - force: same as `cautious`, but ignoring the simplification ordering and replacing the hypothesis with the normal form clause in any case. \
    ";
    _lookup.insert(&_evaluationMode);
    _evaluationMode.addProblemConstraint(hasTheories());
    _evaluationMode.tag(OptionTag::THEORIES);
    _evaluationMode.setExperimental();

    _induction = ChoiceOptionValue<Induction>("induction","ind",Induction::NONE,
                      {"none","struct","int","both"});
    _induction.description = "Apply structural and/or integer induction on datatypes and integers.";
    _induction.tag(OptionTag::INDUCTION);
    _lookup.insert(&_induction);
    //_induction.setRandomChoices

    _structInduction = ChoiceOptionValue<StructuralInductionKind>("structural_induction_kind","sik",
                         StructuralInductionKind::ONE,{"one","two","three","recursion","all"});
    _structInduction.description="The kind of structural induction applied";
    _structInduction.tag(OptionTag::INDUCTION);
    _structInduction.onlyUsefulWith(Or(_induction.is(equal(Induction::STRUCTURAL)),_induction.is(equal(Induction::BOTH))));
    _structInduction.addHardConstraint(If(equal(StructuralInductionKind::RECURSION)).then(_newCNF.is(equal(true))));
    _structInduction.addHardConstraint(If(equal(StructuralInductionKind::RECURSION)).then(_equalityResolutionWithDeletion.is(equal(true))));
    _structInduction.addHardConstraint(If(equal(StructuralInductionKind::ALL)).then(_newCNF.is(equal(true))));
    _structInduction.addHardConstraint(If(equal(StructuralInductionKind::ALL)).then(_equalityResolutionWithDeletion.is(equal(true))));
    _lookup.insert(&_structInduction);

    _intInduction = ChoiceOptionValue<IntInductionKind>("int_induction_kind","iik",
                         IntInductionKind::ONE,{"one","two","all"});
    _intInduction.description="The kind of integer induction applied";
    _intInduction.tag(OptionTag::INDUCTION);

    _intInduction.onlyUsefulWith(Or(_induction.is(equal(Induction::INTEGER)),_induction.is(equal(Induction::BOTH))));
    _lookup.insert(&_intInduction);

    _inductionChoice = ChoiceOptionValue<InductionChoice>("induction_choice","indc",InductionChoice::ALL,
                        {"all","goal","goal_plus"});
    _inductionChoice.description="Where to apply induction. Goal only applies to constants in goal, goal_plus"
                                 " extends this with skolem constants introduced by induction. Consider using"
                                 " guess_the_goal for problems in SMTLIB as they do not come with a conjecture";
    _inductionChoice.tag(OptionTag::INDUCTION);
    _lookup.insert(&_inductionChoice);
    _inductionChoice.onlyUsefulWith(_induction.is(notEqual(Induction::NONE)));
    //_inductionChoice.addHardConstraint(If(equal(InductionChoice::GOAL)->Or(equal(InductionChoice::GOAL_PLUS))).then(
    //  _inputSyntax.is(equal(InputSyntax::TPTP))->Or<InductionChoice>(_guessTheGoal.is(equal(true)))));


    _maxInductionDepth = UnsignedOptionValue("induction_max_depth","indmd",0);
    _maxInductionDepth.description = "Set maximum depth of induction where 0 means no max.";
    _maxInductionDepth.tag(OptionTag::INDUCTION);
    _maxInductionDepth.onlyUsefulWith(_induction.is(notEqual(Induction::NONE)));
    _maxInductionDepth.addHardConstraint(lessThan(33u));
    _lookup.insert(&_maxInductionDepth);

    _inductionNegOnly = BoolOptionValue("induction_neg_only","indn",true);
    _inductionNegOnly.description = "Only apply induction to negative literals";
    _inductionNegOnly.tag(OptionTag::INDUCTION);
    _inductionNegOnly.onlyUsefulWith(_induction.is(notEqual(Induction::NONE)));
    _lookup.insert(&_inductionNegOnly);

    _inductionUnitOnly = BoolOptionValue("induction_unit_only","indu",true);
    _inductionUnitOnly.description = "Only apply induction to unit clauses";
    _inductionUnitOnly.tag(OptionTag::INDUCTION);
    _inductionUnitOnly.onlyUsefulWith(_induction.is(notEqual(Induction::NONE)));
    _lookup.insert(&_inductionUnitOnly);

    _inductionGen = BoolOptionValue("induction_gen","indgen",false);
    _inductionGen.description = "Apply induction with generalization (on both all & selected occurrences)";
    _inductionGen.tag(OptionTag::INDUCTION);
    _inductionGen.onlyUsefulWith(_induction.is(notEqual(Induction::NONE)));
    _lookup.insert(&_inductionGen);

    _maxInductionGenSubsetSize = UnsignedOptionValue("max_induction_gen_subset_size","indgenss",3);
    _maxInductionGenSubsetSize.description = "Set maximum number of occurrences of the induction term to be"
                                              " generalized, where 0 means no max. (Regular induction will"
                                              " be applied without this restriction.)";
    _maxInductionGenSubsetSize.tag(OptionTag::INDUCTION);
    _maxInductionGenSubsetSize.onlyUsefulWith(_inductionGen.is(equal(true)));
    _maxInductionGenSubsetSize.addHardConstraint(lessThan(10u));
    _lookup.insert(&_maxInductionGenSubsetSize);

    _inductionStrengthenHypothesis = BoolOptionValue("induction_strengthen_hypothesis","indstrhyp",false);
    _inductionStrengthenHypothesis.description = "Strengthen induction formulas with the remaining skolem constants"
                                                  " replaced with universally quantified variables in hypotheses";
    _inductionStrengthenHypothesis.tag(OptionTag::INDUCTION);
    _inductionStrengthenHypothesis.onlyUsefulWith(_induction.is(notEqual(Induction::NONE)));
    _lookup.insert(&_inductionStrengthenHypothesis);

    _inductionOnComplexTerms = BoolOptionValue("induction_on_complex_terms","indoct",false);
    _inductionOnComplexTerms.description = "Apply induction on complex (ground) terms vs. only on constants";
    _inductionOnComplexTerms.tag(OptionTag::INDUCTION);
    _inductionOnComplexTerms.onlyUsefulWith(_induction.is(notEqual(Induction::NONE)));
    _lookup.insert(&_inductionOnComplexTerms);

    _functionDefinitionRewriting = BoolOptionValue("function_definition_rewriting","fnrw",false);
    _functionDefinitionRewriting.description = "Use function definitions as rewrite rules with the intended orientation rather than the term ordering one";
    _functionDefinitionRewriting.tag(OptionTag::INFERENCES);
    _functionDefinitionRewriting.addHardConstraint(If(equal(true)).then(_newCNF.is(equal(true))));
    _functionDefinitionRewriting.addHardConstraint(If(equal(true)).then(_equalityResolutionWithDeletion.is(equal(true))));
    _lookup.insert(&_functionDefinitionRewriting);

    _integerInductionDefaultBound = BoolOptionValue("int_induction_default_bound","intinddb",false);
    _integerInductionDefaultBound.description = "Always apply integer induction with bound 0";
    _integerInductionDefaultBound.tag(OptionTag::INDUCTION);
    _integerInductionDefaultBound.onlyUsefulWith(Or(_induction.is(equal(Induction::INTEGER)),_induction.is(equal(Induction::BOTH))));
    _lookup.insert(&_integerInductionDefaultBound);

    _integerInductionInterval = ChoiceOptionValue<IntegerInductionInterval>("int_induction_interval","intindint",
                         IntegerInductionInterval::BOTH,{"infinite","finite","both"});
    _integerInductionInterval.description="Whether integer induction is applied over infinite or finite intervals, or both";
    _integerInductionInterval.tag(OptionTag::INDUCTION);
    _integerInductionInterval.onlyUsefulWith(Or(_induction.is(equal(Induction::INTEGER)),_induction.is(equal(Induction::BOTH))));
    _lookup.insert(&_integerInductionInterval);

    OptionChoiceValues integerInductionLiteralStrictnessValues {
      "none",
      "toplevel_not_in_other",
      "only_one_occurrence",
      "not_in_both",
      "always"
    };

    _integerInductionStrictnessEq = ChoiceOptionValue<IntegerInductionLiteralStrictness>(
        "int_induction_strictness_eq",
        "intindsteq",
        IntegerInductionLiteralStrictness::NONE,
        integerInductionLiteralStrictnessValues
    );
    _integerInductionStrictnessEq.description =
      "Exclude induction term t/literal l combinations from integer induction.\n"
      "Induction is not applied to _equality_ literals l:\n"
      "  - none: no exclusion\n"
      "  - toplevel_not_in_other: t is a top-level argument of l,\n"
      "    but it does not occur in the other argument of l\n"
      "  - only_one_occurrence: t has only one occurrence in l\n"
      "  - not_in_both: t does not occur in both arguments of l\n"
      "  - always: induction on l is not allowed at all\n";
    _integerInductionStrictnessEq.tag(OptionTag::INDUCTION);
    _integerInductionStrictnessEq.onlyUsefulWith(Or(_induction.is(equal(Induction::INTEGER)),_induction.is(equal(Induction::BOTH))));
    _lookup.insert(&_integerInductionStrictnessEq);

    _integerInductionStrictnessComp = ChoiceOptionValue<IntegerInductionLiteralStrictness>(
        "int_induction_strictness_comp",
        "intindstcomp",
        IntegerInductionLiteralStrictness::TOPLEVEL_NOT_IN_OTHER,
        integerInductionLiteralStrictnessValues
    );
    _integerInductionStrictnessComp.description =
      "Exclude induction term t/literal l combinations from integer induction.\n"
      "Induction is not applied to _comparison_ literals l:\n"
      "  - none: no exclusion\n"
      "  - toplevel_not_in_other: t is a top-level argument of l,\n"
      "    but it does not occur in the other argument of l\n"
      "  - only_one_occurrence: t has only one occurrence in l\n"
      "  - not_in_both: t does not occur in both arguments of l\n"
      "  - always: induction on l is not allowed at all\n";
    _integerInductionStrictnessComp.tag(OptionTag::INDUCTION);
    _integerInductionStrictnessComp.onlyUsefulWith(Or(_induction.is(equal(Induction::INTEGER)),_induction.is(equal(Induction::BOTH))));
    _lookup.insert(&_integerInductionStrictnessComp);

    _integerInductionStrictnessTerm = ChoiceOptionValue<IntegerInductionTermStrictness>(
      "int_induction_strictness_term",
      "intindstterm",
      IntegerInductionTermStrictness::INTERPRETED_CONSTANT,
      {"none", "interpreted_constant", "no_skolems"}
    );
    _integerInductionStrictnessTerm.description =
      "Exclude induction term t/literal l combinations from integer induction.\n"
      "Induction is not applied to the induction term t:\n"
      "  - none: no exclusion\n"
      "  - interpreted_constant: t is an interpreted constant\n"
      "  - no_skolems: t does not contain a skolem function";
    _integerInductionStrictnessTerm.tag(OptionTag::INDUCTION);
    _integerInductionStrictnessTerm.onlyUsefulWith(Or(_induction.is(equal(Induction::INTEGER)),_induction.is(equal(Induction::BOTH))));
    _lookup.insert(&_integerInductionStrictnessTerm);

    _nonUnitInduction = BoolOptionValue("non_unit_induction","nui",false);
    _nonUnitInduction.description = "Induction on certain clauses or clause sets instead of just unit clauses";
    _nonUnitInduction.tag(OptionTag::INDUCTION);
    _nonUnitInduction.reliesOn(_induction.is(notEqual(Induction::NONE)));
    _lookup.insert(&_nonUnitInduction);

    _inductionOnActiveOccurrences = BoolOptionValue("induction_on_active_occurrences","indao",false);
    _inductionOnActiveOccurrences.description = "Only use induction terms from active occurrences, generalize over active occurrences";
    _inductionOnActiveOccurrences.tag(OptionTag::INDUCTION);
    _inductionOnActiveOccurrences.onlyUsefulWith(_induction.is(notEqual(Induction::NONE)));
    _lookup.insert(&_inductionOnActiveOccurrences);

    _instantiation = ChoiceOptionValue<Instantiation>("instantiation","inst",Instantiation::OFF,{"off","on"});
    _instantiation.description = "Heuristically instantiate variables. Often wastes a lot of effort. Consider using thi instead.";
    _instantiation.tag(OptionTag::THEORIES);
    _lookup.insert(&_instantiation);

    _backwardDemodulation = ChoiceOptionValue<Demodulation>("backward_demodulation","bd",
                  Demodulation::ALL,
                  {"all","off","preordered"});
    _backwardDemodulation.description=
       "Oriented rewriting of kept clauses by newly derived unit equalities\n"
       "s = t     L[sθ] \\/ C\n"
       "---------------------   where sθ > tθ (replaces RHS)\n"
       " L[tθ] \\/ C\n";
    _lookup.insert(&_backwardDemodulation);
    _backwardDemodulation.tag(OptionTag::INFERENCES);
    _backwardDemodulation.addProblemConstraint(hasEquality());
    _backwardDemodulation.onlyUsefulWith(ProperSaturationAlgorithm());

    _backwardSubsumption = ChoiceOptionValue<Subsumption>("backward_subsumption","bs",
                Subsumption::OFF,{"off","on","unit_only"});
    _backwardSubsumption.description=
       "Perform subsumption deletion of kept clauses by newly derived clauses. Unit_only means that the subsumption will be performed only by unit clauses";
    _lookup.insert(&_backwardSubsumption);
    _backwardSubsumption.tag(OptionTag::INFERENCES);
    _backwardSubsumption.onlyUsefulWith(ProperSaturationAlgorithm());
    // bs without fs may lead to rapid looping (when a newly derived clause subsumes its own ancestor already in active) and makes little sense
    _backwardSubsumption.addHardConstraint(
        If(notEqual(Subsumption::OFF)).then(_forwardSubsumption.is(notEqual(false))));

    _backwardSubsumptionResolution = ChoiceOptionValue<Subsumption>("backward_subsumption_resolution","bsr",
                    Subsumption::OFF,{"off","on","unit_only"});
    _backwardSubsumptionResolution.description=
       "Perform subsumption resolution on kept clauses using newly derived clauses. Unit_only means that the subsumption resolution will be performed only by unit clauses";
    _lookup.insert(&_backwardSubsumptionResolution);
    _backwardSubsumptionResolution.tag(OptionTag::INFERENCES);
    _backwardSubsumptionResolution.onlyUsefulWith(ProperSaturationAlgorithm());

    _backwardSubsumptionDemodulation = BoolOptionValue("backward_subsumption_demodulation", "bsd", false);
    _backwardSubsumptionDemodulation.description = "Perform backward subsumption demodulation.";
    _lookup.insert(&_backwardSubsumptionDemodulation);
    _backwardSubsumptionDemodulation.tag(OptionTag::INFERENCES);
    _backwardSubsumptionDemodulation.onlyUsefulWith(ProperSaturationAlgorithm());
    _backwardSubsumptionDemodulation.addProblemConstraint(hasEquality());
    _backwardSubsumptionDemodulation.onlyUsefulWith(_combinatorySuperposition.is(equal(false)));  // higher-order support is not yet implemented

    _backwardSubsumptionDemodulationMaxMatches = UnsignedOptionValue("backward_subsumption_demodulation_max_matches", "bsdmm", 0);
    _backwardSubsumptionDemodulationMaxMatches.description = "Maximum number of multi-literal matches to consider in backward subsumption demodulation. 0 means to try all matches (until first success).";
    _lookup.insert(&_backwardSubsumptionDemodulationMaxMatches);
    _backwardSubsumptionDemodulationMaxMatches.onlyUsefulWith(_backwardSubsumptionDemodulation.is(equal(true)));
    _backwardSubsumptionDemodulationMaxMatches.tag(OptionTag::INFERENCES);

    _binaryResolution = BoolOptionValue("binary_resolution","br",true);
    _binaryResolution.description=
    "Standard binary resolution i.e.\n"
        "C \\/ t     D \\/ s\n"
        "---------------------\n"
        "(C \\/ D)θ\n"
        "where θ = mgu(t,-s) and t selected";
    _lookup.insert(&_binaryResolution);
    _binaryResolution.onlyUsefulWith(ProperSaturationAlgorithm());
    _binaryResolution.tag(OptionTag::INFERENCES);
    // If urr is off then binary resolution should be on
    // _binaryResolution.addConstraint(If(equal(false)).then(_unitResultingResolution.is(notEqual(URResolution::OFF))));

    _superposition = BoolOptionValue("superposition","sup",true);
    _superposition.onlyUsefulWith(ProperSaturationAlgorithm());
    _superposition.tag(OptionTag::INFERENCES);
    _superposition.description= "Control superposition. Turning off this core inference leads to an incomplete calculus on equational problems.";
    _lookup.insert(&_superposition);

    _condensation = ChoiceOptionValue<Condensation>("condensation","cond",Condensation::OFF,{"fast","off","on"});
    _condensation.description=
       "Perform condensation. If 'fast' is specified, we only perform condensations that are easy to check for.";
    _lookup.insert(&_condensation);
    _condensation.tag(OptionTag::INFERENCES);
    _condensation.onlyUsefulWith(ProperSaturationAlgorithm());

    _demodulationRedundancyCheck = ChoiceOptionValue<DemodulationRedundancyCheck>("demodulation_redundancy_check","drc",DemodulationRedundancyCheck::ON,{"off","encompass","on"});
    _demodulationRedundancyCheck.description=
       "The following cases of backward and forward demodulation do not preserve completeness:\n"
       "s = t     s = t1 \\/ C \t s = t     s != t1 \\/ C\n"

       "--------------------- \t ---------------------\n"
       "t = t1 \\/ C \t\t t != t1 \\/ C\n"
       "where t > t1 and s = t > C (RHS replaced)\n"
       "With `on`, we check this condition and don't demodulate if we could violate completeness.\n"
       "With `encompass`, we treat demodulations (both forward and backward) as encompassment demodulations (as defined by Duarte and Korovin in 2022's IJCAR paper).\n"
       "With `off`, we skip the checks, save time, but become incomplete.";
    _lookup.insert(&_demodulationRedundancyCheck);
    _demodulationRedundancyCheck.tag(OptionTag::INFERENCES);
    _demodulationRedundancyCheck.onlyUsefulWith(ProperSaturationAlgorithm());
    _demodulationRedundancyCheck.onlyUsefulWith(Or(_forwardDemodulation.is(notEqual(Demodulation::OFF)),_backwardDemodulation.is(notEqual(Demodulation::OFF))));
    _demodulationRedundancyCheck.addProblemConstraint(hasEquality());

    _demodulationPrecompiledComparison = BoolOptionValue("demodulation_precompiled_comparison","dpc",false);
    _demodulationPrecompiledComparison.description=
       "Precompiles ordering constraints on unorientable demodulators which results in less overhead when actually comparing.";
    _lookup.insert(&_demodulationPrecompiledComparison);
    _demodulationPrecompiledComparison.tag(OptionTag::INFERENCES);
    _demodulationPrecompiledComparison.onlyUsefulWith(ProperSaturationAlgorithm());
    _demodulationPrecompiledComparison.onlyUsefulWith(Or(_forwardDemodulation.is(notEqual(Demodulation::OFF)),_backwardDemodulation.is(notEqual(Demodulation::OFF))));
    _demodulationPrecompiledComparison.addProblemConstraint(hasEquality());

    _demodulationOnlyEquational = BoolOptionValue("demodulation_only_equational","doe",false);
    _demodulationOnlyEquational.description=
       "Disables demodulation of non-equational literals. In combination with -ins > 0 simulates the effect of Waldmeister's `Enlarging the Hypothesis` trick.";
    _lookup.insert(&_demodulationOnlyEquational);
    _demodulationOnlyEquational.setExperimental();
    _demodulationOnlyEquational.tag(OptionTag::INFERENCES);
    _demodulationOnlyEquational.onlyUsefulWith(ProperSaturationAlgorithm());
    _demodulationOnlyEquational.onlyUsefulWith(Or(_forwardDemodulation.is(notEqual(Demodulation::OFF)),_backwardDemodulation.is(notEqual(Demodulation::OFF))));
    _demodulationOnlyEquational.addProblemConstraint(hasEquality());

    _extensionalityAllowPosEq = BoolOptionValue( "extensionality_allow_pos_eq","erape",false);
    _extensionalityAllowPosEq.description="If extensionality resolution equals filter, this dictates"
      " whether we allow other positive equalities when recognising extensionality clauses";
    _lookup.insert(&_extensionalityAllowPosEq);
    _extensionalityAllowPosEq.tag(OptionTag::INFERENCES);
    _extensionalityAllowPosEq.onlyUsefulWith(_extensionalityResolution.is(equal(ExtensionalityResolution::FILTER)));

    _extensionalityMaxLength = UnsignedOptionValue("extensionality_max_length","erml",0);
    _extensionalityMaxLength.description="Sets the maximum length (number of literals) an extensionality"
      " clause can have when doing recognition for extensionality resolution. If zero there is no maximum.";
    _lookup.insert(&_extensionalityMaxLength);
    _extensionalityMaxLength.tag(OptionTag::INFERENCES);
    // 0 means infinity, so it is intentionally not if (unsignedValue < 2).
    _extensionalityMaxLength.addConstraint(notEqual(1u));
    _extensionalityMaxLength.onlyUsefulWith(_extensionalityResolution.is(notEqual(ExtensionalityResolution::OFF)));
    //TODO does this depend on anything?

    _extensionalityResolution = ChoiceOptionValue<ExtensionalityResolution>("extensionality_resolution","er",
                      ExtensionalityResolution::OFF,{"filter","known","tagged","off"});
    _extensionalityResolution.description=
      "Turns on the following inference rule:\n"
      "  x=y \\/ C    s != t \\/ D\n"
      "  -----------------------\n"
      "  C{x → s, y → t} \\/ D\n"
      "Where s!=t is selected in s!=t \\/D and x=y \\/ C is a recognised as an extensionality clause - how clauses are recognised depends on the value of this option.\n"
      "If filter we attempt to recognise all extensionality clauses i.e. those that have exactly one X=Y, no inequality of the same sort as X-Y (and optionally no equality except X=Y, see extensionality_allow_pos_eq).\n"
      "If known we only recognise a known set of extensionality clauses. At the moment this includes the standard and subset-based formulations of the set extensionality axiom, as well as the array extensionality axiom.\n"
      "If tagged we only use formulas tagged as extensionality clauses.";
    _lookup.insert(&_extensionalityResolution);
    _extensionalityResolution.tag(OptionTag::INFERENCES);
    // Captures that if ExtensionalityResolution is not off then inequality splitting must be 0
    _extensionalityResolution.onlyUsefulWith(_inequalitySplitting.is(equal(0)));

    _FOOLParamodulation = BoolOptionValue("fool_paramodulation","foolp",false);
    _FOOLParamodulation.description=
      "Turns on the following inference rule:\n"
      "        C[s]\n"
      "--------------------,\n"
      "C[true] \\/ s = false\n"
      "where s is a boolean term that is not a variable, true or false, C[true] is "
      "the C clause with s substituted by true. This rule is needed for efficient "
      "treatment of boolean terms.";
    _lookup.insert(&_FOOLParamodulation);
    _FOOLParamodulation.tag(OptionTag::INFERENCES);

    _termAlgebraInferences = BoolOptionValue("term_algebra_rules","tar",true);
    _termAlgebraInferences.description=
      "Activates some rules that improve reasoning with term algebras (such as algebraic datatypes in SMT-LIB):\n"
      "If the problem does not contain any term algebra symbols, activating this options has no effect\n"
      "- distinctness rule:\n"
      "f(...) = g(...) \\/ A\n"
      "--------------------\n"
      "          A         \n"
      "where f and g are distinct term algebra constructors\n"
      "- distinctness tautology deletion: clauses of the form f(...) ~= g(...) \\/ A are deleted\n"
      "- injectivity rule:\n"
      "f(s1 ... sn) = f(t1 ... tn) \\/ A\n"
      "--------------------------------\n"
      "         s1 = t1 \\/ A\n"
      "               ...\n"
      "         sn = tn \\/ A";
    _lookup.insert(&_termAlgebraInferences);
    _termAlgebraInferences.tag(OptionTag::THEORIES);

    _termAlgebraExhaustivenessAxiom = BoolOptionValue("term_algebra_exhaustiveness_axiom","taea",true);
    _termAlgebraExhaustivenessAxiom.description="Enable term algebra exhaustiveness axiom";
    _lookup.insert(&_termAlgebraExhaustivenessAxiom);
    _termAlgebraExhaustivenessAxiom.tag(OptionTag::THEORIES);

    _termAlgebraCyclicityCheck = ChoiceOptionValue<TACyclicityCheck>("term_algebra_acyclicity","tac",
                                                                     TACyclicityCheck::OFF,{"off","axiom","rule","light"});
    _termAlgebraCyclicityCheck.description=
      "Activates the cyclicity rule for term algebras (such as algebraic datatypes in SMT-LIB):\n"
      "- off : the cyclicity rule is not enforced (this is sound but incomplete)\n"
      "- axiom : the cyclicity rule is axiomatized with a transitive predicate describing the subterm relation over terms\n"
      "- rule : the cyclicity rule is enforced by a specific hyper-resolution rule\n"
      "- light : the cyclicity rule is enforced by rule generating disequality between a term and its known subterms";
    _lookup.insert(&_termAlgebraCyclicityCheck);
    _termAlgebraCyclicityCheck.tag(OptionTag::THEORIES);

    _forwardDemodulation = ChoiceOptionValue<Demodulation>("forward_demodulation","fd",Demodulation::ALL,{"all","off","preordered"});
    _forwardDemodulation.description=
    "Oriented rewriting of newly derived clauses by kept unit equalities\n"
    "s = t     L[sθ] \\/ C\n"
    "---------------------  where sθ > tθ\n"
    " L[tθ] \\/ C\n"
    "If 'preordered' is set, only equalities s = t where s > t are used for rewriting.";
    _lookup.insert(&_forwardDemodulation);
    _forwardDemodulation.onlyUsefulWith(ProperSaturationAlgorithm());
    _forwardDemodulation.tag(OptionTag::INFERENCES);

    _forwardLiteralRewriting = BoolOptionValue("forward_literal_rewriting","flr",false);
    _forwardLiteralRewriting.description="Perform forward literal rewriting.";
    _lookup.insert(&_forwardLiteralRewriting);
    _forwardLiteralRewriting.tag(OptionTag::INFERENCES);
    _forwardLiteralRewriting.addProblemConstraint(mayHaveNonUnits());
    _forwardLiteralRewriting.onlyUsefulWith(ProperSaturationAlgorithm());

    _forwardSubsumption = BoolOptionValue("forward_subsumption","fs",true);
    _forwardSubsumption.description="Perform forward subsumption deletion.";
    _lookup.insert(&_forwardSubsumption);
    _forwardSubsumption.tag(OptionTag::INFERENCES);

    _forwardSubsumptionResolution = BoolOptionValue("forward_subsumption_resolution","fsr",true);
    _forwardSubsumptionResolution.description="Perform forward subsumption resolution.";
    _lookup.insert(&_forwardSubsumptionResolution);
    _forwardSubsumptionResolution.tag(OptionTag::INFERENCES);
    _forwardSubsumptionResolution.addHardConstraint(If(equal(true)).then(_forwardSubsumption.is(equal(true))));

    _forwardSubsumptionResolution.onlyUsefulWith(ProperSaturationAlgorithm());

    _forwardSubsumptionDemodulation = BoolOptionValue("forward_subsumption_demodulation", "fsd", false);
    _forwardSubsumptionDemodulation.description = "Perform forward subsumption demodulation.";
    _lookup.insert(&_forwardSubsumptionDemodulation);
    _forwardSubsumptionDemodulation.onlyUsefulWith(ProperSaturationAlgorithm());
    _forwardSubsumptionDemodulation.tag(OptionTag::INFERENCES);
    _forwardSubsumptionDemodulation.addProblemConstraint(hasEquality());
    _forwardSubsumptionDemodulation.onlyUsefulWith(_combinatorySuperposition.is(equal(false)));  // higher-order support is not yet implemented

    _forwardSubsumptionDemodulationMaxMatches = UnsignedOptionValue("forward_subsumption_demodulation_max_matches", "fsdmm", 0);
    _forwardSubsumptionDemodulationMaxMatches.description = "Maximum number of multi-literal matches to consider in forward subsumption demodulation. 0 means to try all matches (until first success).";
    _lookup.insert(&_forwardSubsumptionDemodulationMaxMatches);
    _forwardSubsumptionDemodulationMaxMatches.onlyUsefulWith(_forwardSubsumptionDemodulation.is(equal(true)));
    _forwardSubsumptionDemodulationMaxMatches.tag(OptionTag::INFERENCES);

    _simultaneousSuperposition = BoolOptionValue("simultaneous_superposition","sims",true);
    _simultaneousSuperposition.description="Rewrite the whole RHS clause during superposition, not just the target literal.";
    _lookup.insert(&_simultaneousSuperposition);
    _simultaneousSuperposition.onlyUsefulWith(ProperSaturationAlgorithm());
    _simultaneousSuperposition.tag(OptionTag::INFERENCES);

    _innerRewriting = BoolOptionValue("inner_rewriting","irw",false);
    _innerRewriting.description="C[t_1] | t1 != t2 ==> C[t_2] | t1 != t2 when t1>t2";
    _innerRewriting.onlyUsefulWith(ProperSaturationAlgorithm());
    _innerRewriting.addProblemConstraint(hasEquality());
    _lookup.insert(&_innerRewriting);
    _innerRewriting.tag(OptionTag::INFERENCES);

    _equationalTautologyRemoval = BoolOptionValue("equational_tautology_removal","etr",false);
    _equationalTautologyRemoval.description="A reduction which uses congruence closure to remove logically valid clauses.";
    _lookup.insert(&_equationalTautologyRemoval);
    _equationalTautologyRemoval.onlyUsefulWith(ProperSaturationAlgorithm());
    _equationalTautologyRemoval.tag(OptionTag::INFERENCES);

    _instanceRedundancyCheck = ChoiceOptionValue<InstanceRedundancyCheck>("instance_redundancy_check","irc",
      InstanceRedundancyCheck::OFF,{"lazy","eager","off"});
    _instanceRedundancyCheck.description=
    "Skip generating inferences on clause instances on which we already performed a reductive inference.";
    _lookup.insert(&_instanceRedundancyCheck);
    _instanceRedundancyCheck.onlyUsefulWith(ProperSaturationAlgorithm());
    _instanceRedundancyCheck.tag(OptionTag::INFERENCES);

    _unitResultingResolution = ChoiceOptionValue<URResolution>("unit_resulting_resolution","urr",URResolution::OFF,{"ec_only","off","on","full"});
    _unitResultingResolution.description=
    "Uses unit resulting resolution only to derive empty clauses (may be useful for splitting)."
    " 'ec_only' only derives empty clauses, 'on' does everything (but implements a heuristic to skip deriving more than one empty clause),"
    " 'full' ignores this heuristic and is thus complete also under AVATAR.";
    _lookup.insert(&_unitResultingResolution);
    _unitResultingResolution.tag(OptionTag::INFERENCES);
    _unitResultingResolution.onlyUsefulWith(ProperSaturationAlgorithm());
    _unitResultingResolution.addProblemConstraint(notJustEquality());
    _unitResultingResolution.addConstraint(If(equal(URResolution::FULL)).then(_splitting.is(equal(true))));
    // If br has already been set off then this will be forced on, if br has not yet been set
    // then setting this to off will force br on

    _superpositionFromVariables = BoolOptionValue("superposition_from_variables","sfv",true);
    _superpositionFromVariables.description="Perform superposition from variables.";
    _lookup.insert(&_superpositionFromVariables);
    _superpositionFromVariables.tag(OptionTag::INFERENCES);
    _superpositionFromVariables.addProblemConstraint(hasEquality());
    _superpositionFromVariables.onlyUsefulWith(ProperSaturationAlgorithm());

//*********************** Higher-order  ***********************

    _addCombAxioms = BoolOptionValue("add_comb_axioms","aca",false);
    _addCombAxioms.description="Add combinator axioms";
    _lookup.insert(&_addCombAxioms);
    _addCombAxioms.addProblemConstraint(hasHigherOrder());
    _addCombAxioms.onlyUsefulWith(_combinatorySuperposition.is(equal(false))); //no point having two together
    _addCombAxioms.tag(OptionTag::HIGHER_ORDER);

    _addProxyAxioms = BoolOptionValue("add_proxy_axioms","apa",false);
    _addProxyAxioms.description="Add logical proxy axioms";
    _lookup.insert(&_addProxyAxioms);
    _addProxyAxioms.addProblemConstraint(hasHigherOrder());
    _addProxyAxioms.tag(OptionTag::HIGHER_ORDER);

    _combinatorySuperposition = BoolOptionValue("combinatory_sup","csup",false);
    _combinatorySuperposition.description="Switches on a specific ordering and that orients combinator axioms left-right."
                                          " Also turns on a number of special inference rules";
    _lookup.insert(&_combinatorySuperposition);
    _combinatorySuperposition.addProblemConstraint(hasHigherOrder());
    _combinatorySuperposition.onlyUsefulWith(_addCombAxioms.is(equal(false))); //no point having two together
    _combinatorySuperposition.onlyUsefulWith(ProperSaturationAlgorithm());
    _combinatorySuperposition.tag(OptionTag::HIGHER_ORDER);

    _choiceAxiom = BoolOptionValue("choice_ax","cha",false);
    _choiceAxiom.description="Adds the cnf form of the Hilbert choice axiom";
    _lookup.insert(&_choiceAxiom);
    _choiceAxiom.addProblemConstraint(hasHigherOrder());
    _choiceAxiom.tag(OptionTag::HIGHER_ORDER);

    _choiceReasoning = BoolOptionValue("choice_reasoning","chr",false);
    _choiceReasoning.description="Reason about choice by adding relevant instances of the axiom";
    _lookup.insert(&_choiceReasoning);
    _choiceReasoning.addProblemConstraint(hasHigherOrder());
    _choiceReasoning.onlyUsefulWith(_choiceAxiom.is(equal(false))); //no point having two together
    _choiceReasoning.tag(OptionTag::HIGHER_ORDER);

    _priortyToLongReducts = BoolOptionValue("priority_to_long_reducts","ptlr",false);
    _priortyToLongReducts.description="give priority to clauses produced by lengthy reductions";
    _lookup.insert(&_priortyToLongReducts);
    _priortyToLongReducts.addProblemConstraint(hasHigherOrder());
    _priortyToLongReducts.tag(OptionTag::HIGHER_ORDER);

    _injectivity = BoolOptionValue("injectivity","inj",false);
    _injectivity.description="Attempts to identify injective functions and postulates a left-inverse";
    _lookup.insert(&_injectivity);
    _injectivity.addProblemConstraint(hasHigherOrder());
    _injectivity.tag(OptionTag::HIGHER_ORDER);

    _pragmatic = BoolOptionValue("pragmatic","prag",false);
    _pragmatic.description="Modifies various parameters to help Vampire solve 'hard' higher-order";
    _pragmatic.onlyUsefulWith(_combinatorySuperposition.is(equal(true)));
    _lookup.insert(&_pragmatic);
    _pragmatic.addProblemConstraint(hasHigherOrder());
    _pragmatic.tag(OptionTag::HIGHER_ORDER);

    _maximumXXNarrows = IntOptionValue("max_XX_narrows","mXXn", 0);
    _maximumXXNarrows.description="Maximum number of BXX', CXX' and SXX' narrows that"
                                  "can be carried out 0 means that there is no limit. ";
    _lookup.insert(&_maximumXXNarrows);
    _maximumXXNarrows.addProblemConstraint(hasHigherOrder());
    _maximumXXNarrows.tag(OptionTag::HIGHER_ORDER);

    // TODO we have two ways of enabling function extensionality abstraction atm:
    // this option, and `-uwa`.
    // We should sort this out before merging into master.
    _functionExtensionality = ChoiceOptionValue<FunctionExtensionality>("func_ext","fe",FunctionExtensionality::ABSTRACTION,
                                                                          {"off", "axiom", "abstraction"});
    _functionExtensionality.description="Deal with extensionality using abstraction, axiom or neither";
    _lookup.insert(&_functionExtensionality);
    _functionExtensionality.addProblemConstraint(hasHigherOrder());
    _functionExtensionality.tag(OptionTag::HIGHER_ORDER);

    _clausificationOnTheFly = ChoiceOptionValue<CNFOnTheFly>("cnf_on_the_fly","cnfonf",CNFOnTheFly::EAGER,
                                                                          {"eager",
                                                                          "lazy_gen",
                                                                          "lazy_simp",
                                                                          "lazy_not_gen",
                                                                          "lazy_not_gen_be_off",
                                                                          "lazy_not_be_gen",
                                                                          "off"});
    _clausificationOnTheFly.description="Various options linked to clausification on the fly";
    _lookup.insert(&_clausificationOnTheFly);
    _clausificationOnTheFly.addProblemConstraint(hasHigherOrder());
    _clausificationOnTheFly.tag(OptionTag::HIGHER_ORDER);


    _piSet = ChoiceOptionValue<PISet>("prim_inst_set","piset",PISet::ALL_EXCEPT_NOT_EQ,
                                                                        {"all",
                                                                        "all_but_not_eq",
                                                                        "false_true_not",
                                                                        "small_set"});
    _piSet.description="Controls the set of equations to use in primitive instantiation";
    _lookup.insert(&_piSet);
    _piSet.addProblemConstraint(hasHigherOrder());
    _piSet.tag(OptionTag::HIGHER_ORDER);


    _narrow = ChoiceOptionValue<Narrow>("narrow","narr",Narrow::ALL,
                                                             {"all",
                                                              "sk",
                                                              "ski",
                                                              "off"});
    _narrow.description="Controls the set of combinator equations to use in narrowing";
    _lookup.insert(&_narrow);
    _narrow.addProblemConstraint(hasHigherOrder());
    _narrow.tag(OptionTag::HIGHER_ORDER);


    _equalityToEquivalence = BoolOptionValue("equality_to_equiv","e2e",false);
    _equalityToEquivalence.description=
    "Equality between boolean terms changed to equivalence \n"
    "t1 : $o = t2 : $o is changed to t1 <=> t2";
    _lookup.insert(&_equalityToEquivalence);
    // potentially could be useful for FOOL, so am not adding the HOL constraint
    _equalityToEquivalence.tag(OptionTag::HIGHER_ORDER);

    _complexBooleanReasoning = BoolOptionValue("complex_bool_reasoning","cbe",true);
    _complexBooleanReasoning.description=
    "Switches on primitive instantiation and elimination of Leibniz equality";
    _complexBooleanReasoning.onlyUsefulWith(_addProxyAxioms.is(equal(false)));
    _lookup.insert(&_complexBooleanReasoning);
    _complexBooleanReasoning.addProblemConstraint(hasHigherOrder());
    _complexBooleanReasoning.tag(OptionTag::HIGHER_ORDER);

    _booleanEqTrick = BoolOptionValue("bool_eq_trick","bet",false);
    _booleanEqTrick.description=
    "Replace an equality between boolean terms such as: "
    "t = s with a disequality t != vnot(s)"
    " The theory is that this can help with EqRes";
    _lookup.insert(&_booleanEqTrick);
    // potentially could be useful for FOOL, so am not adding the HOL constraint
    _booleanEqTrick.tag(OptionTag::HIGHER_ORDER);

    _casesSimp = BoolOptionValue("cases_simp","cs",false);
    _casesSimp.description=
    "FOOL Paramodulation with two conclusion as a simplification";
    _casesSimp.onlyUsefulWith(_cases.is(equal(false)));
    _lookup.insert(&_casesSimp);
    // potentially could be useful for FOOL, so am not adding the HOL constraint
    _casesSimp.tag(OptionTag::HIGHER_ORDER);

    //TODO, sort out the mess with cases and FOOLP.
    //One should be removed. AYB
    _cases = BoolOptionValue("cases","c",false);
    _cases.description=
    "Alternative to FOOL Paramodulation that replaces all Boolean subterms in one step";
    _cases.onlyUsefulWith(_casesSimp.is(equal(false)));
    _lookup.insert(&_cases);
    // potentially could be useful for FOOL, so am not adding the HOL constraint
    _cases.tag(OptionTag::HIGHER_ORDER);

    _newTautologyDel = BoolOptionValue("new_taut_del","ntd",false);
    _newTautologyDel.description=
    "Delete clauses with literals of the form false != true or t = true \\/ t = false";
    _lookup.insert(&_newTautologyDel);
    // potentially could be useful for FOOL, so am not adding the HOL constraint
    _newTautologyDel.tag(OptionTag::HIGHER_ORDER);

    _lambdaFreeHol = BoolOptionValue("lam_free_hol","lfh",false);
    _lambdaFreeHol.description=
    "Reason about lambda-free hol. See paper by Vukmirovic et al.";
    _lookup.insert(&_lambdaFreeHol);
    _lambdaFreeHol.addProblemConstraint(hasHigherOrder());
    _lambdaFreeHol.tag(OptionTag::HIGHER_ORDER);

    _complexVarCondition = BoolOptionValue("complex_var_cond","cvc",false);
    _complexVarCondition.description=
    "Use the more complex variable condition provided in the SKIKBO paper.\n"
    "More terms are comparable with this ordering, but it has worst case"
    "exponential complexity";
    _lookup.insert(&_complexVarCondition);
    _complexVarCondition.tag(OptionTag::HIGHER_ORDER);

//*********************** InstGen  ***********************
// TODO not really InstGen any more, just global subsumption

    _globalSubsumption = BoolOptionValue("global_subsumption","gs",false);
    _globalSubsumption.description="Perform global subsumption. Use a set of groundings of generated clauses G to replace C \\/ L by C if the grounding of C is implied by G. A SAT solver is used for ground reasoning.";
    _lookup.insert(&_globalSubsumption);
    _globalSubsumption.onlyUsefulWith(ProperSaturationAlgorithm());
    _globalSubsumption.tag(OptionTag::INFERENCES);
    // _globalSubsumption.addProblemConstraint(mayHaveNonUnits()); - this is too strict, think of a better one

    _globalSubsumptionSatSolverPower = ChoiceOptionValue<GlobalSubsumptionSatSolverPower>("global_subsumption_sat_solver_power","gsssp",
          GlobalSubsumptionSatSolverPower::PROPAGATION_ONLY,{"propagation_only","full"});
    _globalSubsumptionSatSolverPower.description="";
    _lookup.insert(&_globalSubsumptionSatSolverPower);
    _globalSubsumptionSatSolverPower.tag(OptionTag::INFERENCES);
    _globalSubsumptionSatSolverPower.onlyUsefulWith(_globalSubsumption.is(equal(true)));

    _globalSubsumptionExplicitMinim = ChoiceOptionValue<GlobalSubsumptionExplicitMinim>("global_subsumption_explicit_minim","gsem",
        GlobalSubsumptionExplicitMinim::RANDOMIZED,{"off","on","randomized"});
    _globalSubsumptionSatSolverPower.description="Explicitly minimize the result of global subsumption reduction.";
    _lookup.insert(&_globalSubsumptionExplicitMinim);
    _globalSubsumptionExplicitMinim.tag(OptionTag::INFERENCES);
    _globalSubsumptionExplicitMinim.onlyUsefulWith(_globalSubsumption.is(equal(true)));

    _globalSubsumptionAvatarAssumptions = ChoiceOptionValue<GlobalSubsumptionAvatarAssumptions>("global_subsumption_avatar_assumptions","gsaa",
        GlobalSubsumptionAvatarAssumptions::OFF,{"off","from_current","full_model"});
    _globalSubsumptionAvatarAssumptions.description=
      "When running global subsumption and AVATAR at the same time we need to include information about the current AVATAR model. When this is off "
      "we ignore clauses with AVATAR assumptions for GS. When it is from_current we assume the assumptions in the current clause. When it is "
      "full_model we assume the full model from AVATAR. See paper Global Subsumption Revisited (Briefly).";
    _lookup.insert(&_globalSubsumptionAvatarAssumptions);
    _globalSubsumptionAvatarAssumptions.tag(OptionTag::INFERENCES);
    _globalSubsumptionAvatarAssumptions.onlyUsefulWith(_globalSubsumption.is(equal(true)));
    _globalSubsumptionAvatarAssumptions.onlyUsefulWith(_splitting.is(equal(true)));

    _useHashingVariantIndex = BoolOptionValue("use_hashing_clause_variant_index","uhcvi",false);
    _useHashingVariantIndex.description= "Use clause variant index based on hashing for clause variant detection (affects avatar).";
    _lookup.insert(&_useHashingVariantIndex);
    _useHashingVariantIndex.tag(OptionTag::OTHER);

//*********************** AVATAR  ***********************

    _splitting = BoolOptionValue("avatar","av",true);
    _splitting.description="Use AVATAR splitting.";
    _lookup.insert(&_splitting);
    _splitting.onlyUsefulWith(ProperSaturationAlgorithm());
    _splitting.tag(OptionTag::AVATAR);
    //_splitting.addProblemConstraint(mayHaveNonUnits());

    _splitAtActivation = BoolOptionValue("split_at_activation","sac",false);
    _splitAtActivation.description="Split a clause when it is activated, default is to split when it is processed";
    _lookup.insert(&_splitAtActivation);
    _splitAtActivation.onlyUsefulWith(_splitting.is(equal(true)));
    _splitAtActivation.tag(OptionTag::AVATAR);

    _splittingAddComplementary = ChoiceOptionValue<SplittingAddComplementary>("avatar_add_complementary","aac",
                                                                                SplittingAddComplementary::GROUND,{"ground","none"});
    _splittingAddComplementary.description="";
    _lookup.insert(&_splittingAddComplementary);
    _splittingAddComplementary.tag(OptionTag::AVATAR);
    _splittingAddComplementary.onlyUsefulWith(_splitting.is(equal(true)));

    _splittingCongruenceClosure = ChoiceOptionValue<SplittingCongruenceClosure>("avatar_congruence_closure","acc",
                                                                                SplittingCongruenceClosure::OFF,{"model","off","on"});
    _splittingCongruenceClosure.description="Use a congruence closure decision procedure on top of the AVATAR SAT solver. This ensures that models produced by AVATAR satisfy the theory of uninterpreted functions.";
    _lookup.insert(&_splittingCongruenceClosure);
    _splittingCongruenceClosure.tag(OptionTag::AVATAR);
    _splittingCongruenceClosure.onlyUsefulWith(_splitting.is(equal(true)));
#if VZ3
    _splittingCongruenceClosure.onlyUsefulWith(_satSolver.is(notEqual(SatSolver::Z3)));
#endif
    // _splittingCongruenceClosure.addProblemConstraint(hasEquality()); -- not a good constraint for the minimizer
    _splittingCongruenceClosure.addHardConstraint(If(equal(SplittingCongruenceClosure::MODEL)).
                                                  then(_splittingMinimizeModel.is(notEqual(SplittingMinimizeModel::SCO))));

    _ccUnsatCores = ChoiceOptionValue<CCUnsatCores>("cc_unsat_cores","ccuc",CCUnsatCores::ALL,
                                                     {"first", "small_ones", "all"});
    _ccUnsatCores.description="";
    _lookup.insert(&_ccUnsatCores);
    _ccUnsatCores.tag(OptionTag::AVATAR);
    _ccUnsatCores.onlyUsefulWith(_splittingCongruenceClosure.is(notEqual(SplittingCongruenceClosure::OFF)));

    _splittingLiteralPolarityAdvice = ChoiceOptionValue<SplittingLiteralPolarityAdvice>(
                                                "avatar_literal_polarity_advice","alpa",
                                                SplittingLiteralPolarityAdvice::NONE,
                                                {"false","true","none","random"});
    _splittingLiteralPolarityAdvice.description="Override SAT-solver's default polarity/phase setting for variables abstracting clause components.";
    _lookup.insert(&_splittingLiteralPolarityAdvice);
    _splittingLiteralPolarityAdvice.tag(OptionTag::AVATAR);
    _splittingLiteralPolarityAdvice.onlyUsefulWith(_splitting.is(equal(true)));

    _splittingMinimizeModel = ChoiceOptionValue<SplittingMinimizeModel>("avatar_minimize_model","amm",
                                                                        SplittingMinimizeModel::ALL,{"off","sco","all"});
    _splittingMinimizeModel.description="Minimize the SAT-solver model by replacing concrete values with don't-cares"
                                        " provided <all> the sat clauses (or only the split clauses with <sco>) remain provably satisfied"
                                        " by the partial model.";
    _lookup.insert(&_splittingMinimizeModel);
    _splittingMinimizeModel.tag(OptionTag::AVATAR);
    _splittingMinimizeModel.onlyUsefulWith(_splitting.is(equal(true)));

    _splittingEagerRemoval = BoolOptionValue("avatar_eager_removal","aer",true);
    _splittingEagerRemoval.description="If a component was in the model and then becomes 'don't care' eagerly remove that component from the first-order solver. Note: only has any impact when amm is used.";
    _lookup.insert(&_splittingEagerRemoval);
    _splittingEagerRemoval.tag(OptionTag::AVATAR);
    _splittingEagerRemoval.onlyUsefulWith(_splitting.is(equal(true)));
    // if minimize is off then makes no difference
    // if minimize is sco then we could have a conflict clause added infinitely often
    _splittingEagerRemoval.onlyUsefulWith(_splittingMinimizeModel.is(equal(SplittingMinimizeModel::ALL)));

    _splittingFastRestart = BoolOptionValue("avatar_fast_restart","afr",false);
    _splittingFastRestart.description="";
    _lookup.insert(&_splittingFastRestart);
    _splittingFastRestart.tag(OptionTag::AVATAR);
    _splittingFastRestart.onlyUsefulWith(_splitting.is(equal(true)));

    _splittingBufferedSolver = BoolOptionValue("avatar_buffered_solver","abs",false);
    _splittingBufferedSolver.description="Added buffering functionality to the SAT solver used in AVATAR.";
    _lookup.insert(&_splittingBufferedSolver);
    _splittingBufferedSolver.tag(OptionTag::AVATAR);
    _splittingBufferedSolver.onlyUsefulWith(_splitting.is(equal(true)));

    _splittingDeleteDeactivated = ChoiceOptionValue<SplittingDeleteDeactivated>("avatar_delete_deactivated","add",
                                                                        SplittingDeleteDeactivated::ON,{"on","large","off"});

    _splittingDeleteDeactivated.description="";
    _lookup.insert(&_splittingDeleteDeactivated);
    _splittingDeleteDeactivated.tag(OptionTag::AVATAR);
    _splittingDeleteDeactivated.onlyUsefulWith(_splitting.is(equal(true)));

    _splittingFlushPeriod = UnsignedOptionValue("avatar_flush_period","afp",0);
    _splittingFlushPeriod.description=
    "after given number of generated clauses without deriving an empty clause, the splitting component selection is shuffled. If equal to zero, shuffling is never performed.";
    _lookup.insert(&_splittingFlushPeriod);
    _splittingFlushPeriod.tag(OptionTag::AVATAR);
    _splittingFlushPeriod.onlyUsefulWith(_splitting.is(equal(true)));

    _splittingFlushQuotient = FloatOptionValue("avatar_flush_quotient","afq",1.5);
    _splittingFlushQuotient.description=
    "after each flush, the avatar_flush_period is multiplied by the quotient";
    _lookup.insert(&_splittingFlushQuotient);
    _splittingFlushQuotient.tag(OptionTag::AVATAR);
    _splittingFlushQuotient.addConstraint(greaterThanEq(1.0f));
    _splittingFlushQuotient.onlyUsefulWith(_splittingFlushPeriod.is(notEqual((unsigned)0)));

    _splittingAvatimer = FloatOptionValue("avatar_turn_off_time_frac","atotf",1.0);
    _splittingAvatimer.description= "Stop splitting after the specified fraction of the overall time has passed (the default 1.0 means AVATAR runs until the end).\n"
        "(the remaining time AVATAR is still switching branches and communicating with the SAT solver,\n"
        "but not introducing new splits anymore. This fights the theoretical possibility of AVATAR's dynamic incompleteness.)";
    _lookup.insert(&_splittingAvatimer);
    _splittingAvatimer.tag(OptionTag::AVATAR);
    _splittingAvatimer.addConstraint(greaterThanEq(0.0f)); //if you want to stop splitting right-away, just turn AVATAR off
    _splittingAvatimer.addConstraint(smallerThanEq(1.0f));
    _splittingAvatimer.onlyUsefulWith(_splitting.is(equal(true)));

    _splittingNonsplittableComponents = ChoiceOptionValue<SplittingNonsplittableComponents>("avatar_nonsplittable_components","anc",
                                                                                              SplittingNonsplittableComponents::KNOWN,
                                                                                              {"all","all_dependent","known","none"});
    _splittingNonsplittableComponents.description=
    "Decide what to do with a nonsplittable component:\n"
    "  -known: SAT clauses will be learnt from non-splittable clauses that have corresponding components (if there is a component C with name SAT l, clause C | {l1,..ln} will give SAT clause ~l1 \\/ … \\/ ~ln \\/ l). When we add the sat clause, we discard the original FO clause C | {l1,..ln} and let the component selection update model, possibly adding the component clause C | {l}.\n"
    "  -all: like known, except when we see a non-splittable clause that doesn't have a name, we introduce the name for it.\n"
    "  -all_dependent: like all, but we don't introduce names for non-splittable clauses that don't depend on any components";
    _lookup.insert(&_splittingNonsplittableComponents);
    _splittingNonsplittableComponents.tag(OptionTag::AVATAR);
    _splittingNonsplittableComponents.onlyUsefulWith(_splitting.is(equal(true)));

    _nonliteralsInClauseWeight = BoolOptionValue("nonliterals_in_clause_weight","nicw",false);
    _nonliteralsInClauseWeight.description=
    "Non-literal parts of clauses (such as its split history) will also contribute to the weight";
    _lookup.insert(&_nonliteralsInClauseWeight);
    _nonliteralsInClauseWeight.tag(OptionTag::AVATAR);
    _nonliteralsInClauseWeight.onlyUsefulWith(_splitting.is(equal(true)));
    // _nonliteralsInClauseWeight.addProblemConstraint(mayHaveNonUnits()); (for the same reason this is disabled in splitting)

//*********************** SAT solver (used in various places)  ***********************
    _satSolver = ChoiceOptionValue<SatSolver>("sat_solver","sas",SatSolver::MINISAT, {
      "minisat"
#if VZ3
      ,"z3"
#endif
    });
    _satSolver.description= "Select the SAT solver to be used throughout the solver."
      " This will be used in AVATAR (for splitting) when the saturation algorithm is discount, lrs or otter.";
    _lookup.insert(&_satSolver);
    // in principle, global subsumption also depends on the SAT solver choice, however,
    // 1) currently, it doesn't actually support Z3
    // 2) there is no reason why only one sat solver should be driving all three, so more than on _satSolver-like option should be considered in the future
    _satSolver.onlyUsefulWith(_splitting.is(equal(true)));
    _satSolver.tag(OptionTag::SAT);

#if VZ3
    _satFallbackForSMT = BoolOptionValue("sat_fallback_for_smt","sffsmt",false);
    _satFallbackForSMT.description="If using z3 run a sat solver alongside to use if the smt"
       " solver returns unknown at any point";
    _lookup.insert(&_satFallbackForSMT);
    _satFallbackForSMT.tag(OptionTag::SAT);
    _satFallbackForSMT.addProblemConstraint(hasTheories()); // Z3 won't be incomplete for pure FOL
    _satFallbackForSMT.onlyUsefulWith(_satSolver.is(equal(SatSolver::Z3)));
#endif

    //*************************************************************
    //*********************** which mode or tag?  ************************
    //*************************************************************

    _increasedNumeralWeight = BoolOptionValue("increased_numeral_weight","inw",false);
    _increasedNumeralWeight.description=
             "This option only applies if the problem has interpreted numbers. The weight of integer constants depends on the logarithm of their absolute value (instead of being 1)";
    _lookup.insert(&_increasedNumeralWeight);
    _increasedNumeralWeight.onlyUsefulWith(ProperSaturationAlgorithm());
    _increasedNumeralWeight.tag(OptionTag::SATURATION);

    _literalComparisonMode = ChoiceOptionValue<LiteralComparisonMode>("literal_comparison_mode","lcm",
                                                                      LiteralComparisonMode::STANDARD,
                                                                      {"predicate","reverse","standard"});
    _literalComparisonMode.description="Vampire uses term orderings which use an ordering of predicates. Standard places equality (and certain other special predicates) first and all others second. Predicate depends on symbol precedence (see symbol_precedence). Reverse reverses the order.";
    _lookup.insert(&_literalComparisonMode);
    _literalComparisonMode.onlyUsefulWith(ProperSaturationAlgorithm());
    _literalComparisonMode.tag(OptionTag::SATURATION);
    _literalComparisonMode.addProblemConstraint(mayHaveNonUnits());
    _literalComparisonMode.addProblemConstraint(notJustEquality());

    _nonGoalWeightCoefficient = NonGoalWeightOptionValue("nongoal_weight_coefficient","nwc",1.0);
    _nonGoalWeightCoefficient.description=
             "coefficient that will multiply the weight of theory clauses (those marked as 'axiom' in TPTP)";
    _lookup.insert(&_nonGoalWeightCoefficient);
    _nonGoalWeightCoefficient.onlyUsefulWith(ProperSaturationAlgorithm());
    _nonGoalWeightCoefficient.tag(OptionTag::SATURATION);

    _restrictNWCtoGC = BoolOptionValue("restrict_nwc_to_goal_constants","rnwc",false);
    _restrictNWCtoGC.description = "restrict nongoal_weight_coefficient to those containing goal constants";
    _lookup.insert(&_restrictNWCtoGC);
    _restrictNWCtoGC.tag(OptionTag::SATURATION);
    _restrictNWCtoGC.onlyUsefulWith(_nonGoalWeightCoefficient.is(notEqual(1.0f)));

    _normalize = BoolOptionValue("normalize","norm",false);
    _normalize.description="Normalize the problem so that the ordering of clauses etc does not effect proof search.";
    _lookup.insert(&_normalize);
    _normalize.tag(OptionTag::PREPROCESSING);

    _shuffleInput = BoolOptionValue("shuffle_input","si",false);
    _shuffleInput.description="Randomly shuffle the input problem. (Runs after and thus destroys normalize.)";
    _lookup.insert(&_shuffleInput);
    _shuffleInput.tag(OptionTag::PREPROCESSING);

    _randomTraversals = BoolOptionValue("random_traversals","rtra",false);
    _lookup.insert(&_randomTraversals);
    _randomTraversals.tag(OptionTag::SATURATION);
    _randomTraversals.setExperimental();

    _randomPolarities = BoolOptionValue("random_polarities","rp",false);
    _randomPolarities.description="As part of preprocessing, randomly (though consistently) flip polarities of non-equality predicates in the whole CNF.";
    _lookup.insert(&_randomPolarities);
    _randomPolarities.tag(OptionTag::PREPROCESSING);

    _questionAnswering = ChoiceOptionValue<QuestionAnsweringMode>("question_answering","qa",QuestionAnsweringMode::OFF,
                                                                  {"plain","synthesis","off"});
    _questionAnswering.description= "Determines whether (and how) we attempt to answer questions:"
       " plain - answer-literal-based, supports disjunctive answers; synthesis - designed for sythesising programs from proofs.";
    _questionAnswering.addHardConstraint(If(notEqual(QuestionAnsweringMode::OFF)).then(ProperSaturationAlgorithm()));
    _lookup.insert(&_questionAnswering);
    _questionAnswering.tag(OptionTag::OTHER);

    _questionAnsweringGroundOnly = BoolOptionValue("question_answering_ground_only","qago",false);
    _questionAnsweringGroundOnly.description = "In qa plain mode: if set, only ground answers will be considered.";
    _questionAnsweringGroundOnly.onlyUsefulWith(_questionAnswering.is(equal(QuestionAnsweringMode::PLAIN)));
    _lookup.insert(&_questionAnsweringGroundOnly);
    _questionAnsweringGroundOnly.tag(OptionTag::OTHER);

    _questionAnsweringAvoidThese = StringOptionValue("question_answering_avoid_these","qaat","");
    _questionAnsweringAvoidThese.description="A |-separated list of answer literal atoms (e.g., `ans0(sK1)|ans0(f(c))`) that should not be considered as answers to return."
      " The atoms may contain variables. Matching against any of those disqualifies a potential answer.";
    _lookup.insert(&_questionAnsweringAvoidThese);
    _questionAnsweringAvoidThese.onlyUsefulWith(_questionAnswering.is(equal(QuestionAnsweringMode::PLAIN)));
    _questionAnsweringAvoidThese.tag(OptionTag::OTHER);

    _randomSeed = UnsignedOptionValue("random_seed","",1 /* this should be the value of Random::_seed from Random.cpp */);
    _randomSeed.description="Some parts of vampire use random numbers. This seed allows for reproducibility of results. By default the seed is not changed.";
    _lookup.insert(&_randomSeed);
    _randomSeed.tag(OptionTag::INPUT);

    _activationLimit = IntOptionValue("activation_limit","al",0);
    _activationLimit.description="Terminate saturation after this many iterations of the main loop. 0 means no limit.";
    _lookup.insert(&_activationLimit);
    _activationLimit.tag(OptionTag::SATURATION);

    _termOrdering = ChoiceOptionValue<TermOrdering>("term_ordering","to", TermOrdering::KBO,
                                                    {"kbo","lpo"});
    _termOrdering.description="The term ordering used by Vampire to orient equations and order literals";
    _termOrdering.onlyUsefulWith(ProperSaturationAlgorithm());
    _termOrdering.tag(OptionTag::SATURATION);
    _lookup.insert(&_termOrdering);

    _symbolPrecedence = ChoiceOptionValue<SymbolPrecedence>("symbol_precedence","sp",SymbolPrecedence::ARITY,
                                                            {"arity","occurrence","reverse_arity","unary_first",
                                                            "const_max", "const_min",
                                                            "scramble","frequency","unary_frequency","const_frequency",
                                                            "reverse_frequency", "weighted_frequency","reverse_weighted_frequency"});
    _symbolPrecedence.description="Vampire uses term orderings which require a precedence relation between symbols.\n"
                                  "Arity orders symbols by their arity (and reverse_arity takes the reverse of this) and occurrence orders symbols by the order they appear in the problem. "
                                  "Then we have a few precedence generating schemes adopted from E: frequency - sort by frequency making rare symbols large, reverse does the opposite, "
                                  "(For the weighted versions, each symbol occurrence counts as many times as is the length of the clause in which it occurs.) "
                                  "unary_first is like arity, except that unary symbols are maximal (and ties are broken by frequency), "
                                  "unary_frequency is like frequency, except that unary symbols are maximal, "
                                  "const_max makes constants the largest, then falls back to arity, "
                                  "const_min makes constants the smallest, then falls back to reverse_arity, "
                                  "const_frequency makes constants the smallest, then falls back to frequency.";
    _lookup.insert(&_symbolPrecedence);
    _symbolPrecedence.onlyUsefulWith(ProperSaturationAlgorithm());
    _symbolPrecedence.tag(OptionTag::SATURATION);

    _introducedSymbolPrecedence = ChoiceOptionValue<IntroducedSymbolPrecedence>("introduced_symbol_precedence","isp",
                                                                                IntroducedSymbolPrecedence::TOP,
                                                                                {"top","bottom"});
    _introducedSymbolPrecedence.description="Decides where to place symbols introduced during proof search in the symbol precedence";
    _lookup.insert(&_introducedSymbolPrecedence);
    _introducedSymbolPrecedence.tag(OptionTag::SATURATION);

    _kboWeightGenerationScheme = ChoiceOptionValue<KboWeightGenerationScheme>("kbo_weight_scheme","kws",KboWeightGenerationScheme::CONST,
                                          {"const","random","arity","inv_arity","arity_squared","inv_arity_squared",
                                          "precedence","inv_precedence","frequency","inv_frequency"});
    _kboWeightGenerationScheme.description = "Weight generation schemes from KBO inspired by E. This gets overridden by the function_weights option if used.";
    _kboWeightGenerationScheme.setExperimental();
    _kboWeightGenerationScheme.onlyUsefulWith(_termOrdering.is(equal(TermOrdering::KBO)));
    _kboWeightGenerationScheme.tag(OptionTag::SATURATION);
    _lookup.insert(&_kboWeightGenerationScheme);

    _kboMaxZero = BoolOptionValue("kbo_max_zero","kmz",false);
    _kboMaxZero.setExperimental();
    _kboMaxZero.onlyUsefulWith(_termOrdering.is(equal(TermOrdering::KBO)));
    _kboMaxZero.tag(OptionTag::SATURATION);
    _kboMaxZero.description="Modifies any kbo_weight_scheme by setting the maximal (by the precedence) function symbol to have weight 0.";
    _lookup.insert(&_kboMaxZero);

    _kboAdmissabilityCheck = ChoiceOptionValue<KboAdmissibilityCheck>(
        "kbo_admissibility_check", "", KboAdmissibilityCheck::ERROR,
                                     {"error","warning" });
    _kboAdmissabilityCheck.description = "Choose to emit a warning instead of throwing an exception if the weight function and precedence ordering for kbo are not compatible.";
    _kboAdmissabilityCheck.setExperimental();
    _kboAdmissabilityCheck.onlyUsefulWith(_termOrdering.is(equal(TermOrdering::KBO)));
    _kboAdmissabilityCheck.tag(OptionTag::SATURATION);
    _lookup.insert(&_kboAdmissabilityCheck);


    _functionWeights = StringOptionValue("function_weights","fw","");
    _functionWeights.description =
      "Path to a file that defines weights for KBO for function symbols.\n"
      "\n"
      "Each line in the file is expected to contain a function name, followed by the functions arity, and a positive integer, that specifies symbols weight.\n"
      "\n"
      "Additionally there are special values that can be specified:\n"
      "- `$default    <number>` specifies the default symbol weight, that is used for all symbols not present in the file (if not specified 0 is used)\n"
      "- `$introduced <number>` specifies the weight used for symbols introduced during preprocessing or proof search\n"
      "- `$var        <number>` specifies the weight used for variables\n"
      "- `$int        <number>` specifies the weight used for integer constants\n"
      "- `$rat        <number>` specifies the weight used for rational constants\n"
      "- `$real       <number>` specifies the weight used for real constants\n"
      "\n"
      "\n"
      "===== example ============\n"
      "$add 2 2\n"
      "$mul 2 7\n"
      "f    1 2\n"
      "$default 2\n"
      "$var     2\n"
      "===== end of example =====\n"
      "\n"
      "If this option is empty all weights default to 1.\n"
      ;
    _functionWeights.setExperimental();
    _functionWeights.onlyUsefulWith(_termOrdering.is(equal(TermOrdering::KBO)));
    _lookup.insert(&_functionWeights);

    _typeConPrecedence = StringOptionValue("type_con_precedence","tcp","");
    _typeConPrecedence.description = "A name of a file with an explicit user specified precedence on type constructor symbols.";
    _typeConPrecedence.setExperimental();
    _lookup.insert(&_typeConPrecedence);

    _functionPrecedence = StringOptionValue("function_precedence","fp","");
    _functionPrecedence.description = "A name of a file with an explicit user specified precedence on function symbols.";
    _functionPrecedence.setExperimental();
    _lookup.insert(&_functionPrecedence);

    _predicatePrecedence = StringOptionValue("predicate_precedence","pp","");
    _predicatePrecedence.description = "A name of a file with an explicit user specified precedence on predicate symbols.";
    _predicatePrecedence.setExperimental();
    _lookup.insert(&_predicatePrecedence);

    _symbolPrecedenceBoost = ChoiceOptionValue<SymbolPrecedenceBoost>("symbol_precedence_boost","spb",SymbolPrecedenceBoost::NONE,
                                     {"none","goal","units","goal_then_units",
                                      "non_intro","intro"});
    _symbolPrecedenceBoost.description = "Boost the symbol precedence of symbols occurring in certain kinds of clauses in the input.\n"
                                         "Additionally, non_intro/intro suppress/boost the precedence of symbols introduced during preprocessing (i.e., mainly, the naming predicates and the skolems).";
    _symbolPrecedenceBoost.onlyUsefulWith(ProperSaturationAlgorithm());
    _symbolPrecedenceBoost.tag(OptionTag::SATURATION);
    _lookup.insert(&_symbolPrecedenceBoost);


    //******************************************************************
    //*********************** Vinter???  *******************************
    //******************************************************************

    _colorUnblocking = BoolOptionValue("color_unblocking","",false);
    _colorUnblocking.description="";
    _lookup.insert(&_colorUnblocking);
    _colorUnblocking.setExperimental();
    _colorUnblocking.tag(OptionTag::OTHER);


    _showInterpolant = ChoiceOptionValue<InterpolantMode>("show_interpolant","",InterpolantMode::OFF,
                                                          {"new_heur",
#if VZ3
                                                          "new_opt",
#endif
                                                          "off"});
    _lookup.insert(&_showInterpolant);
    _showInterpolant.tag(OptionTag::OTHER);
    _showInterpolant.setExperimental();

 // Declare tag names

    _tagNames = {
                 "Unused",
                 "Other",
                 "Development",
                 "Output",
                 "Finite Model Building",
                 "SAT Solving",
                 "AVATAR",
                 "Inferences",
                 "Induction",
                 "Theories",
                 "LRS Specific",
                 "Saturation",
                 "Preprocessing",
                 "Input",
                 "Help",
                 "Higher-order",
                 "Global"
                };

} // Options::init

void Options::copyValuesFrom(const Options& that)
{
  //copy across the actual values in that
  VirtualIterator<AbstractOptionValue*> options = _lookup.values();

  while(options.hasNext()){
    AbstractOptionValue* opt = options.next();
    if(opt->shouldCopy()){
      AbstractOptionValue* other = that.getOptionValueByName(opt->longName);
      ASS(opt!=other);
      ALWAYS(opt->set(other->getStringOfActual()));
      // copyValuesFrom preserves whether the option has been user-set
      opt->is_set=other->is_set;
    }
  }
}
Options::Options(const Options& that)
{
  init();
  copyValuesFrom(that);
}

Options& Options::operator=(const Options& that)
{
  if(this==&that) return *this;
  copyValuesFrom(that);
  return *this;
}


/**
 * Set option by its name and value.
 * @since 13/11/2004 Manchester
 * @since 18/01/2014 Manchester, changed to use _ignoreMissing
 * @since 14/09/2014 updated to use _lookup
 * @author Andrei Voronkov
 */
void Options::set(const char* name,const char* value, bool longOpt)
{
  try {
    if((longOpt && !_lookup.findLong(name)->set(value)) ||
        (!longOpt && !_lookup.findShort(name)->set(value))) {
      switch (ignoreMissing()) {
      case IgnoreMissing::OFF:
        USER_ERROR((std::string) value +" is an invalid value for "+(std::string)name+"\nSee help or use explain i.e. vampire -explain mode");
        break;
      case IgnoreMissing::WARN:
        if (outputAllowed()) {
          addCommentSignForSZS(std::cout);
          std::cout << "WARNING: invalid value "<< value << " for option " << name << endl;
        }
        break;
      case IgnoreMissing::ON:
        break;
      }
    }
  }
  catch (const ValueNotFoundException&) {
    if (_ignoreMissing.actualValue != IgnoreMissing::ON) {
      std::string msg = (std::string)name + (longOpt ? " is not a valid option" : " is not a valid short option (did you mean --?)");
      if (_ignoreMissing.actualValue == IgnoreMissing::WARN) {
        if (outputAllowed()) {
          addCommentSignForSZS(std::cout);
          std::cout << "WARNING: " << msg << endl;
        }
        return;
      } // else:
      Stack<std::string> sim = getSimilarOptionNames(name,false);
      Stack<std::string>::Iterator sit(sim);
      if(sit.hasNext()){
        std::string first = sit.next();
        msg += "\n\tMaybe you meant ";
        if(sit.hasNext()) msg += "one of:\n\t\t";
        msg += first;
        while(sit.hasNext()){ msg+="\n\t\t"+sit.next();}
        msg+="\n\tYou can use -explain <option> to explain an option";
      }
      USER_ERROR(msg);
    }
  }
} // Options::set/2

/**
 * Set option by its name and value.
 * @since 06/04/2005 Torrevieja
 */
void Options::set(const std::string& name,const std::string& value)
{
  set(name.c_str(),value.c_str(),true);
} // Options::set/2

bool Options::OptionHasValue::check(Property*p){
          AbstractOptionValue* opt = env.options->getOptionValueByName(option_value);
          ASS(opt);
          return opt->getStringOfActual()==value;
}

bool Options::HasTheories::actualCheck(Property*p)
{
  return (p->hasNumerals() || p->hasInterpretedOperations() || env.signature->hasTermAlgebras());
}

bool Options::HasTheories::check(Property*p) {
  // this was the condition used in Preprocess::preprocess guarding the addition of theory axioms
  return actualCheck(p);
}

/**
 * Return the include file name using its relative name.
 *
 * @param relativeName the relative name, must begin and end with "'"
 *        because of the TPTP syntax
 * @since 16/10/2003 Manchester, relativeName changed to string from char*
 * @since 07/08/2014 Manchester, relativeName changed to std::string
 */
// TODO this behaviour isn't quite right, at least:
// 1. we use the *root* file to resolve relative paths, which won't work if we have an axiom file that includes another
// 2. checks current directory, which spec doesn't ask for
// 3. checks our "-include" option, which isn't in the spec either (OK if someone relies on it, I guess)
// cf https://tptp.org/TPTP/TR/TPTPTR.shtml#IncludeSection
// probable solution: move all this logic into TPTP parser and do it properly there

std::string Options::includeFileName (const std::string& relativeName)
{
  if (relativeName[0] == '/') { // absolute name
    return relativeName;
  }

  if (std::filesystem::exists(relativeName)) {
    return relativeName;
  }

  // truncatedRelativeName is relative.
  // Use the conventions of Vampire:
  // (a) first search the value of "include"
  std::string dir = include();

  if (dir == "") { // include undefined
    // (b) search in the directory of the 'current file'
    // i.e. the input file
    std::filesystem::path currentFile(inputFile());
    dir = currentFile.parent_path().string();
    if(std::filesystem::exists(dir+"/"+relativeName)){
      return dir + "/" + relativeName;
    }

    // (c) search the value of the environment variable TPTP_DIR
    char* env = getenv("TPTP");
    if (env) {
      dir = env;
    }
    else {
    // (d) use the current directory
      dir = ".";
    }
    // we do not check (c) or (d) - an error will occur later
    // if the file does not exist here
  }
  // now dir is the directory to search
  return dir + "/" + relativeName;
} // Options::includeFileName


/**
 * Output options to a stream.
 *
 * @param str the stream
 * @since 02/01/2003 Manchester
 * @since 28/06/2003 Manchester, changed to treat XML output as well
 * @since 10/07/2003 Manchester, "normalize" added.
 * @since 27/11/2003 Manchester, changed using new XML routines and iterator
 *        of options
 */
void Options::output (ostream& str) const
{
  if(printAllTheoryAxioms()){
    cout << "Sorry, not implemented yet!" << endl;

    return;
  }

  if(!explainOption().empty()){
<<<<<<< HEAD
    AbstractOptionValue* option;
    vstring name = explainOption();
    try{
      option = _lookup.findLong(name);
    }
    catch(const ValueNotFoundException&){
      try{
        option = _lookup.findShort(name);
      }
      catch(const ValueNotFoundException&){
        option = 0;
      }
    }
    if(!option){
      str << name << " not a known option" << endl;
      Stack<vstring> sim_s = getSimilarOptionNames(name,true);
      Stack<vstring> sim_l = getSimilarOptionNames(name,false);
      VirtualIterator<vstring> sit = pvi(concatIters(
      Stack<vstring>::Iterator(sim_s),Stack<vstring>::Iterator(sim_l)));
      if(sit.hasNext()){
        vstring first = sit.next();
        str << "\tMaybe you meant ";
        if(sit.hasNext()) str << "one of:\n\t\t";
        str << first;
        while(sit.hasNext()){ str << "\n\t\t"+sit.next();}
        str << endl;
      }
    }
    else{
      vstringstream vs;
      option->output(vs,lineWrapInShowOptions());
      str << vs.str();
    }
=======
     AbstractOptionValue* option;
     std::string name = explainOption();
     try{
       option = _lookup.findLong(name);
     }
     catch(const ValueNotFoundException&){ 
       try{
         option = _lookup.findShort(name);
       }
       catch(const ValueNotFoundException&){
         option = 0;
       }
     }
     if(!option){ 
       str << name << " not a known option" << endl;
       Stack<std::string> sim_s = getSimilarOptionNames(name,true);
       Stack<std::string> sim_l = getSimilarOptionNames(name,false);
       VirtualIterator<std::string> sit = pvi(concatIters(
           Stack<std::string>::Iterator(sim_s),Stack<std::string>::Iterator(sim_l))); 
        if(sit.hasNext()){
          std::string first = sit.next();
          str << "\tMaybe you meant ";
          if(sit.hasNext()) str << "one of:\n\t\t";
          str << first;
          while(sit.hasNext()){ str << "\n\t\t"+sit.next();}
          str << endl;
        }
     }
     else{
       std::stringstream vs;
       option->output(vs,lineWrapInShowOptions());
       str << vs.str();
     }
>>>>>>> 5d25c27c

  }

  if (showHelp()){
    str << "=========== Usage ==========\n";
    str << "Call vampire using\n";
    str << "  vampire [options] [problem]\n";
    str << "For example,\n";
    str << "  vampire --mode casc --include ~/TPTP ~/TPTP/Problems/ALG/ALG150+1.p\n";

    str << "=========== Hints ==========\n";


    str << "=========== Options ==========\n";
    str << "To see a list of all options use\n  --show_options on\n";
    str << "Options will only be displayed for the current mode (Vampire by default)\n";
    str << " use --mode to change mode\n";
    //str << "By default experimental options will not be shown. To show ";
    //str << "these options use\n  --show_experimental_options on\n";
    str << "=========== End ==========\n";
  }

  bool normalshow = showOptions();
  bool experimental = showExperimentalOptions();

  if(normalshow || experimental) {
    Mode this_mode = _mode.actualValue;
    //str << "=========== Options ==========\n";

    VirtualIterator<AbstractOptionValue*> options = _lookup.values();

    int num_tags = static_cast<int>(OptionTag::LAST_TAG);
    Stack<Stack<AbstractOptionValue*>> groups;
    for(int i=0; i<=num_tags;i++){
        Stack<AbstractOptionValue*> stack;
        groups.push(stack);
    }


    while(options.hasNext()){
      AbstractOptionValue* option = options.next();
      if(option->inMode(this_mode) &&
              ((experimental && option->experimental) ||
               (normalshow && !option->experimental) )){
        unsigned tag = static_cast<unsigned>(option->getTag());
        //option->output(*groups[tag]);
        (groups[tag]).push(option);
      }
    }

    //output them in reverse order
    for(int i=num_tags;i>=0;i--){
      if(groups[i].isEmpty()) continue;
      std::string label = "  "+_tagNames[i]+"  ";
      ASS(label.length() < 40);
      std::string br = "******************************";
      std::string br_gap = br.substr(0,(br.length()-(label.length()/2)));
      str << endl << br << br;
      if (label.length() % 2 == 0) {
        str << endl;
      } else {
        str << "*" << endl;
      }
      str << br_gap << label << br_gap << endl;
      str << br << br;
      if (label.length() % 2 == 0) {
        str << endl << endl;
      } else {
        str << "*" << endl << endl;
      }

      // Sort
      Stack<AbstractOptionValue*> os = groups[i];
      DArray<AbstractOptionValue*> osa;
      osa.initFromIterator(Stack<AbstractOptionValue*>::Iterator(os));
      osa.sort(AbstractOptionValueCompatator());
      DArray<AbstractOptionValue*>::Iterator oit(osa);
      while(oit.hasNext()){
        oit.next()->output(str,lineWrapInShowOptions());
      }
      //str << (*groups[i]).str();
      //delete groups[i];
    }

    //str << "======= End of options =======\n";
  }

} // Options::output (ostream& str) const

template<typename T>
bool Options::OptionValue<T>::checkProblemConstraints(Property* prop){
    Lib::Stack<OptionProblemConstraintUP>::RefIterator it(_prob_constraints);
    while(it.hasNext()){
      OptionProblemConstraintUP& con = it.next();
      // Constraint should hold whenever the option is set
      if(is_set && !con->check(prop)){

         if (env.options->mode() == Mode::SPIDER){
           reportSpiderFail();
           USER_ERROR("WARNING: " + longName + con->msg());
         }

         switch(env.options->getBadOptionChoice()){
         case BadOption::OFF: break;
         default:
           cout << "WARNING: " << longName << con->msg() << endl;
         }
         return false;
      }
    }
    return true;
}

template<typename T>
Options::AbstractWrappedConstraintUP Options::OptionValue<T>::is(OptionValueConstraintUP<T> c)
{
    return AbstractWrappedConstraintUP(new WrappedConstraint<T>(*this,std::move(c)));
}

/**
 * Read age-weight ratio from a string. The string can be an integer
 * or an expression "a:w", where a,w are integers.
 *
 * @since 25/05/2004 Manchester
 */
bool Options::RatioOptionValue::readRatio(const char* val, char separator)
{
  // search the string for ":"
  bool found = false;
  int colonIndex = 0;
  while (val[colonIndex]) {
    if (val[colonIndex] == separator) {
      found = true;
      break;
    }
    colonIndex++;
  }

  if (found) {
    if (strlen(val) >= COPY_SIZE) {
      return false;
    }
    char copy[COPY_SIZE];
    strncpy(copy,val,COPY_SIZE - 1); // leave space for trailing NUL
    copy[colonIndex] = 0;
    int age;
    if (! Int::stringToInt(copy,age)) {
      return false;
    }
    actualValue = age;
    int weight;
    if (! Int::stringToInt(copy+colonIndex+1,weight)) {
      return false;
    }
    otherValue = weight;

    // don't allow ratios 0:0
    if (actualValue == 0 && otherValue == 0) {
      return false;
    }

    return true;
  }
  actualValue = 1;
  int weight;
  if (! Int::stringToInt(val,weight)) {
    return false;
  }
  otherValue = weight;
  return true;
}

bool Options::NonGoalWeightOptionValue::setValue(const std::string& value)
{
 float newValue;
 if(!Int::stringToFloat(value.c_str(),newValue)) return false;

 if(newValue <= 0.0) return false;

 actualValue=newValue;

  // actualValue contains numerator
  numerator=static_cast<int>(newValue*100);
  // otherValue contains denominator
  denominator=100;

  return true;
}

bool Options::SelectionOptionValue::setValue(const std::string& value)
{
  int sel;
  if(!Int::stringToInt(value,sel)) return false;
  switch (sel) {
  case 0:
  case 1:
  case 2:
  case 3:
  case 4:
  case 10:
  case 11:
  case 20:
  case 21:
  case 22:

  case 30:
  case 31:
  case 32:
  case 33:
  case 34:
  case 35:

  case 666:

  case 1002:
  case 1003:
  case 1004:
  case 1010:
  case 1011:
  case 1666:
  case -1:
  case -2:
  case -3:
  case -4:
  case -10:
  case -11:
  case -20: // almost same as 20 (but factoring will be on negative and not positive literals)
  case -21:
  case -22:
  case -30: // almost same as 30 (but factoring will be on negative and not positive literals)
  case -31:
  case -32:
  case -33:
  case -34:
  case -35:

  case -666:

  case -1002:
  case -1003:
  case -1004:
  case -1010:
  case -1011: // almost same as 1011 (but factoring will be on negative and not positive literals)
  case -1666:
    actualValue = sel;
    return true;
  default:
    return false;
  }
}

bool Options::InputFileOptionValue::setValue(const std::string& value)
{
  actualValue=value;
  if(value.empty()) return true;

  //update the problem name

  int length = value.length();
  const char* name = value.c_str();

  int b = length - 1;
  while (b >= 0 && name[b] != '/') {
    b--;
  }
  b++;

  int e = length - 1;
  while (e >= b && name[e] != '.') {
    e--;
  }
  if (e < b) {
    e = length;
  }

  parent->_problemName.actualValue=value.substr(b,e-b);

  return true;

}


bool Options::TimeLimitOptionValue::setValue(const std::string& value)
{
  int length = value.size();
  if (length == 0 || length >= COPY_SIZE) {
    USER_ERROR((std::string)"wrong value for time limit: " + value);
  }

  char copy[COPY_SIZE];
  strncpy(copy,value.c_str(),COPY_SIZE - 1); // leave space for trailing NUL
  char* end = copy;
  // search for the end of the string for
  while (*end) {
    end++;
  }
  end--;
  float multiplier = 10.0; // by default assume seconds
  switch (*end) {
  case 'd': // deciseconds
      multiplier = 1.0;
      *end = 0;
      break;
  case 's': // seconds
    multiplier = 10.0;
    *end = 0;
    break;
  case 'm': // minutes
    multiplier = 600.0;
    *end = 0;
    break;
  case 'h': // minutes
    multiplier = 36000.0;
    *end = 0;
    break;
  case 'D': // days
    multiplier = 864000.0;
    *end = 0;
    break;
  default:
    break;
  }

  float number;
  if (! Int::stringToFloat(copy,number)) {
    USER_ERROR((std::string)"wrong value for time limit: " + value);
  }

#ifdef _MSC_VER
  // Visual C++ does not know the round function
  actualValue= (int)floor(number * multiplier);
#else
  actualValue= (int)round(number * multiplier);
#endif

  return true;
} // Options::readTimeLimit(const char* val)

/**
 * During strategy sampling, this assigns a value to an option
 * (but checks these make sense and issues an error if not).
 *
 * An optname starting with $ is not meant to be a real option, but a fake one.
 * Fakes get stored in the map fakes and can be referenced later, during the sampling process.
 */
void Options::strategySamplingAssign(std::string optname, std::string value, DHMap<std::string,std::string>& fakes)
{
  // dollar sign signifies fake options
  if (optname[0] == '$') {
    fakes.set(optname,value);
    return;
  }

  AbstractOptionValue* opt = getOptionValueByName(optname);
  if (opt) {
    if (!opt->set(value,/* dont_touch_if_defaulting =*/ true)) {
      USER_ERROR("Sampling file processing error -- unknown option value: " + value + " for option " + optname);
    }

  } else {
    USER_ERROR("Sampling file processing error -- unknown option: " + optname);
  }
}

/**
 * During strategy sampling, this reads a value of an option
 * (but checks the name make sense and issues an error if not).
 *
 * An optname starting with $ is not meant to be a real option, but a fake one.
 * Fakes get read from the given map fakes.
 */
std::string Options::strategySamplingLookup(std::string optname, DHMap<std::string,std::string>& fakes)
{
  if (optname[0] == '$') {
    std::string* foundVal = fakes.findPtr(optname);
    if (!foundVal) {
      USER_ERROR("Sampling file processing error -- unassigned fake option: " + optname);
    }
    return *foundVal;
  }

  AbstractOptionValue* opt = getOptionValueByName(optname);
  if (opt) {
    return opt->getStringOfActual();
  } else {
    USER_ERROR("Sampling file processing error -- unknown option to look up: " + optname);
  }
  return "";
}

void Options::sampleStrategy(const std::string& strategySamplerFilename)
{
  std::ifstream input(strategySamplerFilename.c_str());

  if (input.fail()) {
    USER_ERROR("Cannot open sampler file: "+strategySamplerFilename);
  }

  // our local randomizing engine (randomly seeded)
  std::mt19937 rng((std::random_device())());
  // map of local variables (fake options)
  DHMap<std::string,std::string> fakes;

  std::string line; // parsed lines
  Stack<std::string> pieces; // temp stack used for splitting
  while (std::getline(input, line))
  {
    if (line.length() == 0 || line[0] == '#') { // empty lines and comments (starting with # as the first! character)
      continue;
    }

    StringUtils::splitStr(line.c_str(),'>',pieces);
    if (pieces.size() != 2) {
      USER_ERROR("Sampling file parse error -- each rule must contain exactly one >. Here: "+line);
    }

    std::string cond = pieces[0];
    std::string body = pieces[1];
    pieces.reset();

    // evaluate condition, if false, will skip the rest
    bool fireRule = true;
    {
      StringUtils::splitStr(cond.c_str(),' ',pieces);
      StringUtils::dropEmpty(pieces);

      Stack<std::string> pair;
      Stack<std::string>::BottomFirstIterator it(pieces);
      while(it.hasNext()) {
        std::string equation = it.next();
        StringUtils::splitStr(equation.c_str(),'=',pair);
        StringUtils::dropEmpty(pair);
        if (pair.size() != 2) {
          USER_ERROR("Sampling file parse error -- invalid equation: "+equation);
        }
        bool negated = false;
        std::string optName = pair[0];
        if (optName.back() == '!') {
          negated = true;
          optName.pop_back();
        }
        std::string storedVal = strategySamplingLookup(optName,fakes);
        if ((storedVal != pair[1]) != negated) {
          fireRule = false;
          break;
        }
        pair.reset();
      }

      pieces.reset();
    }

    if (!fireRule) {
      continue;
    }

    // now it's time to read the body
    // cout << "fire: " << body << endl;

    StringUtils::splitStr(body.c_str(),' ',pieces);
    StringUtils::dropEmpty(pieces);
    if (pieces.size() != 3) {
      USER_ERROR("Sampling file parse error -- rule body must consist of three space-separated parts. Here: "+body);
    }

    std::string optname = pieces[0];
    std::string sampler = pieces[1];
    std::string args = pieces[2];
    pieces.reset();

    if (sampler == "~cat") { // categorical sampling, e.g., "~cat group:36,predicate:4,expand:4,off:1,function:1" provides a list of value with frequencies
      StringUtils::splitStr(args.c_str(),',',pieces);

      unsigned total = 0;
      Stack<std::pair<unsigned,std::string>> mulvals; //values with multiplicities, e.g. "off:5", or "on:1"

      // parse the mulvals
      {
        Stack<std::string> pair;
        Stack<std::string>::BottomFirstIterator it(pieces);
        while(it.hasNext()) {
          std::string mulval = it.next();
          StringUtils::splitStr(mulval.c_str(),':',pair);
          // StringUtils::dropEmpty(pair);
          if (pair.size() != 2) {
            USER_ERROR("Sampling file parse error -- invalid mulval: "+mulval);
          }

          int multiplicity = 0;
          if (!Int::stringToInt(pair[1],multiplicity) || multiplicity <= 0) {
            USER_ERROR("Sampling file parse error -- invalid multiplicity in mulval: "+mulval);
          }
          total += multiplicity;
          mulvals.push(std::make_pair(multiplicity,pair[0]));
          pair.reset();
        }
        pieces.reset();
      }

      // actual sampling
      std::string value;
      unsigned sample = std::uniform_int_distribution<unsigned>(1,total)(rng);
      Stack<std::pair<unsigned,std::string>>::BottomFirstIterator it(mulvals);
      while (it.hasNext()) {
        auto mulval = it.next();
        if (sample <= mulval.first) {
          value = mulval.second;
          break;
        }
        sample -= mulval.first;
      }
      ASS_NEQ(value,"");

      strategySamplingAssign(optname,value,fakes);
    } else if (sampler == "~u2r") { // "uniform to ratio", given e.g. "~u2r -10;4;:" takes a uniform float f between -10 and 4, computes 2^r and turns this into a ratio with ":" as the separator
      StringUtils::splitStr(args.c_str(),';',pieces);
      StringUtils::dropEmpty(pieces);

      if (pieces.size() != 3) {
        USER_ERROR("Sampling file parse error -- ~u2r sampler expects exatly three simecolon-separated arguments but got: "+args);
      }
      if (pieces[2].length() != 1) {
        USER_ERROR("Sampling file parse error -- the third argument of the ~u2r sampler needs to be a single character and not: "+pieces[2]);
      }
      float low,high;
      if (!Int::stringToFloat(pieces[0].c_str(),low) || !Int::stringToFloat(pieces[1].c_str(),high)) {
        USER_ERROR("Sampling file parse error -- can't convert one of ~u2r sampler arguments to float: "+args);
      }
      std::uniform_real_distribution<float> dis(low,high);
      float raw = dis(rng);
      float exped = powf(2.0,raw);
      unsigned denom = 1 << 20;
      unsigned numer = exped*denom;
      // don't generate factions in non-base form
      while (numer % 2 == 0 && denom % 2 == 0) {
        numer /= 2;
        denom /= 2;
      }
      strategySamplingAssign(optname,Int::toString(numer)+pieces[2]+Int::toString(denom),fakes);

      pieces.reset();
    } else if (sampler == "~sgd") { // "shifted geometric distribution", e.g. "~sgd 0.07,2" (used for naming) means: value 2+i, i from N, has probability 0.07*(1-0.07)^i. This has a mean of 2+0.07*(1-0.07)
      StringUtils::splitStr(args.c_str(),',',pieces);
      StringUtils::dropEmpty(pieces);

      if (pieces.size() != 2) {
        USER_ERROR("Sampling file parse error -- ~sgd sampler expects exatly two comma-separated arguments but got: "+args);
      }
      double prob;
      int offset;
      if (!Int::stringToDouble(pieces[0].c_str(),prob) || !Int::stringToInt(pieces[1].c_str(),offset)) {
        USER_ERROR("Sampling file parse error -- can't convert one of ~sgd sampler arguments to numbers: "+args);
      }
      std::geometric_distribution<int> dis(prob);
      int nval = offset+dis(rng);
      strategySamplingAssign(optname,Int::toString(nval),fakes);

      pieces.reset();
    } else if (sampler == "~uf") { // uniform float (with lower and upper bound given, as in "~uf 0.0,0.5")
      StringUtils::splitStr(args.c_str(),',',pieces);
      StringUtils::dropEmpty(pieces);

      if (pieces.size() != 2) {
        USER_ERROR("Sampling file parse error -- ~uf sampler expects exatly two comma-separated arguments but got: "+args);
      }
      float low,high;
      if (!Int::stringToFloat(pieces[0].c_str(),low) || !Int::stringToFloat(pieces[1].c_str(),high)) {
        USER_ERROR("Sampling file parse error -- can't convert one of ~uf sampler arguments to float: "+args);
      }
      std::uniform_real_distribution<float> dis(low,high);
      float raw = dis(rng);
      strategySamplingAssign(optname,Int::toString(raw),fakes);

      pieces.reset();
    } else if (sampler == "~ui") { // uniform int (with lower and upper bound given, as in "~ui 1,500")
      StringUtils::splitStr(args.c_str(),',',pieces);
      StringUtils::dropEmpty(pieces);

      if (pieces.size() != 2) {
        USER_ERROR("Sampling file parse error -- ~ui sampler expects exatly two comma-separated arguments but got: "+args);
      }
      int low,high;
      if (!Int::stringToInt(pieces[0].c_str(),low) || !Int::stringToInt(pieces[1].c_str(),high)) {
        USER_ERROR("Sampling file parse error -- can't convert one of ~ui sampler arguments to integer: "+args);
      }
      std::uniform_int_distribution<int> dis(low,high);
      int raw = dis(rng);
      strategySamplingAssign(optname,Int::toString(raw),fakes);

      pieces.reset();
    } else {
      USER_ERROR("Sampling file parse error -- unrecognized sampler: " + sampler);
    }

    /*
    Stack<std::string>::BottomFirstIterator it(pieces);
    while(it.hasNext()) {
      cout << "tok:" << it.next() << endl;
    }
    */
  }

  cout << "Random strategy: " + generateEncodedOptions() << endl;
}

/**
 * Assign option values as encoded in the option std::string if assign=true, otherwise check that
 * the option values are not currently set to those values.
 * according to the argument in the format
 * opt1=val1:opt2=val2:...:optn=valN,
 * for example bs=off:cond=on:drc=off:nwc=1.5:nicw=on:sos=on:sio=off:spl=sat:ssnc=none
 */
void Options::readOptionsString(std::string optionsString,bool assign)
{
  // repeatedly look for param=value
  while (optionsString != "") {
    size_t index1 = optionsString.find('=');
    if (index1 == std::string::npos) {
      error: USER_ERROR("bad option specification '" + optionsString+"'");
    }
    size_t index = optionsString.find(':');
    if (index!=std::string::npos && index1 > index) {
      goto error;
    }

    std::string param = optionsString.substr(0,index1);
    std::string value;
    if (index==std::string::npos) {
      value = optionsString.substr(index1+1);
    }
    else {
      value = optionsString.substr(index1+1,index-index1-1);
    }
    AbstractOptionValue* opt = getOptionValueByName(param);
    if(opt){
        if(assign){
            if (!opt->set(value)) {
              switch (ignoreMissing()) {
              case IgnoreMissing::OFF:
                USER_ERROR("value "+value+" for option "+ param +" not known");
                break;
              case IgnoreMissing::WARN:
                if (outputAllowed()) {
                  addCommentSignForSZS(std::cout);
                  std::cout << "WARNING: value " << value << " for option "<< param <<" not known" << endl;
                }
                break;
              case IgnoreMissing::ON:
                break;
              }
            }
        }
        else{
            std::string current = opt->getStringOfActual();
            if(value==current){
                USER_ERROR("option "+param+" uses forbidden value "+value);
            }
        }
    }
    else{
      switch (ignoreMissing()) {
      case IgnoreMissing::OFF:
        USER_ERROR("option "+param+" not known");
        break;
      case IgnoreMissing::WARN:
        if (outputAllowed()) {
          addCommentSignForSZS(std::cout);
          std::cout << "WARNING: option "<< param << " not known." << endl;
        }
        break;
      case IgnoreMissing::ON:
        break;
      }
    }

    if (index==std::string::npos) {
      return;
    }
    optionsString = optionsString.substr(index+1);
  }
} // readOptionsString/1

/**
 * Build options from a Spider test id.
 * @since 30/05/2004 Manchester
 * @since 21/06/2005 Manchester time limit in the test id must be
 *        in deciseconds
 * @throws UserErrorException if the test id is incorrect
 */
void Options::readFromEncodedOptions (std::string testId)
{
  _testId.actualValue = testId;

  std::string ma(testId,0,3); // the first 3 characters
  if (ma == "dis") {
    _saturationAlgorithm.actualValue = SaturationAlgorithm::DISCOUNT;
  }
  else if (ma == "lrs") {
    _saturationAlgorithm.actualValue = SaturationAlgorithm::LRS;
  }
  else if (ma == "ott") {
    _saturationAlgorithm.actualValue = SaturationAlgorithm::OTTER;
  }
  else if (ma == "fmb") {
    _saturationAlgorithm.actualValue = SaturationAlgorithm::FINITE_MODEL_BUILDING;
  }
  else {
  error: USER_ERROR("bad test id " + _testId.actualValue);
  }

  // after last '_' we have time limit
  size_t index = testId.find_last_of('_');
  if (index == std::string::npos) { // not found
    goto error;
  }
  std::string timeString = testId.substr(index+1);
  _timeLimitInDeciseconds.set(timeString);
  // setting assumes seconds as default, but encoded strings use deciseconds
  _timeLimitInDeciseconds.actualValue = _timeLimitInDeciseconds.actualValue/10;

  testId = testId.substr(3,index-3);
  switch (testId[0]) {
  case '+':
    testId = testId.substr(1);
    break;
  case '-':
    break;
  default:
    goto error;
  }

  index = testId.find('_');
  std::string sel = testId.substr(0,index);
  _selection.set(sel);
  testId = testId.substr(index+1);

  if (testId == "") {
    goto error;
  }

  index = testId.find('_');
  std::string awr = testId.substr(0,index);
  _ageWeightRatio.set(awr.c_str());
  if (index==string::npos) {
    //there are no extra options
    return;
  }
  testId = testId.substr(index+1);
  //now read the rest of the options
  readOptionsString(testId);
} // Options::readFromTestId

void Options::setForcedOptionValues()
{
  if(_forcedOptions.actualValue.empty()) return;
  readOptionsString(_forcedOptions.actualValue);
}

/**
 * Return testId std::string that represents current values of the options
 */
std::string Options::generateEncodedOptions() const
{
  std::ostringstream res;
  //saturation algorithm
  std::string sat;
  switch(_saturationAlgorithm.actualValue){
    case SaturationAlgorithm::LRS : sat="lrs"; break;
    case SaturationAlgorithm::DISCOUNT : sat="dis"; break;
    case SaturationAlgorithm::OTTER : sat="ott"; break;
    case SaturationAlgorithm::FINITE_MODEL_BUILDING : sat="fmb"; break;
    default : ASSERTION_VIOLATION;
  }

  res << sat;

  //selection function
  res << (selection() < 0 ? "-" : "+") << abs(selection());
  res << "_";

  //age-weight ratio
  if (ageRatio()!=1) {
    res << ageRatio() << ":";
  }
  res << weightRatio();
  res << "_";

  Options cur=*this;

  // Record options that do not want to be in encoded string
  static Set<const AbstractOptionValue*> forbidden;
  //we initialize the set if there's nothing inside
  if (forbidden.size()==0) {
    //things we output elsewhere
    forbidden.insert(&_saturationAlgorithm);
    forbidden.insert(&_selection);
    forbidden.insert(&_ageWeightRatio);
    forbidden.insert(&_timeLimitInDeciseconds);

    //things we don't want to output (showHelp etc won't get to here anyway)
    forbidden.insert(&_mode);
    forbidden.insert(&_testId); // is this old version of decode?
    forbidden.insert(&_include);
    forbidden.insert(&_printProofToFile);
    forbidden.insert(&_problemName);
    forbidden.insert(&_inputFile);
    forbidden.insert(&_encode);
    forbidden.insert(&_decode);
    forbidden.insert(&_sampleStrategy);
    forbidden.insert(&_normalize);

    forbidden.insert(&_memoryLimit);
    forbidden.insert(&_proof);
    forbidden.insert(&_inputSyntax);
#if VAMPIRE_PERF_EXISTS
    forbidden.insert(&_parsingDoesNotCount);
#endif
    forbidden.insert(&_ignoreMissing); // or maybe we do!
  }

  VirtualIterator<AbstractOptionValue*> options = _lookup.values();

  bool first=true;
  while(options.hasNext()){
    AbstractOptionValue* option = options.next();
    // TODO do we want to also filter by !isDefault?
    if(!forbidden.contains(option) && option->is_set && !option->isDefault()){
      std::string name = option->shortName;
      if(name.empty()) name = option->longName;
      if(!first){ res<<":";}else{first=false;}
      res << name << "=" << option->getStringOfActual();
    }
  }

  if(!first){ res << "_"; }
  res << Lib::Int::toString(_timeLimitInDeciseconds.actualValue);

  return res.str();
}


/**
 * True if the options are complete.
 * @since 23/07/2011 Manchester
 */
bool Options::complete(const Problem& prb) const
{
  if(prb.isHigherOrder()){
    //safer for competition
    return false;
  }

  if (unificationWithAbstraction() != UnificationWithAbstraction::OFF) {
    // unification with abstraction might cause in "spurious saturations"
    return false;
  }

  if (_showInterpolant.actualValue != InterpolantMode::OFF) {
    return false;
  }

  //we did some transformation that made us lose completeness
  //(e.g. equality proxy replacing equality for reflexive predicate)
  if (prb.hadIncompleteTransformation()) {
    return false;
  }

  Property& prop = *prb.getProperty();

  // general properties causing incompleteness
  if (prop.hasInterpretedOperations()
      || prop.hasProp(Property::PR_HAS_INTEGERS)
      || prop.hasProp(Property::PR_HAS_REALS)
      || prop.hasProp(Property::PR_HAS_RATS)
      || prop.hasProp(Property::PR_HAS_ARRAYS)
      || (!prop.onlyFiniteDomainDatatypes() && prop.hasProp(Property::PR_HAS_DT_CONSTRUCTORS))
      || (!prop.onlyFiniteDomainDatatypes() && prop.hasProp(Property::PR_HAS_CDT_CONSTRUCTORS))
      || prop.hasAnswerLiteral()) {
    return false;
  }

  // preprocessing
  if (env.signature->hasDistinctGroups()) {
    return false;
  }

  // preprocessing for resolution-based algorithms
  if (_sos.actualValue != Sos::OFF) return false;
  // run-time rule causing incompleteness
  if (_forwardLiteralRewriting.actualValue) return false;

  bool unitEquality = prop.category() == Property::UEQ;
  bool hasEquality = (prop.equalityAtoms() != 0);

  if (hasEquality && !_superposition.actualValue) return false;

  if((prop.hasCombs() || prop.hasAppliedVar())  &&
    !_addCombAxioms.actualValue && !_combinatorySuperposition.actualValue) {
    //TODO make a more complex more precise case here
    //There are instance where we are complete
    return false;
  }

  //TODO update once we have another method of dealing with bools
  if((prop.hasLogicalProxy() || prop.hasBoolVar())  && !_addProxyAxioms.actualValue){
    return false;
  }

  if (!unitEquality) {
    if (_selection.actualValue <= -1000 || _selection.actualValue >= 1000) return false;
    if (_literalComparisonMode.actualValue == LiteralComparisonMode::REVERSE) return false;
  }

  if (!hasEquality) {
    if (_binaryResolution.actualValue) return true;
    // binary resolution is off
    if (_unitResultingResolution.actualValue!=URResolution::FULL &&
       (_unitResultingResolution.actualValue!=URResolution::ON || _splitting.actualValue) ) return false;
    return prop.category() == Property::HNE; // enough URR is complete for Horn problems
  }

  if (_demodulationRedundancyCheck.actualValue == DemodulationRedundancyCheck::OFF) {
    return false;
  }
  if (!_superpositionFromVariables.actualValue) {
    return false;
  }
  if (_instanceRedundancyCheck.actualValue == InstanceRedundancyCheck::EAGER) {
    return false;
  }

  // only checking resolution rules remain
  bool pureEquality = (prop.atoms() == prop.equalityAtoms());
  if (pureEquality) return true;
  return (_binaryResolution.actualValue); // MS: we are in the equality case, so URR cannot help here even for horn problems
} // Options::complete

/**
 * Check constraints necessary for options to make sense
 *
 * The function is called after all options are parsed.
 */
bool Options::checkGlobalOptionConstraints(bool fail_early)
{
  //Check forbidden options
  readOptionsString(_forbiddenOptions.actualValue,false);

  bool result = true;

  // Check recorded option constraints
  VirtualIterator<AbstractOptionValue*> options = _lookup.values();
  while(options.hasNext()){
    result = options.next()->checkConstraints() && result;
    if(fail_early && !result) return result;
  }

  return result;
}

template <typename T>
bool Options::OptionValue<T>::checkConstraints()
{
  typename Lib::Stack<OptionValueConstraintUP<T>>::RefIterator it(_constraints);
  while (it.hasNext()) {
    const OptionValueConstraintUP<T> &con = it.next();
    if (!con->check(*this)) {

      if (env.options->mode() == Mode::SPIDER) {
      reportSpiderFail();
      USER_ERROR("\nBroken Constraint: " + con->msg(*this));
      }

      if (con->isHard()) {
        USER_ERROR("\nBroken Constraint: " + con->msg(*this));
      }
      switch (env.options->getBadOptionChoice()) {
      case BadOption::HARD:
        USER_ERROR("\nBroken Constraint: " + con->msg(*this));
      case BadOption::SOFT:
        cout << "WARNING Broken Constraint: " + con->msg(*this) << endl;
        return false;
      case BadOption::FORCED:
        if (con->force(this)) {
          cout << "Forced constraint " + con->msg(*this) << endl;
          break;
        }
        else {
          USER_ERROR("\nCould not force Constraint: " + con->msg(*this));
        }
      case BadOption::OFF:
        return false;
      default:
        ASSERTION_VIOLATION;
      }
    }
  }
  return true;
}

/**
 * Check whether the option values make sense with respect to the given problem
 *
 * This check should be done at least twice; before preprocessing and after.
 * With before_preprocessing on, only options tagged as PREPROCESSING are queried
 * With before_preprocessing off, it's all the remaining ones.
 *
 **/
bool Options::checkProblemOptionConstraints(Property* prop, bool before_preprocessing, bool fail_early)
{
  bool result = true;

  VirtualIterator<AbstractOptionValue*> options = _lookup.values();
  while(options.hasNext()){
    AbstractOptionValue* opt = options.next();

    bool tagIsPreprocessing = (opt->getTag() == OptionTag::PREPROCESSING);
    if (before_preprocessing != tagIsPreprocessing) {
      continue;
    }

    result = opt->checkProblemConstraints(prop) && result;
    if(fail_early && !result) return result;
  }

  return result;
}

template<class A>
<<<<<<< HEAD
Lib::vvector<A> parseCommaSeparatedList(vstring const& str)
=======
std::vector<A> parseCommaSeparatedList(std::string const& str) 
>>>>>>> 5d25c27c
{
  std::stringstream stream(str);
  std::vector<A> parsed;
  std::string cur;
  while (std::getline(stream, cur, ',')) {
    parsed.push_back(StringUtils::parse<A>(cur));
  }
  return parsed;
}

std::vector<int> Options::theorySplitQueueRatios() const
{
  auto inputRatios = parseCommaSeparatedList<int>(_theorySplitQueueRatios.actualValue);

  // sanity checks
  if (inputRatios.size() < 2) {
    USER_ERROR("Wrong usage of option '-thsqr'. Needs to have at least two values (e.g. '10,1')");
  }
  for (unsigned i = 0; i < inputRatios.size(); i++) {
    if(inputRatios[i] <= 0) {
      USER_ERROR("Wrong usage of option '-thsqr'. Each ratio needs to be a positive integer");
    }
  }

  return inputRatios;
}

std::vector<float> Options::theorySplitQueueCutoffs() const
{
  // initialize cutoffs
  std::vector<float> cutoffs;

  /*
  if (_theorySplitQueueCutoffs.isDefault()) {
    // if no custom cutoffs are set, use heuristics: (0,4*d,10*d,infinity)
    auto d = _theorySplitQueueExpectedRatioDenom.actualValue;
    cutoffs.push_back(0.0f);
    cutoffs.push_back(4.0f * d);
    cutoffs.push_back(10.0f * d);
    cutoffs.push_back(std::numeric_limits<float>::max());
  } else */
  {
    // if custom cutoffs are set, parse them and add float-max as last value
    cutoffs = parseCommaSeparatedList<float>(_theorySplitQueueCutoffs.actualValue);
    cutoffs.push_back(std::numeric_limits<float>::max());
  }

  // sanity checks
  for (unsigned i = 0; i < cutoffs.size(); i++)
  {
    auto cutoff = cutoffs[i];

    if (i > 0 && cutoff <= cutoffs[i-1])
    {
      USER_ERROR("Wrong usage of option '-thsqc'. The cutoff values must be strictly increasing");
    }
  }

  return cutoffs;
}

std::vector<int> Options::avatarSplitQueueRatios() const
{
  std::vector<int> inputRatios = parseCommaSeparatedList<int>(_avatarSplitQueueRatios.actualValue);

  // sanity checks
  if (inputRatios.size() < 2) {
    USER_ERROR("Wrong usage of option '-avsqr'. Needs to have at least two values (e.g. '10,1')");
  }
  for (unsigned i = 0; i < inputRatios.size(); i++) {
    if(inputRatios[i] <= 0) {
      USER_ERROR("Each ratio (supplied by option '-avsqr') needs to be a positive integer");
    }
  }

  return inputRatios;
}

std::vector<float> Options::avatarSplitQueueCutoffs() const
{
  // initialize cutoffs and add float-max as last value
  auto cutoffs = parseCommaSeparatedList<float>(_avatarSplitQueueCutoffs.actualValue);
  cutoffs.push_back(std::numeric_limits<float>::max());

  // sanity checks
  for (unsigned i = 0; i < cutoffs.size(); i++)
  {
    auto cutoff = cutoffs[i];

    if (i > 0 && cutoff <= cutoffs[i-1])
    {
      USER_ERROR("The cutoff values (supplied by option '-avsqc') must be strictly increasing");
    }
  }

  return cutoffs;
}

std::vector<int> Options::sineLevelSplitQueueRatios() const
{
  auto inputRatios = parseCommaSeparatedList<int>(_sineLevelSplitQueueRatios.actualValue);

  // sanity checks
  if (inputRatios.size() < 2) {
    USER_ERROR("Wrong usage of option '-slsqr'. Needs to have at least two values (e.g. '1,3')");
  }
  for (unsigned i = 0; i < inputRatios.size(); i++) {
    if(inputRatios[i] <= 0) {
      USER_ERROR("Each ratio (supplied by option '-slsqr') needs to be a positive integer");
    }
  }

  return inputRatios;
}

std::vector<float> Options::sineLevelSplitQueueCutoffs() const
{
  // initialize cutoffs and add float-max as last value
  auto cutoffs = parseCommaSeparatedList<float>(_sineLevelSplitQueueCutoffs.actualValue);
  cutoffs.push_back(std::numeric_limits<float>::max());

  // sanity checks
  for (unsigned i = 0; i < cutoffs.size(); i++)
  {
    auto cutoff = cutoffs[i];

    if (i > 0 && cutoff <= cutoffs[i-1])
    {
      USER_ERROR("The cutoff values (supplied by option '-slsqc') must be strictly increasing");
    }
  }

  return cutoffs;
}

std::vector<int> Options::positiveLiteralSplitQueueRatios() const
{
  auto inputRatios = parseCommaSeparatedList<int>(_positiveLiteralSplitQueueRatios.actualValue);

  // sanity checks
  if (inputRatios.size() < 2) {
    USER_ERROR("Wrong usage of option '-plsqr'. Needs to have at least two values (e.g. '1,3')");
  }
  for (unsigned i = 0; i < inputRatios.size(); i++) {
    if(inputRatios[i] <= 0) {
      USER_ERROR("Each ratio (supplied by option '-plsqr') needs to be a positive integer");
    }
  }

  return inputRatios;
}

std::vector<float> Options::positiveLiteralSplitQueueCutoffs() const
{
  // initialize cutoffs and add float-max as last value
  auto cutoffs = parseCommaSeparatedList<float>(_positiveLiteralSplitQueueCutoffs.actualValue);
  cutoffs.push_back(std::numeric_limits<float>::max());

  // sanity checks
  for (unsigned i = 0; i < cutoffs.size(); i++)
  {
    auto cutoff = cutoffs[i];

    if (i > 0 && cutoff <= cutoffs[i-1])
    {
      USER_ERROR("The cutoff values (supplied by option '-plsqc') must be strictly increasing");
    }
  }

  return cutoffs;
}<|MERGE_RESOLUTION|>--- conflicted
+++ resolved
@@ -2541,41 +2541,6 @@
   }
 
   if(!explainOption().empty()){
-<<<<<<< HEAD
-    AbstractOptionValue* option;
-    vstring name = explainOption();
-    try{
-      option = _lookup.findLong(name);
-    }
-    catch(const ValueNotFoundException&){
-      try{
-        option = _lookup.findShort(name);
-      }
-      catch(const ValueNotFoundException&){
-        option = 0;
-      }
-    }
-    if(!option){
-      str << name << " not a known option" << endl;
-      Stack<vstring> sim_s = getSimilarOptionNames(name,true);
-      Stack<vstring> sim_l = getSimilarOptionNames(name,false);
-      VirtualIterator<vstring> sit = pvi(concatIters(
-      Stack<vstring>::Iterator(sim_s),Stack<vstring>::Iterator(sim_l)));
-      if(sit.hasNext()){
-        vstring first = sit.next();
-        str << "\tMaybe you meant ";
-        if(sit.hasNext()) str << "one of:\n\t\t";
-        str << first;
-        while(sit.hasNext()){ str << "\n\t\t"+sit.next();}
-        str << endl;
-      }
-    }
-    else{
-      vstringstream vs;
-      option->output(vs,lineWrapInShowOptions());
-      str << vs.str();
-    }
-=======
      AbstractOptionValue* option;
      std::string name = explainOption();
      try{
@@ -2609,7 +2574,6 @@
        option->output(vs,lineWrapInShowOptions());
        str << vs.str();
      }
->>>>>>> 5d25c27c
 
   }
 
@@ -3638,11 +3602,7 @@
 }
 
 template<class A>
-<<<<<<< HEAD
-Lib::vvector<A> parseCommaSeparatedList(vstring const& str)
-=======
 std::vector<A> parseCommaSeparatedList(std::string const& str) 
->>>>>>> 5d25c27c
 {
   std::stringstream stream(str);
   std::vector<A> parsed;
