--- conflicted
+++ resolved
@@ -703,190 +703,6 @@
     _ageWeightRatio.reliesOn(_saturationAlgorithm.is(notEqual(SaturationAlgorithm::INST_GEN))->Or<int>(_instGenWithResolution.is(equal(true))));
     _ageWeightRatio.setRandomChoices({"8:1","5:1","4:1","3:1","2:1","3:2","5:4","1","2:3","2","3","4","5","6","7","8","10","12","14","16","20","24","28","32","40","50","64","128","1024"});
 
-<<<<<<< HEAD
-    _literalMaximalityAftercheck = BoolOptionValue("literal_maximality_aftercheck","lma",false);
-    _lookup.insert(&_literalMaximalityAftercheck);
-    _literalMaximalityAftercheck.tag(OptionTag::SATURATION);
-    _literalMaximalityAftercheck.setExperimental();
-
-    _lrsFirstTimeCheck = IntOptionValue("lrs_first_time_check","",5);
-    _lrsFirstTimeCheck.description=
-    "Percentage of time limit at which the LRS algorithm will for the first time estimate the number of reachable clauses.";
-    _lookup.insert(&_lrsFirstTimeCheck);
-    _lrsFirstTimeCheck.tag(OptionTag::LRS);
-    _lrsFirstTimeCheck.addConstraint(greaterThanEq(0));
-    _lrsFirstTimeCheck.addConstraint(lessThan(100));
-
-    _lrsWeightLimitOnly = BoolOptionValue("lrs_weight_limit_only","lwlo",false);
-    _lrsWeightLimitOnly.description=
-    "If off, the lrs sets both age and weight limit according to clause reachability, otherwise it sets the age limit to 0 and only the weight limit reflects reachable clauses";
-    _lookup.insert(&_lrsWeightLimitOnly);
-    _lrsWeightLimitOnly.tag(OptionTag::LRS);
-
-    _simulatedTimeLimit = TimeLimitOptionValue("simulated_time_limit","stl",0);
-    _simulatedTimeLimit.description=
-    "Time limit in seconds for the purpose of reachability estimations of the LRS saturation algorithm (if 0, the actual time limit is used)";
-    _lookup.insert(&_simulatedTimeLimit);
-    _simulatedTimeLimit.tag(OptionTag::LRS);
-
-
-//*********************** Inferences  ***********************
-
-    _instantiation = ChoiceOptionValue<Instantiation>("instantiation","inst",Instantiation::OFF,{"off","on"});
-    _instantiation.description = "Heuristically instantiate variables";
-    _instantiation.tag(OptionTag::INFERENCES);
-    _lookup.insert(&_instantiation);
-    _instantiation.setRandomChoices({"off","on"}); // Turn this on rarely
-    _instantiation.setExperimental();
-
-    _backwardDemodulation = ChoiceOptionValue<Demodulation>("backward_demodulation","bd",
-                                                            Demodulation::ALL,
-                                                            {"all","off","preordered"});
-    _backwardDemodulation.description=
-             "Oriented rewriting of kept clauses by newly derived unit equalities\n"
-             "s = t     L[sθ] \\/ C\n"
-             "---------------------   where sθ > tθ (replaces RHS)\n"
-             " L[tθ] \\/ C\n";
-    _lookup.insert(&_backwardDemodulation);
-    _backwardDemodulation.tag(OptionTag::INFERENCES);
-    _backwardDemodulation.addProblemConstraint(hasEquality());
-    _backwardDemodulation.reliesOn(_saturationAlgorithm.is(notEqual(SaturationAlgorithm::INST_GEN))->Or<Demodulation>(_instGenWithResolution.is(equal(true))));
-    _backwardDemodulation.setRandomChoices({"all","off"});
-
-    _backwardSubsumption = ChoiceOptionValue<Subsumption>("backward_subsumption","bs",
-                                                          Subsumption::OFF,{"off","on","unit_only"});
-    _backwardSubsumption.description=
-             "Perform subsumption deletion of kept clauses by newly derived clauses. Unit_only means that the subsumption will be performed only by unit clauses";
-    _lookup.insert(&_backwardSubsumption);
-    _backwardSubsumption.tag(OptionTag::INFERENCES);
-    _backwardSubsumption.reliesOn(_saturationAlgorithm.is(notEqual(SaturationAlgorithm::INST_GEN))->Or<Subsumption>(_instGenWithResolution.is(equal(true))));
-    //_backwardSubsumption.reliesOn(_saturationAlgorithm.is(notEqual(SaturationAlgorithm::TABULATION)));
-    _backwardSubsumption.setRandomChoices({"on","off"});
-
-    _backwardSubsumptionResolution = ChoiceOptionValue<Subsumption>("backward_subsumption_resolution","bsr",
-                                                                    Subsumption::OFF,{"off","on","unit_only"});
-    _backwardSubsumptionResolution.description=
-             "Perform subsumption resolution on kept clauses using newly derived clauses. Unit_only means that the subsumption resolution will be performed only by unit clauses";
-    _lookup.insert(&_backwardSubsumptionResolution);
-    _backwardSubsumptionResolution.tag(OptionTag::INFERENCES);
-    _backwardSubsumptionResolution.reliesOn(_saturationAlgorithm.is(notEqual(SaturationAlgorithm::INST_GEN))->Or<Subsumption>(_instGenWithResolution.is(equal(true))));
-    //_backwardSubsumptionResolution.reliesOn(_saturationAlgorithm.is(notEqual(SaturationAlgorithm::TABULATION)));
-    _backwardSubsumptionResolution.setRandomChoices({"on","off"});
-
-    _binaryResolution = BoolOptionValue("binary_resolution","br",true);
-    _binaryResolution.description=
-          "Standard binary resolution i.e.\n"
-              "C \\/ t     D \\/ s\n"
-              "---------------------\n"
-              "(C \\/ D)θ\n"
-              "where θ = mgu(t,-s) and t selected";
-    _lookup.insert(&_binaryResolution);
-    _binaryResolution.tag(OptionTag::INFERENCES);
-    // If urr is off then binary resolution should be on
-    _binaryResolution.addConstraint(
-      If(equal(false)).then(_unitResultingResolution.is(notEqual(URResolution::OFF))));
-    _binaryResolution.setRandomChoices(And(isRandSat(),saNotInstGen(),Or(hasEquality(),isBfnt(),hasCat(Property::HNE))),{"on"});
-    _binaryResolution.setRandomChoices({"on","off"});
-
-
-    _condensation = ChoiceOptionValue<Condensation>("condensation","cond",Condensation::OFF,{"fast","off","on"});
-    _condensation.description=
-             "Perform condensation. If 'fast' is specified, we only perform condensations that are easy to check for.";
-    _lookup.insert(&_condensation);
-    _condensation.tag(OptionTag::INFERENCES);
-    _condensation.reliesOn(_saturationAlgorithm.is(notEqual(SaturationAlgorithm::INST_GEN))->Or<Condensation>(_instGenWithResolution.is(equal(true))));
-    //_condensation.reliesOn(_saturationAlgorithm.is(notEqual(SaturationAlgorithm::TABULATION)));
-    _condensation.setRandomChoices({"on","off","fast"});
-
-    _demodulationRedundancyCheck = BoolOptionValue("demodulation_redundancy_check","drc",true);
-    _demodulationRedundancyCheck.description=
-             "Avoids the following cases of backward and forward demodulation, as they do not preserve completeness:\n"
-             "s = t     s = t1 \\/ C \t s = t     s != t1 \\/ C\n"
-
-             "--------------------- \t ---------------------\n"
-             "t = t1 \\/ C \t\t t != t1 \\/ C\n"
-             "where t > t1 and s = t > C (RHS replaced)";
-    _lookup.insert(&_demodulationRedundancyCheck);
-    _demodulationRedundancyCheck.tag(OptionTag::INFERENCES);
-    _demodulationRedundancyCheck.reliesOn(_saturationAlgorithm.is(notEqual(SaturationAlgorithm::INST_GEN))->Or<bool>(_instGenWithResolution.is(equal(true))));
-    _demodulationRedundancyCheck.addProblemConstraint(hasEquality());
-    _demodulationRedundancyCheck.setRandomChoices({"on","off"});
-
-    
-    _extensionalityAllowPosEq = BoolOptionValue( "extensionality_allow_pos_eq","",false);
-    _extensionalityAllowPosEq.description="If extensionality resolution equals filter, this dictates"
-      " whether we allow other positive equalities when recognising extensionality clauses";
-    _lookup.insert(&_extensionalityAllowPosEq);
-    _extensionalityAllowPosEq.tag(OptionTag::INFERENCES);
-    _extensionalityAllowPosEq.reliesOn(_extensionalityResolution.is(equal(ExtensionalityResolution::FILTER)));
-    _extensionalityAllowPosEq.setRandomChoices({"on","off","off"}); // Prefer off
-    
-    _extensionalityMaxLength = UnsignedOptionValue("extensionality_max_length","",0);
-    _extensionalityMaxLength.description="Sets the maximum length (number of literals) an extensionality"
-      " clause can have when doing recognition for extensionality resolution. If zero there is no maximum.";
-    _lookup.insert(&_extensionalityMaxLength);
-    _extensionalityMaxLength.tag(OptionTag::INFERENCES);
-    // 0 means infinity, so it is intentionally not if (unsignedValue < 2).
-    _extensionalityMaxLength.addConstraint(notEqual(1u));
-    _extensionalityMaxLength.reliesOn(_extensionalityResolution.is(notEqual(ExtensionalityResolution::OFF)));
-    //TODO does this depend on anything?
-    _extensionalityMaxLength.setRandomChoices({"0","0","0","2","3"}); // TODO what are good values?
-    
-    _extensionalityResolution = ChoiceOptionValue<ExtensionalityResolution>("extensionality_resolution","er",
-                                                                            ExtensionalityResolution::OFF,{"filter","known","tagged","off"});
-    _extensionalityResolution.description=
-      "Turns on the following inference rule:\n"
-      "  x=y \\/ C    s != t \\/ D\n"
-      "  -----------------------\n"
-      "  C{x → s, y → t} \\/ D\n"
-      "Where s!=t is selected in s!=t \\/D and x=y \\/ C is a recognised as an extensionality clause - how clauses are recognised depends on the value of this option.\n"
-      "If filter we attempt to recognise all extensionality clauses i.e. those that have exactly one X=Y, no inequality of the same sort as X-Y (and optionally no equality except X=Y, see extensionality_allow_pos_eq).\n" 
-      "If known we only recognise a known set of extensionality clauses. At the moment this includes the standard and subset-based formulations of the set extensionality axiom, as well as the array extensionality axiom.\n"
-      "If tagged we only use formulas tagged as extensionality clauses.";
-    _lookup.insert(&_extensionalityResolution);
-    _extensionalityResolution.tag(OptionTag::INFERENCES);
-    // Captures that if ExtensionalityResolution is not off then inequality splitting must be 0
-    _extensionalityResolution.reliesOn(_inequalitySplitting.is(equal(0)));
-    _extensionalityResolution.setRandomChoices({"filter","known","off","off"});
-
-    _FOOLOrdering = BoolOptionValue("fool_ordering","",false);
-    _FOOLOrdering.description="Sets term ordering to be $$false < $$true < everything else";
-    _lookup.insert(&_FOOLOrdering);
-    _FOOLOrdering.tag(OptionTag::SATURATION);
-
-    _FOOLParamodulation = BoolOptionValue("fool_paramodulation","",false);
-    _FOOLParamodulation.description=
-      "Turns on the following inference rule:\n"
-      "        C[s]\n"
-      "--------------------,\n"
-      "C[true] \\/ s = false\n"
-      "where s is a boolean term that is not a variable, true or false, C[true] is "
-      "the C clause with s substituted by true. This rule is needed for effecient "
-      "treatment of boolean terms.";
-    _lookup.insert(&_FOOLParamodulation);
-    _FOOLParamodulation.tag(OptionTag::INFERENCES);
-
-    _termAlgebraInferences = BoolOptionValue("term_algebra_rules","",false);
-    _termAlgebraInferences.description="";
-    _lookup.insert(&_termAlgebraInferences);
-    _termAlgebraInferences.tag(OptionTag::INFERENCES);
-
-    _termAlgebraCyclicityCheck = BoolOptionValue("term_algebra_acyclicity","",false);
-    _termAlgebraCyclicityCheck.description="";
-    _lookup.insert(&_termAlgebraCyclicityCheck);
-    _termAlgebraCyclicityCheck.tag(OptionTag::INFERENCES);
-
-    _forwardDemodulation = ChoiceOptionValue<Demodulation>("forward_demodulation","fd",Demodulation::ALL,{"all","off","preordered"});
-    _forwardDemodulation.description=
-    "Oriented rewriting of newly derived clauses by kept unit equalities\n"
-    "s = t     L[sθ] \\/ C\n"
-    "---------------------  where sθ > tθ\n"
-    " L[tθ] \\/ C\n"
-    "If 'preordered' is set, only equalities s = t where s > t are used for rewriting.";
-    _lookup.insert(&_forwardDemodulation);
-    _forwardDemodulation.tag(OptionTag::INFERENCES);
-    _forwardDemodulation.setRandomChoices({"all","all","all","off","preordered"});
-=======
 	    _literalMaximalityAftercheck = BoolOptionValue("literal_maximality_aftercheck","lma",false);
 	    _lookup.insert(&_literalMaximalityAftercheck);
 	    _literalMaximalityAftercheck.tag(OptionTag::SATURATION);
@@ -1049,6 +865,17 @@
 	    _lookup.insert(&_FOOLParamodulation);
 	    _FOOLParamodulation.tag(OptionTag::INFERENCES);
 
+            _termAlgebraInferences = BoolOptionValue("term_algebra_rules","",false);
+            _termAlgebraInferences.description="";
+            _lookup.insert(&_termAlgebraInferences);
+            _termAlgebraInferences.tag(OptionTag::INFERENCES);
+
+            _termAlgebraCyclicityCheck = BoolOptionValue("term_algebra_acyclicity","",false);
+            _termAlgebraCyclicityCheck.description="";
+            _lookup.insert(&_termAlgebraCyclicityCheck);
+            _termAlgebraCyclicityCheck.tag(OptionTag::INFERENCES);
+
+
 	    _forwardDemodulation = ChoiceOptionValue<Demodulation>("forward_demodulation","fd",Demodulation::ALL,{"all","off","preordered"});
 	    _forwardDemodulation.description=
 	    "Oriented rewriting of newly derived clauses by kept unit equalities\n"
@@ -1059,7 +886,6 @@
 	    _lookup.insert(&_forwardDemodulation);
 	    _forwardDemodulation.tag(OptionTag::INFERENCES);
 	    _forwardDemodulation.setRandomChoices({"all","all","all","off","preordered"});
->>>>>>> 78681e09
     
     _forwardLiteralRewriting = BoolOptionValue("forward_literal_rewriting","flr",false);
     _forwardLiteralRewriting.description="Perform forward literal rewriting.";
