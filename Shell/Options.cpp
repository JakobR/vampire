/*
 * This file is part of the source code of the software program
 * Vampire. It is protected by applicable
 * copyright laws.
 *
 * This source code is distributed under the licence found here
 * https://vprover.github.io/license.html
 * and in the source directory
 */
/**
 * @file Options.cpp
 * Implements Vampire options.
 *
 * @since 06/06/2001 Manchester, completely rewritten
 *
 * @since Sep 14 rewritten by Giles
 *
 *
 * IMPORTANT --> see .hpp file for instructions on how to add an option
 */

// Visual does not know the round function
#include <cmath>
#include <filesystem>
#include <fstream>
#include <random>

#include "Forwards.hpp"

#include "Debug/Assertion.hpp"

#include "Lib/VString.hpp"
#include "Lib/StringUtils.hpp"
#include "Lib/Environment.hpp"
#include "Lib/Timer.hpp"
#include "Lib/Exception.hpp"
#include "Lib/Int.hpp"
#include "Lib/Random.hpp"
#include "Lib/Set.hpp"
#include "Lib/System.hpp"

#include "Shell/UIHelper.hpp"
#include "Shell/Statistics.hpp"

#include "Kernel/Problem.hpp"
#include "Kernel/Signature.hpp"

#include "Options.hpp"
#include "Property.hpp"

using namespace std;
using namespace Lib;
using namespace Shell;

static const int COPY_SIZE = 128;

/**
 * Initialize options to the default values.
 *
 * Options are divided by the mode they are applicable to.
 * We then divid by tags where appropriate.
 * If an option is applicable to multiple modes but is not global it should be
 *  put in the most obvious mode - usually Vampire.
 *
 * IMPORTANT --> see .hpp file for instructions on how to add an option
 *
 * @since 10/07/2003 Manchester, _normalize added
 */
Options::Options ()

{
    init();
}

void Options::init()
{
//**********************************************************************
//*********************** GLOBAL, for all modes  ***********************
//**********************************************************************

    _memoryLimit = UnsignedOptionValue("memory_limit","m",
#if VDEBUG
                                       1024     //   1 GB
#else
                                       131072   // 128 GB (current max on the StarExecs)
#endif
                                       );
    _memoryLimit.description="Memory limit in MB";
    _lookup.insert(&_memoryLimit);

#if VAMPIRE_PERF_EXISTS
  _instructionLimit = UnsignedOptionValue("instruction_limit","i",0);
  _instructionLimit.description="Limit the number (in millions) of executed instructions (excluding the kernel ones).";
  _lookup.insert(&_instructionLimit);

  _simulatedInstructionLimit = UnsignedOptionValue("simulated_instruction_limit","sil",0);
  _simulatedInstructionLimit.description=
    "Instruction limit (in millions) of executed instructions for the purpose of reachability estimations of the LRS saturation algorithm (if 0, the actual instruction limit is used)";
  // _simulatedInstructionLimit.onlyUsefulWith(Or(_saturationAlgorithm.is(equal(SaturationAlgorithm::LRS)),_splittingAvatimer.is(notEqual(1.0f))));
  _lookup.insert(&_simulatedInstructionLimit);
  _simulatedInstructionLimit.tag(OptionTag::LRS);

  _parsingDoesNotCount = BoolOptionValue("parsing_does_not_count","",false);
  _parsingDoesNotCount.description= "Extend the instruction limit by the amount of instructions it took to parse the input problem.";
  _lookup.insert(&_parsingDoesNotCount);
  _parsingDoesNotCount.tag(OptionTag::DEVELOPMENT);
#endif

    _interactive = BoolOptionValue("interactive","",false);
    _interactive.description = "An experimental interactive mode (commands to use: load <file to parse>, read <line to parse>, pop (to drop the last added set of formulas), run [options to supply], exit).";
    _interactive.setExperimental();
    _lookup.insert(&_interactive);

    _mode = ChoiceOptionValue<Mode>("mode","",Mode::VAMPIRE,
                                    {"axiom_selection",
                                        "casc",
                                        "casc_hol",
                                        "casc_sat",
                                        "clausify",
                                        "consequence_elimination",
                                        "model_check",
                                        "output",
                                        "portfolio",
                                        "preprocess",
                                        "preprocess2",
                                        "profile",
                                        "smtcomp",
                                        "spider",
                                        "tclausify",
                                        "tpreprocess",
                                        "vampire"});
    _mode.description=
    "Select the mode of operation. Choices are:\n"
    "  -vampire: the standard mode of operation for first-order theorem proving\n"
    "  -portfolio: a portfolio mode running a specified schedule (see schedule)\n"
    "  -casc, casc_sat, smtcomp - like portfolio mode, with competition specific\n     presets for schedule, etc.\n"
    "  -preprocess,axiom_selection,clausify: modes for producing output\n      for other solvers.\n"
    "  -tpreprocess,tclausify: output modes for theory input (clauses are quantified\n      with sort information).\n"
    "  -output,profile: output information about the problem\n"
    "Some modes are not currently maintained (get in touch if interested):\n"
    "  -bpa: perform bound propagation\n"
    "  -consequence_elimination: perform consequence elimination\n";
    _lookup.insert(&_mode);
    _mode.addHardConstraint(If(equal(Mode::CONSEQUENCE_ELIMINATION)).then(_splitting.is(notEqual(true))));

    auto UsingPortfolioTechnology = [this] {
      // Consider extending this list when adding a new Casc-like mode
      return Or(_mode.is(equal(Mode::CASC_HOL)),
                _mode.is(equal(Mode::CASC)),
                _mode.is(equal(Mode::CASC_SAT)),
                _mode.is(equal(Mode::SMTCOMP)),
                _mode.is(equal(Mode::PORTFOLIO)));
    };

    _schedule = ChoiceOptionValue<Schedule>("schedule","sched",Schedule::CASC,
        {"casc",
         "casc_2023",
         "casc_2019",
         "casc_sat",
         "casc_hol_2023",
         "casc_sat_2019",
         "casc_hol_2020",
         "file",
         "induction",
         "integer_induction",
         "intind_oeis",
         "ltb_default_2017",
         "ltb_hh4_2017",
         "ltb_hll_2017",
         "ltb_isa_2017",
         "ltb_mzr_2017",
         "smtcomp",
         "smtcomp_2018",
         "snake_tptp_uns",
         "snake_tptp_sat",
         "struct_induction",
         "struct_induction_tip"});
    _schedule.description = "Schedule to be run by the portfolio mode. casc and smtcomp usually point to the most recent schedule in that category. file loads the schedule from a file specified in --schedule_file. Note that some old schedules may contain option values that are no longer supported - see ignore_missing.";
    _lookup.insert(&_schedule);
    _schedule.reliesOn(UsingPortfolioTechnology());

    _scheduleFile = StringOptionValue("schedule_file", "", "");
    _scheduleFile.description = "Path to the input schedule file. Each line contains an encoded strategy. Disabled unless `--schedule file` is set.";
    _lookup.insert(&_scheduleFile);
    _scheduleFile.onlyUsefulWith(_schedule.is(equal(Schedule::FILE)));

    _multicore = UnsignedOptionValue("cores","",1);
    _multicore.description = "When running in portfolio modes (including casc or smtcomp modes) specify the number of cores, set to 0 to use maximum";
    _lookup.insert(&_multicore);
    _multicore.reliesOn(UsingPortfolioTechnology());

    _slowness = FloatOptionValue("slowness","",1.0);
    _slowness.description = "The factor by which is multiplied the time limit of each configuration in casc/casc_sat/smtcomp/portfolio mode";
    _lookup.insert(&_slowness);
    _slowness.onlyUsefulWith(UsingPortfolioTechnology());

    _randomizSeedForPortfolioWorkers = BoolOptionValue("randomize_seed_for_portfolio_workers","",true);
    _randomizSeedForPortfolioWorkers.description = "In portfolio mode, let each worker process start from its own independent random seed.";
    _lookup.insert(&_randomizSeedForPortfolioWorkers);
    _randomizSeedForPortfolioWorkers.onlyUsefulWith(UsingPortfolioTechnology());

    _decode = DecodeOptionValue("decode","",this);
    _decode.description="Decodes an encoded strategy. Can be used to replay a strategy. To make Vampire output an encoded version of the strategy use the encode option.";
    _lookup.insert(&_decode);
    _decode.tag(OptionTag::DEVELOPMENT);

    _encode = BoolOptionValue("encode","",false);
    _encode.description="Output an encoding of the strategy to be used with the decode option";
    _lookup.insert(&_encode);
    _encode.tag(OptionTag::DEVELOPMENT);

    _sampleStrategy = StringOptionValue("sample_strategy","","");
    _sampleStrategy.description = "Specify a path to a filename (of homemade format) describing how to sample a random strategy (incompatible with the --random_strategy way).";
    _lookup.insert(&_sampleStrategy);
    _sampleStrategy.reliesOn(_mode.is(equal(Mode::VAMPIRE)));
    _sampleStrategy.setExperimental();
    _sampleStrategy.tag(OptionTag::DEVELOPMENT);

    _forbiddenOptions = StringOptionValue("forbidden_options","","");
    _forbiddenOptions.description=
    "If some of the specified options are set to a forbidden state, vampire will fail to start, or in portfolio modes it will skip such strategies. The expected syntax is <opt1>=<val1>:<opt2>:<val2>:...:<optn>=<valN>";
    _lookup.insert(&_forbiddenOptions);
    _forbiddenOptions.tag(OptionTag::INPUT);

    _forcedOptions = StringOptionValue("forced_options","","");
    _forcedOptions.description=
    "Options in the format <opt1>=<val1>:<opt2>=<val2>:...:<optn>=<valN> that override the option values set by other means (also inside portfolio mode strategies)";
    _lookup.insert(&_forcedOptions);
    _forcedOptions.tag(OptionTag::INPUT);

    _printAllTheoryAxioms = BoolOptionValue("print_theory_axioms","",false);
    _printAllTheoryAxioms.description = "Just print all theory axioms and terminate";
    _printAllTheoryAxioms.tag(OptionTag::DEVELOPMENT);
    _lookup.insert(&_printAllTheoryAxioms);
    _printAllTheoryAxioms.setExperimental();

    _showHelp = BoolOptionValue("help","h",false);
    _showHelp.description="Display the help message";
    _lookup.insert(&_showHelp);
    _showHelp.tag(OptionTag::HELP);

    _showOptions = BoolOptionValue("show_options","",false);
    _showOptions.description="List all available options";
    _lookup.insert(&_showOptions);
    _showOptions.tag(OptionTag::HELP);

    _showOptionsLineWrap = BoolOptionValue("show_options_line_wrap","",true);
    _showOptionsLineWrap.description="Line wrap in show options. Mainly used when options are read by another tool that applies its own line wrap.";
    _lookup.insert(&_showOptionsLineWrap);
    _showOptionsLineWrap.tag(OptionTag::HELP);
    _showOptionsLineWrap.setExperimental();

    _showExperimentalOptions = BoolOptionValue("show_experimental_options","",false);
    _showExperimentalOptions.description="Include experimental options in showOption";
    _lookup.insert(&_showExperimentalOptions);
    _showExperimentalOptions.setExperimental(); // only we know about it!
    _showExperimentalOptions.tag(OptionTag::HELP);

    _explainOption = StringOptionValue("explain_option","explain","");
    _explainOption.description = "Use to explain a single option i.e. -explain explain";
    _lookup.insert(&_explainOption);
    _explainOption.tag(OptionTag::HELP);

    _ignoreMissing = ChoiceOptionValue<IgnoreMissing>("ignore_missing","",IgnoreMissing::OFF,{"on","off","warn"});
    _ignoreMissing.description=
      "Ignore any options that have been removed (useful in portfolio modes where this can cause strategies to be skipped). If set to warn "
      "this will print a warning when ignoring. This is set to warn in CASC mode.";
    _lookup.insert(&_ignoreMissing);
    _ignoreMissing.tag(OptionTag::DEVELOPMENT);

    _badOption = ChoiceOptionValue<BadOption>("bad_option","",BadOption::SOFT,{"hard","forced","off","soft"});
    _badOption.description = "What should be done if a bad option value (wrt hard and soft constraints) is encountered:\n"
       " - hard: will cause a user error\n"
       " - soft: will only report the error (unless it is unsafe)\n"
       " - forced: <under development> \n"
       " - off: will ignore safe errors\n"
       "Note that unsafe errors will always lead to a user error";
    _lookup.insert(&_badOption);
    _badOption.tag(OptionTag::HELP);

    // Do we really need to be able to set this externally?
    _problemName = StringOptionValue("problem_name","","");
    _problemName.description="";
    //_lookup.insert(&_problemName);

    _proof = ChoiceOptionValue<Proof>("proof","p",Proof::ON,{"off","on","proofcheck","tptp","property"});
    _proof.description=
      "Specifies whether proof (or similar e.g. model/saturation) will be output and in which format:\n"
      "- off gives no proof output\n"
      "- on gives native Vampire proof output\n"
      "- proofcheck will output proof as a sequence of TPTP problems to allow for proof-checking by external solvers\n"
      "- tptp gives TPTP output\n"
      "- property is a developmental option. It allows developers to output statistics about the proof using a ProofPrinter "
      "object (see Kernel/InferenceStore::ProofPropertyPrinter\n";
    _lookup.insert(&_proof);
    _proof.tag(OptionTag::OUTPUT);

    _minimizeSatProofs = BoolOptionValue("minimize_sat_proofs","msp",true);
    _minimizeSatProofs.description="Perform unsat core minimization when a sat solver finds a clause set UNSAT\n"
        "(such as with AVATAR proofs or with global subsumption).";
    _lookup.insert(&_minimizeSatProofs);
    _minimizeSatProofs.tag(OptionTag::OUTPUT);

    _printProofToFile = StringOptionValue("print_proofs_to_file","pptf","");
    _printProofToFile.description="If Vampire finds a proof, it is printed to the here specified file instead of to stdout.\n"
                                  "Currently, this option only works in portfolio mode.";
    _lookup.insert(&_printProofToFile);
    _printProofToFile.tag(OptionTag::OUTPUT);

    _proofExtra = ChoiceOptionValue<ProofExtra>("proof_extra","",ProofExtra::OFF,{"off","free","full"});
    _proofExtra.description="Add extra detail to proofs:\n "
      "- free uses known information only\n"
      "- full may perform expensive operations to achieve this so may"
      " significantly impact on performance.\n"
      " The option is still under development and the format of extra information (mainly from full) may change between minor releases";
    _lookup.insert(&_proofExtra);
    _proofExtra.tag(OptionTag::OUTPUT);

    _protectedPrefix = StringOptionValue("protected_prefix","","");
    _protectedPrefix.description="Symbols with this prefix are immune against elimination during preprocessing";
    _lookup.insert(&_protectedPrefix);
    _protectedPrefix.tag(OptionTag::PREPROCESSING);
    _protectedPrefix.setExperimental(); // Does not work for all (any?) preprocessing steps currently

    _statistics = ChoiceOptionValue<Statistics>("statistics","stat",Statistics::BRIEF,{"brief","full","none"});
    _statistics.description="The level of statistics to report at the end of the run.";
    _lookup.insert(&_statistics);
    _statistics.tag(OptionTag::OUTPUT);

    _testId = StringOptionValue("test_id","","unspecified_test"); // Used by spider mode
    _testId.description="";
    _lookup.insert(&_testId);
    _testId.setExperimental();

    _outputMode = ChoiceOptionValue<Output>("output_mode","om",Output::SZS,{"smtcomp","spider","szs","vampire","ucore"});
    _outputMode.description="Change how Vampire prints the final result. SZS uses TPTP's SZS ontology. smtcomp mode"
    " suppresses all output and just prints sat/unsat. vampire is the same as SZS just without the SZS."
    " Spider prints out some profile information and extra error reports. ucore uses the smt-lib ucore output.";
    _lookup.insert(&_outputMode);
    _outputMode.tag(OptionTag::OUTPUT);

    _ignoreMissingInputsInUnsatCore = BoolOptionValue("ignore_missing_inputs_in_unsat_core","",false);
    _ignoreMissingInputsInUnsatCore.description="When running in unsat core output mode we will complain if there is"
    " an input formula that has no label. Set this on if you don't want this behaviour (which is default in smt-comp).";
    _lookup.insert(&_ignoreMissingInputsInUnsatCore);
    _ignoreMissingInputsInUnsatCore.tag(OptionTag::OUTPUT);

    _traceback = BoolOptionValue("traceback","",false);
    _traceback.description="Try decoding backtrace into a sequence of human readable function names using addr2line/atos/etc.";
    _lookup.insert(&_traceback);
    _traceback.tag(OptionTag::OUTPUT);

    _thanks = StringOptionValue("thanks","","Tanya");
    _thanks.description="";
    _lookup.insert(&_thanks);
    _thanks.setExperimental();

    _timeLimitInDeciseconds = TimeLimitOptionValue("time_limit","t",600); // stores deciseconds, but reads seconds from the user by default
    _timeLimitInDeciseconds.description="Time limit in wall clock seconds, you can use d,s,m,h,D suffixes also i.e. 60s, 5m. Setting it to 0 effectively gives no time limit.";
    _lookup.insert(&_timeLimitInDeciseconds);

#if VTIME_PROFILING
    _timeStatistics = BoolOptionValue("time_statistics","tstat",false);
    _timeStatistics.description="Show how much running time was spent in each part of Vampire";
    _lookup.insert(&_timeStatistics);
    _timeStatistics.tag(OptionTag::OUTPUT);
#endif // VTIME_PROFILING

//*********************** Input  ***********************

    _include = StringOptionValue("include","","");
    _include.description="Path prefix for the 'include' TPTP directive";
    _lookup.insert(&_include);
    _include.tag(OptionTag::INPUT);

    _inputFile= InputFileOptionValue("input_file","","",this);
    _inputFile.description="Problem file to be solved (if not specified, standard input is used)";
    _lookup.insert(&_inputFile);
    _inputFile.tag(OptionTag::INPUT);
    _inputFile.setExperimental();

    _inputSyntax= ChoiceOptionValue<InputSyntax>("input_syntax","",InputSyntax::AUTO,{"smtlib2","tptp","auto"});
    _inputSyntax.description=
    "Input syntax. Historic input syntaxes have been removed as they are not actively maintained. Contact developers for help with these.";
    _lookup.insert(&_inputSyntax);
    _inputSyntax.tag(OptionTag::INPUT);

    _guessTheGoal = ChoiceOptionValue<GoalGuess>("guess_the_goal","gtg",GoalGuess::OFF,{"off","all","exists_top","exists_all","exists_sym","position"});
    _guessTheGoal.description = "Use heuristics to guess formulas that correspond to the goal. Doesn't "
                                "really make sense if there is already a goal but it will still do something. "
                                "This is really designed for use with SMTLIB problems that don't have goals";
    _lookup.insert(&_guessTheGoal);
    _guessTheGoal.tag(OptionTag::INPUT);

    _guessTheGoalLimit = UnsignedOptionValue("guess_the_goal_limit","gtgl",1);
    _guessTheGoalLimit.description = "The maximum number of input units a symbol appears for it to be considered in a goal";
    _guessTheGoalLimit.tag(OptionTag::INPUT);
    _guessTheGoalLimit.onlyUsefulWith(_guessTheGoal.is(notEqual(GoalGuess::OFF)));
    _lookup.insert(&_guessTheGoalLimit);


//*********************** Preprocessing  ***********************

    _ignoreConjectureInPreprocessing = BoolOptionValue("ignore_conjecture_in_preprocessing","icip",false);
    _ignoreConjectureInPreprocessing.description="Make sure we do not delete the conjecture in preprocessing even if it can be deleted.";
    _lookup.insert(&_ignoreConjectureInPreprocessing);
    _ignoreConjectureInPreprocessing.tag(OptionTag::PREPROCESSING);

    _inequalitySplitting = IntOptionValue("inequality_splitting","ins",0);
    _inequalitySplitting.description=
    "When greater than zero, ins defines a weight threshold w such that any clause C \\/ s!=t "
    "where s (or conversely t) is ground and has weight greater or equal than w "
    "is replaced by C \\/ p(s) with the additional unit clause ~p(t) being added "
    "for fresh predicate p.";
    _inequalitySplitting.addProblemConstraint(hasEquality());
    _lookup.insert(&_inequalitySplitting);
    _inequalitySplitting.tag(OptionTag::PREPROCESSING);

    _equalityProxy = ChoiceOptionValue<EqualityProxy>( "equality_proxy","ep",EqualityProxy::OFF,{"R","RS","RST","RSTC","off"});
    _equalityProxy.description="Applies the equality proxy transformation to the problem. It works as follows:\n"
     " - All literals s=t are replaced by E(s,t)\n"
     " - All literals s!=t are replaced by ~E(s,t)\n"
     " - If S the symmetry clause ~E(x,y) \\/ E(y,x) is added\n"
     " - If T the transitivity clause ~E(x,y) \\/ ~E(y,z) \\/ E(x,z) is added\n"
     " - If C the congruence clauses are added as follows:\n"
     "    for predicates p that are not E or equality add\n"
     "     ~E(x1,y1) \\/ ... \\/ ~E(xN,yN) \\/ ~p(x1,...,xN) \\/ p(y1,...,yN)\n"
     "    for non-constant functions f add\n"
     "     ~E(x1,y1) \\/ ... \\/ ~E(xN,yN) \\/ E(f(x1,...,xN),f(y1,...,yN))\n"
     " R stands for reflexivity";
    _lookup.insert(&_equalityProxy);
    _equalityProxy.tag(OptionTag::PREPROCESSING);
    _equalityProxy.addProblemConstraint(hasEquality());
    _equalityProxy.addProblemConstraint(onlyFirstOrder());
    _equalityProxy.addHardConstraint(If(notEqual(EqualityProxy::OFF)).then(_combinatorySuperposition.is(notEqual(true))));

    _useMonoEqualityProxy = BoolOptionValue("mono_ep","mep",true);
    _useMonoEqualityProxy.description="Use the monomorphic version of equality proxy transformation.";
    _lookup.insert(&_useMonoEqualityProxy);
    _useMonoEqualityProxy.onlyUsefulWith(_equalityProxy.is(notEqual(EqualityProxy::OFF)));
    _useMonoEqualityProxy.tag(OptionTag::PREPROCESSING);

    _equalityResolutionWithDeletion = BoolOptionValue("equality_resolution_with_deletion","erd",true);
    _equalityResolutionWithDeletion.description="Perform equality resolution with deletion.";
    _lookup.insert(&_equalityResolutionWithDeletion);
    _equalityResolutionWithDeletion.tag(OptionTag::PREPROCESSING);
    _equalityResolutionWithDeletion.addProblemConstraint(hasEquality());

    _arityCheck = BoolOptionValue("arity_check","",false);
    _arityCheck.description="Enforce the condition that the same symbol name cannot be used with multiple arities."
       "This also ensures a symbol is not used as a function and predicate.";
    _lookup.insert(&_arityCheck);
    _arityCheck.tag(OptionTag::DEVELOPMENT);
    _functionDefinitionElimination = ChoiceOptionValue<FunctionDefinitionElimination>("function_definition_elimination","fde",
                                                                                      FunctionDefinitionElimination::ALL,{"all","none","unused"});
    _functionDefinitionElimination.description=
    "Attempts to eliminate function definitions. A function definition is a unit clause of the form f(x1,..,xn) = t where x1,..,xn are the pairwise distinct free variables of t and f does not appear in t."
        " If 'all', definitions are eliminated by replacing every occurrence of f(s1,..,sn) by t{x1 -> s1, .., xn -> sn}. If 'unused' only unused definitions are removed.";
    _lookup.insert(&_functionDefinitionElimination);
    _functionDefinitionElimination.tag(OptionTag::PREPROCESSING);
    _functionDefinitionElimination.addProblemConstraint(hasEquality());

    _functionDefinitionIntroduction = UnsignedOptionValue(
      "function_definition_introduction",
      "fdi",
      0
    );
    _functionDefinitionIntroduction.description =
      "If non-zero, introduces function definitions with generalisation for repeated compound terms in the active set. "
      "For example, if f(a, g(a)) and f(b, g(b)) occur frequently, we might define d(X) = f(X, g(X)). "
      "The parameter value 'n' is a threshold: terms that occur more than n times have a definition created.";
    _lookup.insert(&_functionDefinitionIntroduction);
    _functionDefinitionIntroduction.tag(OptionTag::INFERENCES);

    _tweeGoalTransformation = ChoiceOptionValue<TweeGoalTransformation>("twee_goal_transformation",
       "tgt", TweeGoalTransformation::OFF, {"off","ground","full"});
    _tweeGoalTransformation.description =
      "Add definitions for `ground` subterms in the conjecture, inspired by Twee. "
      "This adds a goal-directed flavour to equational reasoning. "
      "`full` is a generalization, where also non-ground subterms are considered.";
    _tweeGoalTransformation.tag(OptionTag::PREPROCESSING);
    _tweeGoalTransformation.setExperimental();
    _lookup.insert(&_tweeGoalTransformation);

    _generalSplitting = BoolOptionValue("general_splitting","gsp",false);
    _generalSplitting.description=
    "Splits clauses in order to reduce number of different variables in each clause. "
    "A clause C[X] \\/ D[Y] with subclauses C and D over non-equal sets of variables X and Y can be split into S(Z) \\/ C[X] and ~S(Z) \\/ D[Y] where Z is the intersection of X and Y.";
    _lookup.insert(&_generalSplitting);
    _generalSplitting.tag(OptionTag::PREPROCESSING);
    _generalSplitting.addProblemConstraint(mayHaveNonUnits());

    _unusedPredicateDefinitionRemoval = BoolOptionValue("unused_predicate_definition_removal","updr",true);
    _unusedPredicateDefinitionRemoval.description="Attempt to remove predicate definitions. A predicate definition is a formula of the form ![X1,..,Xn] : (p(X1,..,XN) <=> F) where p is not equality and does not occur in F and X1,..,XN are the free variables of F. If p has only positive (negative) occurrences then <=> in the definition can be replaced by => (<=). If p does not occur in the rest of the problem the definition can be removed.";
    _lookup.insert(&_unusedPredicateDefinitionRemoval);
    _unusedPredicateDefinitionRemoval.tag(OptionTag::PREPROCESSING);
    _unusedPredicateDefinitionRemoval.addProblemConstraint(notWithCat(Property::UEQ));

    _blockedClauseElimination = BoolOptionValue("blocked_clause_elimination","bce",false);
    _blockedClauseElimination.description="Eliminate blocked clauses after clausification.";
    _lookup.insert(&_blockedClauseElimination);
    _blockedClauseElimination.tag(OptionTag::PREPROCESSING);
    _blockedClauseElimination.addProblemConstraint(notWithCat(Property::UEQ));

    _distinctGroupExpansionLimit = UnsignedOptionValue("distinct_group_expansion_limit","dgel",140);
    _distinctGroupExpansionLimit.description = "If a distinct group (defined, e.g., via TPTP's $distinct)"
         " is not larger than this limit, it will be expanded during preprocessing into quadratically many disequalities."
         " (0 means `always expand`)";
    _lookup.insert(&_distinctGroupExpansionLimit);
    _distinctGroupExpansionLimit.tag(OptionTag::INPUT);

    _theoryAxioms = ChoiceOptionValue<TheoryAxiomLevel>("theory_axioms","tha",TheoryAxiomLevel::ON,{"on","off","some"});
    _theoryAxioms.description="Include theory axioms for detected interpreted symbols";
    _lookup.insert(&_theoryAxioms);
    _theoryAxioms.tag(OptionTag::PREPROCESSING);

    _theoryFlattening = BoolOptionValue("theory_flattening","thf",false);
    _theoryFlattening.description = "Flatten clauses to separate theory and non-theory parts in the input. This is often quickly undone in proof search.";
    _lookup.insert(&_theoryFlattening);
    _theoryFlattening.tag(OptionTag::PREPROCESSING);

    _ignoreUnrecognizedLogic = BoolOptionValue("ignore_unrecognized_logic","iul",false);
    _ignoreUnrecognizedLogic.description = "Try proof search anyways, if vampire would throw an \"unrecognized logic\" error otherwise.";
    _lookup.insert(&_ignoreUnrecognizedLogic);
    _ignoreUnrecognizedLogic.tag(OptionTag::INPUT);

    _sineDepth = UnsignedOptionValue("sine_depth","sd",0);
    _sineDepth.description=
    "Limit number of iterations of the transitive closure algorithm that selects formulas based on SInE's D-relation (see SInE description). 0 means no limit, 1 is a maximal limit (least selected axioms), 2 allows two iterations, etc...";
    _lookup.insert(&_sineDepth);
    _sineDepth.tag(OptionTag::PREPROCESSING);
    // Captures that if the value is not default then sineSelection must be on
    _sineDepth.onlyUsefulWith(_sineSelection.is(notEqual(SineSelection::OFF)));

    _sineGeneralityThreshold = UnsignedOptionValue("sine_generality_threshold","sgt",0);
    _sineGeneralityThreshold.description=
    "Generality of a symbol is the number of input formulas in which a symbol appears. If the generality of a symbol is smaller than the threshold, it is always added into the D-relation with formulas in which it appears.";
    _lookup.insert(&_sineGeneralityThreshold);
    _sineGeneralityThreshold.tag(OptionTag::PREPROCESSING);
    // Captures that if the value is not default then sineSelection must be on
    _sineGeneralityThreshold.onlyUsefulWith(_sineSelection.is(notEqual(SineSelection::OFF)));

    _sineSelection = ChoiceOptionValue<SineSelection>("sine_selection","ss",SineSelection::OFF,{"axioms","included","off"});
    _sineSelection.description=
    "If 'axioms', all formulas that are not annotated as 'axiom' (i.e. conjectures and hypotheses) are initially selected, and the SInE selection is performed on those annotated as 'axiom'. If 'included', all formulas that are directly in the problem file are initially selected, and the SInE selection is performed on formulas from included files. The 'included' value corresponds to the behaviour of the original SInE implementation.";
    _lookup.insert(&_sineSelection);
    _sineSelection.tag(OptionTag::PREPROCESSING);

    _sineTolerance = FloatOptionValue("sine_tolerance","st",1.0);
    _sineTolerance.description="SInE tolerance parameter (sometimes referred to as 'benevolence')."
    " Has special value of -1.0, but otherwise must be greater or equal 1.0.";
    _lookup.insert(&_sineTolerance);
    _sineTolerance.tag(OptionTag::PREPROCESSING);
    _sineTolerance.addConstraint(Or(equal(-1.0f),greaterThanEq(1.0f) ));
    // Captures that if the value is not 1.0 then sineSelection must be on
    _sineTolerance.onlyUsefulWith(_sineSelection.is(notEqual(SineSelection::OFF)));

    _naming = IntOptionValue("naming","nm",8);
    _naming.description="Introduce names for subformulas. Given a subformula F(x1,..,xk) of formula G a new predicate symbol is introduced as a name for F(x1,..,xk) by adding the axiom n(x1,..,xk) <=> F(x1,..,xk) and replacing F(x1,..,xk) with n(x1,..,xk) in G. The value indicates how many times a subformula must be used before it is named.";
    _lookup.insert(&_naming);
    _naming.addProblemConstraint(hasFormulas());
    _naming.tag(OptionTag::PREPROCESSING);
    _naming.addHardConstraint(lessThan(32768));
    _naming.addHardConstraint(greaterThan(-1));
    _naming.addHardConstraint(notEqual(1));

    _newCNF = BoolOptionValue("newcnf","newcnf",false);
    _newCNF.description="Use NewCNF algorithm to do naming, preprocessing and clausification.";
    _lookup.insert(&_newCNF);
    _newCNF.addProblemConstraint(hasFormulas());
    _newCNF.addProblemConstraint(onlyFirstOrder());
    _newCNF.tag(OptionTag::PREPROCESSING);

    _inlineLet = BoolOptionValue("inline_let","ile",false);
    _inlineLet.description="Always inline let-expressions.";
    _lookup.insert(&_inlineLet);
    _inlineLet.onlyUsefulWith(_newCNF.is(equal(true)));
    _inlineLet.tag(OptionTag::PREPROCESSING);

//*********************** Output  ***********************

    _latexOutput = StringOptionValue("latex_output","","off");
    _latexOutput.description="File that will contain proof in the LaTeX format.";
    _lookup.insert(&_latexOutput);
    _latexOutput.tag(OptionTag::OUTPUT);

    _latexUseDefaultSymbols = BoolOptionValue("latex_use_default_symbols","",true);
    _latexUseDefaultSymbols.description="Interpreted symbols such as product have default LaTeX symbols"
        " that can be used. They can be overriden in the normal way. This option can turn them off";
    _latexUseDefaultSymbols.tag(OptionTag::OUTPUT);
    _lookup.insert(&_latexUseDefaultSymbols);

    _outputAxiomNames = BoolOptionValue("output_axiom_names","",false);
    _outputAxiomNames.description="Preserve names of axioms from the problem file in the proof output";
    _lookup.insert(&_outputAxiomNames);
    _outputAxiomNames.tag(OptionTag::OUTPUT);

    _printClausifierPremises = BoolOptionValue("print_clausifier_premises","",false);
    _printClausifierPremises.description="Output how the clausified problem was derived.";
    _lookup.insert(&_printClausifierPremises);
    _printClausifierPremises.tag(OptionTag::OUTPUT);

    _showAll = BoolOptionValue("show_everything","",false);
    _showAll.description="Turn (almost) all of the showX commands on";
    _lookup.insert(&_showAll);
    _showAll.tag(OptionTag::DEVELOPMENT);

    _showActive = BoolOptionValue("show_active","",false);
    _showActive.description="Print activated clauses.";
    _lookup.insert(&_showActive);
    _showActive.tag(OptionTag::DEVELOPMENT);

    _showBlocked = BoolOptionValue("show_blocked","",false);
    _showBlocked.description="Show generating inferences blocked due to coloring of symbols";
    _lookup.insert(&_showBlocked);
    _showBlocked.tag(OptionTag::DEVELOPMENT);

    _showDefinitions = BoolOptionValue("show_definitions","",false);
    _showDefinitions.description="Show definition introductions.";
    _lookup.insert(&_showDefinitions);
    _showDefinitions.tag(OptionTag::DEVELOPMENT);

    _showNew = BoolOptionValue("show_new","",false);
    _showNew.description="Show new (generated) clauses";
    _lookup.insert(&_showNew);
    _showNew.tag(OptionTag::DEVELOPMENT);

    _showSplitting = BoolOptionValue("show_splitting","",false);
    _showSplitting.description="Show updates within AVATAR";
    _lookup.insert(&_showSplitting);
    _showSplitting.tag(OptionTag::DEVELOPMENT);

    _showNewPropositional = BoolOptionValue("show_new_propositional","",false);
    _showNewPropositional.description="";
    //_lookup.insert(&_showNewPropositional);
    _showNewPropositional.tag(OptionTag::DEVELOPMENT);

    _showNonconstantSkolemFunctionTrace = BoolOptionValue("show_nonconstant_skolem_function_trace","",false);
    _showNonconstantSkolemFunctionTrace.description="Show introduction of non-constant skolem functions.";
    _lookup.insert(&_showNonconstantSkolemFunctionTrace);
    _showNonconstantSkolemFunctionTrace.tag(OptionTag::DEVELOPMENT);

    _showPassive = BoolOptionValue("show_passive","",false);
    _showPassive.description="Show clauses added to the passive set.";
    _lookup.insert(&_showPassive);
    _showPassive.tag(OptionTag::DEVELOPMENT);

    _showReductions = BoolOptionValue("show_reductions","",false);
    _showReductions.description="Show reductions.";
    _showReductions.tag(OptionTag::DEVELOPMENT);
    _lookup.insert(&_showReductions);

    _showPreprocessing = BoolOptionValue("show_preprocessing","",false);
    _showPreprocessing.description="Show preprocessing.";
    _lookup.insert(&_showPreprocessing);
    _showPreprocessing.tag(OptionTag::DEVELOPMENT);

    _showSkolemisations = BoolOptionValue("show_skolemisations","",false);
    _showSkolemisations.description="Show Skolemisations.";
    _lookup.insert(&_showSkolemisations);
    _showSkolemisations.tag(OptionTag::DEVELOPMENT);

    _showSymbolElimination = BoolOptionValue("show_symbol_elimination","",false);
    _showSymbolElimination.description="Show symbol elimination.";
    _lookup.insert(&_showSymbolElimination);
    _showSymbolElimination.tag(OptionTag::DEVELOPMENT);

    _showTheoryAxioms = BoolOptionValue("show_theory_axioms","",false);
    _showTheoryAxioms.description="Show the added theory axioms.";
    _lookup.insert(&_showTheoryAxioms);
    _showTheoryAxioms.tag(OptionTag::DEVELOPMENT);

#if VZ3
    _showZ3 = BoolOptionValue("show_z3","",false);
    _showZ3.description="Print the clauses being added to Z3";
    _lookup.insert(&_showZ3);
    _showZ3.tag(OptionTag::DEVELOPMENT);

    _exportAvatarProblem = StringOptionValue("export_avatar","","");
    _exportAvatarProblem.description="Export the avatar problems to solve in smtlib syntax.";
    _lookup.insert(&_exportAvatarProblem);
    _exportAvatarProblem.tag(OptionTag::DEVELOPMENT);
    _exportAvatarProblem.onlyUsefulWith(And(_splitting.is(equal(true)), _satSolver.is(equal(Options::SatSolver::Z3))));

    _exportThiProblem = StringOptionValue("export_thi","","");
    _exportThiProblem.description="Export the theory instantiation problems to solve in smtlib syntax.";
    _lookup.insert(&_exportThiProblem);
    _exportThiProblem.tag(OptionTag::DEVELOPMENT);
    _exportThiProblem.onlyUsefulWith(_theoryInstAndSimp.is(notEqual(TheoryInstSimp::OFF)));

#endif

    _showFOOL = BoolOptionValue("show_fool","",false);
    _showFOOL.description="Reveal the internal representation of FOOL terms";
    _lookup.insert(&_showFOOL);
    _showFOOL.tag(OptionTag::OUTPUT);

    _showFMBsortInfo = BoolOptionValue("show_fmb_sort_info","",false);
    _showFMBsortInfo.description = "Print information about sorts in FMB";
    _lookup.insert(&_showFMBsortInfo);
    _showFMBsortInfo.tag(OptionTag::OUTPUT);

    _showInduction = BoolOptionValue("show_induction","",false);
    _showInduction.description = "Print information about induction";
    _lookup.insert(&_showInduction);
    _showInduction.tag(OptionTag::OUTPUT);

    _showSimplOrdering = BoolOptionValue("show_ordering","",false);
    _showSimplOrdering.description = "Display the used simplification ordering's parameters.";
    _lookup.insert(&_showSimplOrdering);
    _showSimplOrdering.tag(OptionTag::OUTPUT);

    _manualClauseSelection = BoolOptionValue("manual_cs","",false);
    _manualClauseSelection.description="Run Vampire interactively by manually picking the clauses to be selected";
    _lookup.insert(&_manualClauseSelection);
    _manualClauseSelection.tag(OptionTag::DEVELOPMENT);

//************************************************************************
//*********************** VAMPIRE (includes CASC)  ***********************
//************************************************************************

//*********************** Saturation  ***********************

    _saturationAlgorithm = ChoiceOptionValue<SaturationAlgorithm>("saturation_algorithm","sa",SaturationAlgorithm::LRS,
                                                                  {"discount","fmb","lrs","otter"
#if VZ3
      ,"z3"
#endif
    });
    _saturationAlgorithm.description=
    "Select the saturation algorithm:\n"
    " - discount:\n"
    " - otter:\n"
    " - limited resource:\n"
    " - fmb : finite model building for satisfiable problems.\n"
    " - z3 : pass the preprocessed problem to z3, will terminate if the resulting problem is not ground.\n"
    "z3 and fmb aren't influenced by options for the saturation algorithm, apart from those under the relevant heading";
    _lookup.insert(&_saturationAlgorithm);
    _saturationAlgorithm.tag(OptionTag::SATURATION);

    // Warn about combinations of FMB and incomplete settings
    _saturationAlgorithm.addConstraint(If(equal(SaturationAlgorithm::FINITE_MODEL_BUILDING)).then(_sineSelection.is(equal(SineSelection::OFF))));
    _saturationAlgorithm.addConstraint(If(equal(SaturationAlgorithm::FINITE_MODEL_BUILDING)).then(_equalityProxy.is(equal(EqualityProxy::OFF))));
    // make the next hard - RSTC will make FMB crash (as RSTC correctly does not trigger hadIncompleteTransformation; still it probably does not make sense to use ep with fmb)
    _saturationAlgorithm.addHardConstraint(If(equal(SaturationAlgorithm::FINITE_MODEL_BUILDING)).then(_equalityProxy.is(notEqual(EqualityProxy::RSTC))));

    auto ProperSaturationAlgorithm = [this] {
      return Or(_saturationAlgorithm.is(equal(SaturationAlgorithm::LRS)),
                _saturationAlgorithm.is(equal(SaturationAlgorithm::OTTER)),
                _saturationAlgorithm.is(equal(SaturationAlgorithm::DISCOUNT)));
    };

    _sos = ChoiceOptionValue<Sos>("sos","sos",Sos::OFF,{"all","off","on","theory"});
    _sos.description=
    "Set of support strategy. All formulas annotated as axioms are put directly among active clauses, without performing any inferences between them."
    " If all, select all literals of set-of-support clauses, otherwise use the default literal selector. If theory then only apply to theory"
    " axioms introduced by vampire (all literals are selected).";
    _lookup.insert(&_sos);
    _sos.tag(OptionTag::PREPROCESSING);
    _sos.onlyUsefulWith(ProperSaturationAlgorithm());

    _sosTheoryLimit = UnsignedOptionValue("sos_theory_limit","sstl",0);
    _sosTheoryLimit.description="When sos=theory, limit the depth of descendants a theory axiom can have.";
    _lookup.insert(&_sosTheoryLimit);
    _sosTheoryLimit.tag(OptionTag::PREPROCESSING);
    _sosTheoryLimit.onlyUsefulWith(_sos.is(equal(Sos::THEORY)));

    /*
#if VZ3
    _smtForGround = BoolOptionValue("smt_for_ground","smtfg",false);
    _smtForGround.description = "When a (theory) problem is ground after preprocessing pass it to Z3. In this case we can return sat if Z3 does.";
    _smtForGround.setExperimental(); // since smt_for_ground is not running anyway (see MainLoop.cpp)
    _lookup.insert(&_smtForGround);
#endif
     */

    _fmbNonGroundDefs = BoolOptionValue("fmb_nonground_defs","fmbngd",false);
    _fmbNonGroundDefs.description = "Introduce definitions for non ground terms in preprocessing for fmb";
    //_lookup.insert(&_fmbNonGroundDefs);
    _fmbNonGroundDefs.setExperimental();
    _fmbNonGroundDefs.onlyUsefulWith(_saturationAlgorithm.is(equal(SaturationAlgorithm::FINITE_MODEL_BUILDING)));

    _fmbStartSize = UnsignedOptionValue("fmb_start_size","fmbss",1);
    _fmbStartSize.description = "Set the initial model size for finite model building";
    _lookup.insert(&_fmbStartSize);
    _fmbStartSize.onlyUsefulWith(_saturationAlgorithm.is(equal(SaturationAlgorithm::FINITE_MODEL_BUILDING)));
    _fmbStartSize.tag(OptionTag::FMB);

    _fmbSymmetryRatio = FloatOptionValue("fmb_symmetry_ratio","fmbsr",1.0);
    _fmbSymmetryRatio.description = "Usually we use at most n principal terms for symmetry avoidance where n is the current model size. This option allows us to supply a multiplier for that n. See Symmetry Avoidance in MACE-Style Finite Model Finding.";
    _lookup.insert(&_fmbSymmetryRatio);
    _fmbSymmetryRatio.onlyUsefulWith(_saturationAlgorithm.is(equal(SaturationAlgorithm::FINITE_MODEL_BUILDING)));
    _fmbSymmetryRatio.tag(OptionTag::FMB);

    _fmbSymmetryOrderSymbols = ChoiceOptionValue<FMBSymbolOrders>("fmb_symmetry_symbol_order","fmbsso",
                                                     FMBSymbolOrders::OCCURENCE,
                                                     {"occurence","input_usage","preprocessed_usage"});
    _fmbSymmetryOrderSymbols.description = "The order of symbols considered for symmetry avoidance. See Symmetry Avoidance in MACE-Style Finite Model Finding.";
    _lookup.insert(&_fmbSymmetryOrderSymbols);
    _fmbSymmetryOrderSymbols.onlyUsefulWith(_saturationAlgorithm.is(equal(SaturationAlgorithm::FINITE_MODEL_BUILDING)));
    _fmbSymmetryOrderSymbols.tag(OptionTag::FMB);

    _fmbSymmetryWidgetOrders = ChoiceOptionValue<FMBWidgetOrders>("fmb_symmetry_widget_order","fmbswo",
                                                     FMBWidgetOrders::FUNCTION_FIRST,
                                                     {"function_first","argument_first","diagonal"});
    _fmbSymmetryWidgetOrders.description = "The order of constructed principal terms used in symmetry avoidance. See Symmetry Avoidance in MACE-Style Finite Model Finding.";
    // TODO: put back only when debugged (see https://github.com/vprover/vampire/issues/393)
    // _lookup.insert(&_fmbSymmetryWidgetOrders);
    _fmbSymmetryWidgetOrders.onlyUsefulWith(_saturationAlgorithm.is(equal(SaturationAlgorithm::FINITE_MODEL_BUILDING)));
    _fmbSymmetryWidgetOrders.tag(OptionTag::FMB);

    _fmbAdjustSorts = ChoiceOptionValue<FMBAdjustSorts>("fmb_adjust_sorts","fmbas",
                                                           FMBAdjustSorts::GROUP,
                                                           {"off","expand","group","predicate","function"});
    _fmbAdjustSorts.description = "Detect monotonic sorts. If <expand> then expand monotonic subsorts into proper sorts. If <group> then collapse monotonic sorts into a single sort. If <predicate> then introduce sort predicates for non-monotonic sorts and collapse all sorts into one. If <function> then introduce sort functions for non-monotonic sorts and collapse all sorts into one";
    _lookup.insert(&_fmbAdjustSorts);
    _fmbAdjustSorts.onlyUsefulWith(_saturationAlgorithm.is(equal(SaturationAlgorithm::FINITE_MODEL_BUILDING)));
    _fmbAdjustSorts.addHardConstraint(
      If(equal(FMBAdjustSorts::EXPAND)).then(_fmbEnumerationStrategy.is(notEqual(FMBEnumerationStrategy::CONTOUR))));
    _fmbAdjustSorts.tag(OptionTag::FMB);

    _fmbDetectSortBounds = BoolOptionValue("fmb_detect_sort_bounds","fmbdsb",false);
    _fmbDetectSortBounds.description = "Use a saturation loop to detect sort bounds introduced by (for example) injective functions";
    _lookup.insert(&_fmbDetectSortBounds);
    _fmbDetectSortBounds.onlyUsefulWith(_saturationAlgorithm.is(equal(SaturationAlgorithm::FINITE_MODEL_BUILDING)));
    _fmbDetectSortBounds.addHardConstraint(If(equal(true)).then(_fmbAdjustSorts.is(notEqual(FMBAdjustSorts::PREDICATE))));
    _fmbDetectSortBounds.addHardConstraint(If(equal(true)).then(_fmbAdjustSorts.is(notEqual(FMBAdjustSorts::FUNCTION))));
    _fmbDetectSortBounds.tag(OptionTag::FMB);

    _fmbDetectSortBoundsTimeLimit = UnsignedOptionValue("fmb_detect_sort_bounds_time_limit","fmbdsbt",1);
    _fmbDetectSortBoundsTimeLimit.description = "The time limit (in seconds) for performing sort bound detection";
    _lookup.insert(&_fmbDetectSortBoundsTimeLimit);
    _fmbDetectSortBoundsTimeLimit.onlyUsefulWith(_saturationAlgorithm.is(equal(SaturationAlgorithm::FINITE_MODEL_BUILDING)));
    _fmbDetectSortBoundsTimeLimit.tag(OptionTag::FMB);

    _fmbSizeWeightRatio = UnsignedOptionValue("fmb_size_weight_ratio","fmbswr",1);
    _fmbSizeWeightRatio.description = "Controls the priority the next sort size vector is given based on a ratio. 0 is size only, 1 means 1:1, 2 means 1:2, etc.";
    _fmbSizeWeightRatio.onlyUsefulWith(_fmbEnumerationStrategy.is(equal(FMBEnumerationStrategy::CONTOUR)));
    _fmbSizeWeightRatio.onlyUsefulWith(_saturationAlgorithm.is(equal(SaturationAlgorithm::FINITE_MODEL_BUILDING)));
    _lookup.insert(&_fmbSizeWeightRatio);
    _fmbSizeWeightRatio.tag(OptionTag::FMB);

    _fmbEnumerationStrategy = ChoiceOptionValue<FMBEnumerationStrategy>("fmb_enumeration_strategy","fmbes",FMBEnumerationStrategy::SBMEAM,{"sbeam",
#if VZ3
        "smt",
#endif
        "contour"});
    _fmbEnumerationStrategy.description = "How model sizes assignments are enumerated in the multi-sorted setting. (Only smt and contour are known to be finite model complete and can therefore return UNSAT.)";
    _lookup.insert(&_fmbEnumerationStrategy);
    _fmbEnumerationStrategy.onlyUsefulWith(_saturationAlgorithm.is(equal(SaturationAlgorithm::FINITE_MODEL_BUILDING)));
    _fmbEnumerationStrategy.tag(OptionTag::FMB);

    _fmbKeepSbeamGenerators = BoolOptionValue("fmb_keep_sbeam_generators","fmbksg",false);
    _fmbKeepSbeamGenerators.description = "A modification of the sbeam enumeration strategy which (for a performance price) makes it more enumeration-complete.";
    // for an example where this helps try "-sa fmb -fmbas expand Problems/KRS/KRS185+1.p"
    _lookup.insert(&_fmbKeepSbeamGenerators);
    _fmbKeepSbeamGenerators.onlyUsefulWith(_saturationAlgorithm.is(equal(SaturationAlgorithm::FINITE_MODEL_BUILDING)));
    _fmbKeepSbeamGenerators.onlyUsefulWith(_fmbEnumerationStrategy.is(equal(FMBEnumerationStrategy::SBMEAM)));
    _fmbKeepSbeamGenerators.tag(OptionTag::FMB);

    _selection = SelectionOptionValue("selection","s",10);
    _selection.description=
    "Selection methods 2,3,4,10,11 are complete by virtue of extending Maximal i.e. they select the best among maximal. Methods 1002,1003,1004,1010,1011 relax this restriction and are therefore not complete.\n"
    " 0     - Total (select everything)\n"
    " 1     - Maximal\n"
    " 2     - ColoredFirst, MaximalSize then Lexicographical\n"
    " 3     - ColoredFirst, NoPositiveEquality, LeastTopLevelVariables,\n          LeastDistinctVariables then Lexicographical\n"
    " 4     - ColoredFirst, NoPositiveEquality, LeastTopLevelVariables,\n          LeastVariables, MaximalSize then Lexicographical\n"
    " 10    - ColoredFirst, NegativeEquality, MaximalSize, Negative then Lexicographical\n"
    " 11    - Lookahead\n"
    " 666   - Random\n"
    " 1002  - Incomplete version of 2\n"
    " 1003  - Incomplete version of 3\n"
    " 1004  - Incomplete version of 4\n"
    " 1010  - Incomplete version of 10\n"
    " 1011  - Incomplete version of 11\n"
    " 1666  - Incomplete version of 666\n"
    "Or negated, which means that reversePolarity is true i.e. for selection we treat all negative non-equality literals as "
    "positive and vice versa (can only apply to non-equality literals).\n";

    _lookup.insert(&_selection);
    _selection.tag(OptionTag::SATURATION);
    _selection.onlyUsefulWith2(ProperSaturationAlgorithm());

    _lookaheadDelay = IntOptionValue("lookahaed_delay","lsd",0);
    _lookaheadDelay.description = "Delay the use of lookahead selection by this many selections"
                                  " the idea is that lookahead selection may behave erratically"
                                  " at the start";
    _lookaheadDelay.tag(OptionTag::SATURATION);
    _lookup.insert(&_lookaheadDelay);
    _lookaheadDelay.onlyUsefulWith(_selection.isLookAheadSelection());

    _ageWeightRatio = RatioOptionValue("age_weight_ratio","awr",1,1,':');
    _ageWeightRatio.description=
    "Ratio in which clauses are being selected for activation i.e. a:w means that for every a clauses selected based on age "
    "there will be w selected based on weight.";
    _lookup.insert(&_ageWeightRatio);
    _ageWeightRatio.tag(OptionTag::SATURATION);
    _ageWeightRatio.onlyUsefulWith2(ProperSaturationAlgorithm());

    _ageWeightRatioShape = ChoiceOptionValue<AgeWeightRatioShape>("age_weight_ratio_shape","awrs",AgeWeightRatioShape::CONSTANT,{"constant","decay", "converge"});
    _ageWeightRatioShape.description = "How to change the age/weight ratio during proof search.";
    _ageWeightRatioShape.onlyUsefulWith(_ageWeightRatio.is(isNotDefaultRatio()));
    _lookup.insert(&_ageWeightRatioShape);
    _ageWeightRatioShape.tag(OptionTag::SATURATION);

    _ageWeightRatioShapeFrequency = UnsignedOptionValue("age_weight_ratio_shape_frequency","awrsf",100);
    _ageWeightRatioShapeFrequency.description = "How frequently the age/weight ratio shape is to change: i.e. if set to 'decay' at a frequency of 100, the age/weight ratio will change every 100 age/weight choices.";
    _ageWeightRatioShapeFrequency.onlyUsefulWith(_ageWeightRatioShape.is(notEqual(AgeWeightRatioShape::CONSTANT)));
    _ageWeightRatioShapeFrequency.addHardConstraint(greaterThan(0u));
    _lookup.insert(&_ageWeightRatioShapeFrequency);
    _ageWeightRatioShapeFrequency.tag(OptionTag::SATURATION);

    _useTheorySplitQueues = BoolOptionValue("theory_split_queue","thsq",false);
    _useTheorySplitQueues.description = "Turn on clause selection using multiple queues containing different clauses (split by amount of theory reasoning)";
    _useTheorySplitQueues.onlyUsefulWith(ProperSaturationAlgorithm());
    // _useTheorySplitQueues.addProblemConstraint(hasTheories()); // recall how they helped even on non-theory problems during CACS 2021?
    _lookup.insert(&_useTheorySplitQueues);
    _useTheorySplitQueues.tag(OptionTag::SATURATION);

    _theorySplitQueueExpectedRatioDenom = IntOptionValue("theory_split_queue_expected_ratio_denom","thsqd", 8);
    _theorySplitQueueExpectedRatioDenom.description = "The denominator n such that we expect the final proof to have a ratio of theory-axioms to all-axioms of 1/n.";
    _lookup.insert(&_theorySplitQueueExpectedRatioDenom);
    _theorySplitQueueExpectedRatioDenom.onlyUsefulWith(_useTheorySplitQueues.is(equal(true)));
    _theorySplitQueueExpectedRatioDenom.tag(OptionTag::SATURATION);

    _theorySplitQueueCutoffs = StringOptionValue("theory_split_queue_cutoffs", "thsqc", "0");
    _theorySplitQueueCutoffs.description = "The cutoff-values for the split-queues (the cutoff value for the last queue has to be omitted, as it is always infinity). Any split-queue contains all clauses which are assigned a feature-value less or equal to the cutoff-value of the queue. If no custom value for this option is set, the implementation will use cutoffs 0,4*d,10*d,infinity (where d denotes the theory split queue expected ratio denominator).";
    _lookup.insert(&_theorySplitQueueCutoffs);
    _theorySplitQueueCutoffs.onlyUsefulWith(_useTheorySplitQueues.is(equal(true)));
    _theorySplitQueueCutoffs.tag(OptionTag::SATURATION);

    _theorySplitQueueRatios = StringOptionValue("theory_split_queue_ratios", "thsqr", "1,1");
    _theorySplitQueueRatios.description = "The ratios for picking clauses from the split-queues using weighted round robin. If a queue is empty, the clause will be picked from the next non-empty queue to the right. Note that this option implicitly also sets the number of queues.";
    _lookup.insert(&_theorySplitQueueRatios);
    _theorySplitQueueRatios.onlyUsefulWith(_useTheorySplitQueues.is(equal(true)));
    _theorySplitQueueRatios.tag(OptionTag::SATURATION);

    _theorySplitQueueLayeredArrangement = BoolOptionValue("theory_split_queue_layered_arrangement","thsql",true);
    _theorySplitQueueLayeredArrangement.description = "If turned on, use a layered arrangement to split clauses into queues. Otherwise use a tammet-style-arrangement.";
    _lookup.insert(&_theorySplitQueueLayeredArrangement);
    _theorySplitQueueLayeredArrangement.onlyUsefulWith(_useTheorySplitQueues.is(equal(true)));
    _theorySplitQueueLayeredArrangement.tag(OptionTag::SATURATION);

    _useAvatarSplitQueues = BoolOptionValue("avatar_split_queue","avsq",false);
    _useAvatarSplitQueues.description = "Turn on experiments: clause selection with multiple queues containing different clauses (split by amount of avatar-split-set-size)";
    _lookup.insert(&_useAvatarSplitQueues);
    _useAvatarSplitQueues.tag(OptionTag::AVATAR);
    _useAvatarSplitQueues.onlyUsefulWith(ProperSaturationAlgorithm());
    _useAvatarSplitQueues.onlyUsefulWith(_splitting.is(equal(true)));

    _avatarSplitQueueCutoffs = StringOptionValue("avatar_split_queue_cutoffs", "avsqc", "0");
    _avatarSplitQueueCutoffs.description = "The cutoff-values for the avatar-split-queues (the cutoff value for the last queue is omitted, since it has to be infinity).";
    _lookup.insert(&_avatarSplitQueueCutoffs);
    _avatarSplitQueueCutoffs.onlyUsefulWith(_useAvatarSplitQueues.is(equal(true)));
    _avatarSplitQueueCutoffs.tag(OptionTag::AVATAR);

    _avatarSplitQueueRatios = StringOptionValue("avatar_split_queue_ratios", "avsqr", "1,1");
    _avatarSplitQueueRatios.description = "The ratios for picking clauses from the split-queues using weighted round robin. If a queue is empty, the clause will be picked from the next non-empty queue to the right. Note that this option implicitly also sets the number of queues.";
    _lookup.insert(&_avatarSplitQueueRatios);
    _avatarSplitQueueRatios.onlyUsefulWith(_useAvatarSplitQueues.is(equal(true)));
    _avatarSplitQueueRatios.tag(OptionTag::AVATAR);

    _avatarSplitQueueLayeredArrangement = BoolOptionValue("avatar_split_queue_layered_arrangement","avsql",false);
    _avatarSplitQueueLayeredArrangement.description = "If turned on, use a layered arrangement to split clauses into queues. Otherwise use a tammet-style-arrangement.";
    _lookup.insert(&_avatarSplitQueueLayeredArrangement);
    _avatarSplitQueueLayeredArrangement.onlyUsefulWith(_useAvatarSplitQueues.is(equal(true)));
    _avatarSplitQueueLayeredArrangement.tag(OptionTag::AVATAR);

    _useSineLevelSplitQueues = BoolOptionValue("sine_level_split_queue","slsq",false);
    _useSineLevelSplitQueues.description = "Turn on experiments: clause selection with multiple queues containing different clauses (split by sine-level of clause)";
    _useSineLevelSplitQueues.onlyUsefulWith(ProperSaturationAlgorithm());
    _useSineLevelSplitQueues.addProblemConstraint(hasGoal());
    _lookup.insert(&_useSineLevelSplitQueues);
    _useSineLevelSplitQueues.tag(OptionTag::SATURATION);

    _sineLevelSplitQueueCutoffs = StringOptionValue("sine_level_split_queue_cutoffs", "slsqc", "0");
    _sineLevelSplitQueueCutoffs.description = "The cutoff-values for the sine-level-split-queues (the cutoff value for the last queue is omitted, since it has to be infinity).";
    _lookup.insert(&_sineLevelSplitQueueCutoffs);
    _sineLevelSplitQueueCutoffs.onlyUsefulWith(_useSineLevelSplitQueues.is(equal(true)));
    _sineLevelSplitQueueCutoffs.tag(OptionTag::SATURATION);

    _sineLevelSplitQueueRatios = StringOptionValue("sine_level_split_queue_ratios", "slsqr", "1,1");
    _sineLevelSplitQueueRatios.description = "The ratios for picking clauses from the sine-level-split-queues using weighted round robin. If a queue is empty, the clause will be picked from the next non-empty queue to the right. Note that this option implicitly also sets the number of queues.";
    _lookup.insert(&_sineLevelSplitQueueRatios);
    _sineLevelSplitQueueRatios.onlyUsefulWith(_useSineLevelSplitQueues.is(equal(true)));
    _sineLevelSplitQueueRatios.tag(OptionTag::SATURATION);

    _sineLevelSplitQueueLayeredArrangement = BoolOptionValue("sine_level_split_queue_layered_arrangement","slsql",true);
    _sineLevelSplitQueueLayeredArrangement.description = "If turned on, use a layered arrangement to split clauses into queues. Otherwise use a tammet-style-arrangement.";
    _lookup.insert(&_sineLevelSplitQueueLayeredArrangement);
    _sineLevelSplitQueueLayeredArrangement.onlyUsefulWith(_useSineLevelSplitQueues.is(equal(true)));
    _sineLevelSplitQueueLayeredArrangement.tag(OptionTag::SATURATION);

    _usePositiveLiteralSplitQueues = BoolOptionValue("positive_literal_split_queue","plsq",false);
    _usePositiveLiteralSplitQueues.description = "Turn on experiments: clause selection with multiple queues containing different clauses (split by number of positive literals in clause)";
    _lookup.insert(&_usePositiveLiteralSplitQueues);
    _usePositiveLiteralSplitQueues.onlyUsefulWith(ProperSaturationAlgorithm());
    _usePositiveLiteralSplitQueues.tag(OptionTag::SATURATION);

    _positiveLiteralSplitQueueCutoffs = StringOptionValue("positive_literal_split_queue_cutoffs", "plsqc", "0");
    _positiveLiteralSplitQueueCutoffs.description = "The cutoff-values for the positive-literal-split-queues (the cutoff value for the last queue is omitted, since it has to be infinity).";
    _lookup.insert(&_positiveLiteralSplitQueueCutoffs);
    _positiveLiteralSplitQueueCutoffs.onlyUsefulWith(_usePositiveLiteralSplitQueues.is(equal(true)));
    _positiveLiteralSplitQueueCutoffs.tag(OptionTag::SATURATION);

    _positiveLiteralSplitQueueRatios = StringOptionValue("positive_literal_split_queue_ratios", "plsqr", "1,4");
    _positiveLiteralSplitQueueRatios.description = "The ratios for picking clauses from the positive-literal-split-queues using weighted round robin. If a queue is empty, the clause will be picked from the next non-empty queue to the right. Note that this option implicitly also sets the number of queues.";
    _lookup.insert(&_positiveLiteralSplitQueueRatios);
    _positiveLiteralSplitQueueRatios.onlyUsefulWith(_usePositiveLiteralSplitQueues.is(equal(true)));
    _positiveLiteralSplitQueueRatios.tag(OptionTag::SATURATION);

    _positiveLiteralSplitQueueLayeredArrangement = BoolOptionValue("positive_literal_split_queue_layered_arrangement","plsql",false);
    _positiveLiteralSplitQueueLayeredArrangement.description = "If turned on, use a layered arrangement to split clauses into queues. Otherwise use a tammet-style-arrangement.";
    _lookup.insert(&_positiveLiteralSplitQueueLayeredArrangement);
    _positiveLiteralSplitQueueLayeredArrangement.onlyUsefulWith(_usePositiveLiteralSplitQueues.is(equal(true)));
    _positiveLiteralSplitQueueLayeredArrangement.tag(OptionTag::SATURATION);

    _literalMaximalityAftercheck = BoolOptionValue("literal_maximality_aftercheck","lma",false);
    _literalMaximalityAftercheck.description =
                                   "For efficiency we perform maximality checks before applying substitutions. Sometimes this can "
                                   "lead to generating more clauses than needed for completeness. Set this on to add the checks "
                                   "afterwards as well.";
    _lookup.insert(&_literalMaximalityAftercheck);
    _literalMaximalityAftercheck.onlyUsefulWith(ProperSaturationAlgorithm());
    _literalMaximalityAftercheck.tag(OptionTag::SATURATION);


    _sineToAge = BoolOptionValue("sine_to_age","s2a",false);
    _sineToAge.description = "Use SInE levels to postpone introducing clauses more distant from the conjecture to proof search by artificially making them younger (age := sine_level).";
    _sineToAge.onlyUsefulWith(ProperSaturationAlgorithm());
    _lookup.insert(&_sineToAge);
    _sineToAge.tag(OptionTag::SATURATION);

    _randomAWR = BoolOptionValue("random_awr","rawr",false);
    _randomAWR.description = "Respecting age_weight_ratio, always choose the next clause selection queue probabilistically (rather than deterministically).";
    _lookup.insert(&_randomAWR);
    _randomAWR.tag(OptionTag::SATURATION);
    _randomAWR.setExperimental();

    _sineToPredLevels = ChoiceOptionValue<PredicateSineLevels>("sine_to_pred_levels","s2pl",PredicateSineLevels::OFF,{"no","off","on"});
    _sineToPredLevels.description = "Assign levels to predicate symbols as they are used to trigger axioms during SInE computation. "
        "Then use them as predicateLevels determining the ordering. 'on' means conjecture symbols are larger, 'no' means the opposite. (equality keeps its standard lowest level).";
    _lookup.insert(&_sineToPredLevels);
    _sineToPredLevels.tag(OptionTag::SATURATION);
    _sineToPredLevels.onlyUsefulWith(ProperSaturationAlgorithm());
    _sineToPredLevels.addHardConstraint(If(notEqual(PredicateSineLevels::OFF)).then(_literalComparisonMode.is(notEqual(LiteralComparisonMode::PREDICATE))));
    _sineToPredLevels.addHardConstraint(If(notEqual(PredicateSineLevels::OFF)).then(_literalComparisonMode.is(notEqual(LiteralComparisonMode::REVERSE))));

    // Like generality threshold for SiNE, except used by the sine2age trick
    _sineToAgeGeneralityThreshold = UnsignedOptionValue("sine_to_age_generality_threshold","s2agt",0);
    _sineToAgeGeneralityThreshold.description = "Like sine_generality_threshold but influences sine_to_age, sine_to_pred_levels, and sine_level_split_queue rather than sine_selection.";
    _lookup.insert(&_sineToAgeGeneralityThreshold);
    _sineToAgeGeneralityThreshold.tag(OptionTag::SATURATION);
    _sineToAgeGeneralityThreshold.onlyUsefulWith(Or(
      _sineToAge.is(equal(true)),
      _sineToPredLevels.is(notEqual(PredicateSineLevels::OFF)),
      _useSineLevelSplitQueues.is(equal(true))));

    // Like generality threshold for SiNE, except used by the sine2age trick
    _sineToAgeTolerance = FloatOptionValue("sine_to_age_tolerance","s2at",1.0);
    _sineToAgeTolerance.description = "Like sine_tolerance but influences sine_to_age, sine_to_pred_levels, and sine_level_split_queue rather than sine_selection."
    " Has special value of -1.0, but otherwise must be greater or equal 1.0.";
    _lookup.insert(&_sineToAgeTolerance);
    _sineToAgeTolerance.tag(OptionTag::SATURATION);
    _sineToAgeTolerance.addConstraint(Or(equal(-1.0f),greaterThanEq(1.0f)));
    // Captures that if the value is not 1.0 then sineSelection must be on
    _sineToAgeTolerance.onlyUsefulWith(Or(
      _sineToAge.is(equal(true)),
      _sineToPredLevels.is(notEqual(PredicateSineLevels::OFF)),
      _useSineLevelSplitQueues.is(equal(true))));

    _lrsFirstTimeCheck = IntOptionValue("lrs_first_time_check","",5);
    _lrsFirstTimeCheck.description=
    "Percentage of time limit at which the LRS algorithm will for the first time estimate the number of reachable clauses.";
    _lookup.insert(&_lrsFirstTimeCheck);
    _lrsFirstTimeCheck.tag(OptionTag::LRS);
    _lrsFirstTimeCheck.addConstraint(greaterThanEq(0));
    _lrsFirstTimeCheck.addConstraint(lessThan(100));

    _lrsWeightLimitOnly = BoolOptionValue("lrs_weight_limit_only","lwlo",false);
    _lrsWeightLimitOnly.description=
    "If off, the lrs sets both age and weight limit according to clause reachability, otherwise it sets the age limit to 0 and only the weight limit reflects reachable clauses";
    _lrsWeightLimitOnly.onlyUsefulWith(_saturationAlgorithm.is(equal(SaturationAlgorithm::LRS)));
    _lookup.insert(&_lrsWeightLimitOnly);
    _lrsWeightLimitOnly.tag(OptionTag::LRS);

    _simulatedTimeLimit = TimeLimitOptionValue("simulated_time_limit","stl",0);
    _simulatedTimeLimit.description=
    "Time limit in seconds for the purpose of reachability estimations of the LRS saturation algorithm (if 0, the actual time limit is used)";
    _simulatedTimeLimit.onlyUsefulWith(Or(_saturationAlgorithm.is(equal(SaturationAlgorithm::LRS)),_splittingAvatimer.is(notEqual(1.0f))));
    _lookup.insert(&_simulatedTimeLimit);
    _simulatedTimeLimit.tag(OptionTag::LRS);

    _lrsEstimateCorrectionCoef = FloatOptionValue("lrs_estimate_correction_coef","lecc",1.0);
    _lrsEstimateCorrectionCoef.description = "Make lrs more (<1.0) or less (>1.0) agressive by multiplying by this coef its estimate of how many clauses are still reachable.";
    _lookup.insert(&_lrsEstimateCorrectionCoef);
    _lrsEstimateCorrectionCoef.tag(OptionTag::LRS);
    _lrsEstimateCorrectionCoef.addConstraint(greaterThan(0.0f));
    _lrsEstimateCorrectionCoef.onlyUsefulWith(_saturationAlgorithm.is(equal(SaturationAlgorithm::LRS)));

  //*********************** Inferences  ***********************

#if VZ3

    _theoryInstAndSimp = ChoiceOptionValue<TheoryInstSimp>("theory_instantiation","thi",
                                        TheoryInstSimp::OFF, {"off", "all", "strong", "neg_eq", "overlap", "full", "new"});
    _theoryInstAndSimp.description = ""
    "\nEnables theory instantiation rule: "
    "\nT[x_1, ..., x_n] \\/ C[x_1, ..., x_n]"
    "\n-------------------------------------"
    "\n           C[t_1, ..., t_n]          "
    "\nwhere  "
    "\n -  T[x_1, ..., x_n] is a pure theory clause  "
    "\n - ~T[t_1, ...., t_n] is valid "
    "\n"
    "\nThe rule uses an smt solver (i.e. z3 atm) to find t_1...t_n that satisfy the requirement for the rule."
    "\n"
    "\nThe different option values define the behaviour of which theory literals to select."
    "\n- all    : hmmm.. what could that mean?!"
    "\n- neg_eq : only negative equalities"
    "\n- strong : interpreted predicates, but no positive equalities"
    "\n- overlap: all literals that contain variables that are also contained in a strong literal"
    "\n- new    : deprecated"
    "\n- full   : deprecated"
    "";
    _theoryInstAndSimp.tag(OptionTag::THEORIES);
    _theoryInstAndSimp.addProblemConstraint(hasTheories());
    _lookup.insert(&_theoryInstAndSimp);

    _thiGeneralise = BoolOptionValue("theory_instantiation_generalisation", "thigen", false);
    _thiGeneralise.description = "Enable retrieval of generalised instances in theory instantiation. This can help with datatypes but requires thi to call the smt solver twice. "
    "\n"
    "\n An example of such a generalisation is:"
    "\n first(x) > 0 \\/ P[x]"
    "\n ==================== "
    "\n     P[(-1, y)]"
    "\n"
    "\n instead of the more concrete instance"
    "\n first(x) > 0 \\/ P[x]"
    "\n ==================== "
    "\n     P[(-1, 0)]"
    ;
    _thiGeneralise.tag(OptionTag::THEORIES);
    _lookup.insert(&_thiGeneralise);
    _thiGeneralise.setExperimental();
    _thiGeneralise.onlyUsefulWith(_theoryInstAndSimp.is(notEqual(TheoryInstSimp::OFF)));

    _thiTautologyDeletion = BoolOptionValue("theory_instantiation_tautology_deletion", "thitd", false);
    _thiTautologyDeletion.description = "Enable deletion of tautology theory subclauses detected via theory instantiation.";
    _thiTautologyDeletion.tag(OptionTag::THEORIES);
    _lookup.insert(&_thiTautologyDeletion);
    _thiTautologyDeletion.setExperimental();
    _thiTautologyDeletion.onlyUsefulWith(_theoryInstAndSimp.is(notEqual(TheoryInstSimp::OFF)));
#endif

    _unificationWithAbstraction = ChoiceOptionValue<UnificationWithAbstraction>("unification_with_abstraction","uwa",
                                     UnificationWithAbstraction::OFF,
                                     {"off","interpreted_only","one_side_interpreted","one_side_constant","all","ground", "func_ext", "ac1", "ac2"});
    _unificationWithAbstraction.description=
      "During unification, if two terms s and t fail to unify we will introduce a constraint s!=t and carry on. For example, "
      "resolving p(1) \\/ C with ~p(a+2) would produce C \\/ 1 !=a+2. This is controlled by a check on the terms. The expected "
      "use case is in theory reasoning. The possible values are:"
      "- off: do not introduce a constraint\n"
      "- interpreted_only: only if s and t have interpreted top symbols\n"
      "- one_side_interpreted: only if one of s or t have interpreted top symbols\n"
      "- one_side_constant: only if one of s or t is an interpreted constant (e.g. a number)\n"
      "- all: always apply\n"
      "- ground: only if both s and t are ground\n"
      "See Unification with Abstraction and Theory Instantiation in Saturation-Based Reasoning for further details.";
    _unificationWithAbstraction.tag(OptionTag::THEORIES);
    _lookup.insert(&_unificationWithAbstraction);

    _unificationWithAbstractionFixedPointIteration = BoolOptionValue("unification_with_abstraction_fixed_point_iteration","uwa_fpi",
                                     false);
    _unificationWithAbstractionFixedPointIteration.description="The order in which arguments are being processed in unification with absraction can yield different results. i.e. unnecessary unifiers. This can be resolved by applying unification with absraction multiple times. This option enables this fixed point iertation. For details have a look at the paper \"Refining Unification with Abstraction\" from LPAR 2023.";
    _unificationWithAbstractionFixedPointIteration.tag(OptionTag::INFERENCES);
    _lookup.insert(&_unificationWithAbstractionFixedPointIteration);

    _useACeval = BoolOptionValue("use_ac_eval","uace",true);
    _useACeval.description="Evaluate associative and commutative operators e.g. + and *.";
    _useACeval.tag(OptionTag::THEORIES);
    _lookup.insert(&_useACeval);

    _inequalityNormalization = BoolOptionValue("normalize_inequalities","norm_ineq",false);
    _inequalityNormalization.description="Enable normalizing of inequalities like s < t ==> 0 < t - s.";
    _lookup.insert(&_inequalityNormalization);
    _inequalityNormalization.addProblemConstraint(hasTheories());
    _inequalityNormalization.tag(OptionTag::THEORIES);

    auto choiceArithmeticSimplificationMode = [&](vstring l, vstring s, ArithmeticSimplificationMode d)
    { return ChoiceOptionValue<ArithmeticSimplificationMode>(l,s,d, {"force", "cautious", "off", }); };
    _cancellation = choiceArithmeticSimplificationMode(
       "cancellation", "canc",
       ArithmeticSimplificationMode::OFF);
    _cancellation.description = "Enables the rule cancellation around additions as described in the paper Making Theory Reasoning Simpler ( https://easychair.org/publications/preprint/K2hb ). \
                                In some rare cases the conclusion may be not strictly simpler than the hypothesis. With `force` we ignore these cases, violating the ordering and just simplifying \
                                anyways. With `cautious` we will generate a new clause instead of simplifying in these cases.";
    _lookup.insert(&_cancellation);
    _cancellation.addProblemConstraint(hasTheories());
    _cancellation.tag(OptionTag::THEORIES);

    _highSchool = BoolOptionValue("high_school", "hsm", false);
    _highSchool.description="Enables high school education for vampire. (i.e.: sets -gve cautious, -asg cautious, -ev cautious, -canc cautious, -pum on )";
    _lookup.insert(&_highSchool);
    _highSchool.addProblemConstraint(hasTheories());
    _highSchool.tag(OptionTag::THEORIES);

    _pushUnaryMinus = BoolOptionValue(
       "push_unary_minus", "pum",
       false);
    _pushUnaryMinus.description=
          "Enable the immediate simplifications:\n"
          " -(t + s) ==> -t + -s\n"
          " -(-t) ==> t\n"
          ;
    _lookup.insert(&_pushUnaryMinus);
    _pushUnaryMinus.addProblemConstraint(hasTheories());
    _pushUnaryMinus.tag(OptionTag::THEORIES);

    _gaussianVariableElimination = choiceArithmeticSimplificationMode(
       "gaussian_variable_elimination", "gve",
       ArithmeticSimplificationMode::OFF);
    _gaussianVariableElimination.description=
          "Enable the immediate simplification \"Gaussian Variable Elimination\":\n"
          "\n"
          "s != t \\/ C[X] \n"
          "--------------  if s != t can be rewritten to X != r \n"
          "    C[r] \n"
          "\n"
          "Example:\n"
          "\n"
          "6 * X0 != 2 * X1 | p(X0, X1)\n"
          "-------------------------------\n"
          "  p(2 * X1 / 6, X1)\n"
          "\n"
          "\n"
          "For a more detailed description see the paper Making Theory Reasoning Simpler ( https://easychair.org/publications/preprint/K2hb ). \
          In some rare cases the conclusion may be not strictly simpler than the hypothesis. With `force` we ignore these cases, violating the ordering and just simplifying \
          anyways. With `cautious` we will generate a new clause instead of simplifying in these cases.";
    _lookup.insert(&_gaussianVariableElimination);
    _gaussianVariableElimination.addProblemConstraint(hasTheories());
    _gaussianVariableElimination.tag(OptionTag::THEORIES);

    _arithmeticSubtermGeneralizations = choiceArithmeticSimplificationMode(
       "arithmetic_subterm_generalizations", "asg",
       ArithmeticSimplificationMode::OFF);
    _arithmeticSubtermGeneralizations.description = "\
          Enables various generalization rules for arithmetic terms as described in the paper Making Theory Reasoning Simpler ( https://easychair.org/publications/preprint/K2hb ). \
          In some rare cases the conclusion may be not strictly simpler than the hypothesis. With `force` we ignore these cases, violating the ordering and just simplifying \
          anyways. With `cautious` we will generate a new clause instead of simplifying in these cases.";
    _lookup.insert(&_arithmeticSubtermGeneralizations);
    _arithmeticSubtermGeneralizations.addProblemConstraint(hasTheories());
    _arithmeticSubtermGeneralizations.tag(OptionTag::THEORIES);

    _evaluationMode = ChoiceOptionValue<EvaluationMode>("evaluation","ev",
                                                        EvaluationMode::SIMPLE,
                                                        {"simple","force","cautious"});
    _evaluationMode.description=
    "Chooses the algorithm used to simplify interpreted integer, rational, and real terms. \
                                 \
    - simple: will only evaluate expressions built from interpreted constants only.\
    - cautious: will evaluate abstract expressions to a weak polynomial normal form. This is more powerful but may fail in some rare cases where the resulting polynomial is not strictly smaller than the initial one wrt. the simplification ordering. In these cases a new clause with the normal form term will be added to the search space instead of replacing the orignal clause.  \
    - force: same as `cautious`, but ignoring the simplification ordering and replacing the hypothesis with the normal form clause in any case. \
    ";
    _lookup.insert(&_evaluationMode);
    _evaluationMode.addProblemConstraint(hasTheories());
    _evaluationMode.tag(OptionTag::THEORIES);
    _evaluationMode.setExperimental();

    _induction = ChoiceOptionValue<Induction>("induction","ind",Induction::NONE,
                      {"none","struct","int","both"});
    _induction.description = "Apply structural and/or integer induction on datatypes and integers.";
    _induction.tag(OptionTag::INDUCTION);
    _lookup.insert(&_induction);
    //_induction.setRandomChoices

    _structInduction = ChoiceOptionValue<StructuralInductionKind>("structural_induction_kind","sik",
                         StructuralInductionKind::ONE,{"one","two","three","recursion","all"});
    _structInduction.description="The kind of structural induction applied";
    _structInduction.tag(OptionTag::INDUCTION);
    _structInduction.onlyUsefulWith(Or(_induction.is(equal(Induction::STRUCTURAL)),_induction.is(equal(Induction::BOTH))));
    _structInduction.addHardConstraint(If(equal(StructuralInductionKind::RECURSION)).then(_newCNF.is(equal(true))));
    _structInduction.addHardConstraint(If(equal(StructuralInductionKind::RECURSION)).then(_equalityResolutionWithDeletion.is(equal(true))));
    _structInduction.addHardConstraint(If(equal(StructuralInductionKind::ALL)).then(_newCNF.is(equal(true))));
    _structInduction.addHardConstraint(If(equal(StructuralInductionKind::ALL)).then(_equalityResolutionWithDeletion.is(equal(true))));
    _lookup.insert(&_structInduction);

    _intInduction = ChoiceOptionValue<IntInductionKind>("int_induction_kind","iik",
                         IntInductionKind::ONE,{"one","two","all"});
    _intInduction.description="The kind of integer induction applied";
    _intInduction.tag(OptionTag::INDUCTION);

    _intInduction.onlyUsefulWith(Or(_induction.is(equal(Induction::INTEGER)),_induction.is(equal(Induction::BOTH))));
    _lookup.insert(&_intInduction);

    _inductionChoice = ChoiceOptionValue<InductionChoice>("induction_choice","indc",InductionChoice::ALL,
                        {"all","goal","goal_plus"});
    _inductionChoice.description="Where to apply induction. Goal only applies to constants in goal, goal_plus"
                                 " extends this with skolem constants introduced by induction. Consider using"
                                 " guess_the_goal for problems in SMTLIB as they do not come with a conjecture";
    _inductionChoice.tag(OptionTag::INDUCTION);
    _lookup.insert(&_inductionChoice);
    _inductionChoice.onlyUsefulWith(_induction.is(notEqual(Induction::NONE)));
    //_inductionChoice.addHardConstraint(If(equal(InductionChoice::GOAL)->Or(equal(InductionChoice::GOAL_PLUS))).then(
    //  _inputSyntax.is(equal(InputSyntax::TPTP))->Or<InductionChoice>(_guessTheGoal.is(equal(true)))));


    _maxInductionDepth = UnsignedOptionValue("induction_max_depth","indmd",0);
    _maxInductionDepth.description = "Set maximum depth of induction where 0 means no max.";
    _maxInductionDepth.tag(OptionTag::INDUCTION);
    _maxInductionDepth.onlyUsefulWith(_induction.is(notEqual(Induction::NONE)));
    _maxInductionDepth.addHardConstraint(lessThan(33u));
    _lookup.insert(&_maxInductionDepth);

    _inductionNegOnly = BoolOptionValue("induction_neg_only","indn",true);
    _inductionNegOnly.description = "Only apply induction to negative literals";
    _inductionNegOnly.tag(OptionTag::INDUCTION);
    _inductionNegOnly.onlyUsefulWith(_induction.is(notEqual(Induction::NONE)));
    _lookup.insert(&_inductionNegOnly);

    _inductionUnitOnly = BoolOptionValue("induction_unit_only","indu",true);
    _inductionUnitOnly.description = "Only apply induction to unit clauses";
    _inductionUnitOnly.tag(OptionTag::INDUCTION);
    _inductionUnitOnly.onlyUsefulWith(_induction.is(notEqual(Induction::NONE)));
    _lookup.insert(&_inductionUnitOnly);

    _inductionGen = BoolOptionValue("induction_gen","indgen",false);
    _inductionGen.description = "Apply induction with generalization (on both all & selected occurrences)";
    _inductionGen.tag(OptionTag::INDUCTION);
    _inductionGen.onlyUsefulWith(_induction.is(notEqual(Induction::NONE)));
    _lookup.insert(&_inductionGen);

    _maxInductionGenSubsetSize = UnsignedOptionValue("max_induction_gen_subset_size","indgenss",3);
    _maxInductionGenSubsetSize.description = "Set maximum number of occurrences of the induction term to be"
                                              " generalized, where 0 means no max. (Regular induction will"
                                              " be applied without this restriction.)";
    _maxInductionGenSubsetSize.tag(OptionTag::INDUCTION);
    _maxInductionGenSubsetSize.onlyUsefulWith(_inductionGen.is(equal(true)));
    _maxInductionGenSubsetSize.addHardConstraint(lessThan(10u));
    _lookup.insert(&_maxInductionGenSubsetSize);

    _inductionStrengthenHypothesis = BoolOptionValue("induction_strengthen_hypothesis","indstrhyp",false);
    _inductionStrengthenHypothesis.description = "Strengthen induction formulas with the remaining skolem constants"
                                                  " replaced with universally quantified variables in hypotheses";
    _inductionStrengthenHypothesis.tag(OptionTag::INDUCTION);
    _inductionStrengthenHypothesis.onlyUsefulWith(_induction.is(notEqual(Induction::NONE)));
    _lookup.insert(&_inductionStrengthenHypothesis);

    _inductionOnComplexTerms = BoolOptionValue("induction_on_complex_terms","indoct",false);
    _inductionOnComplexTerms.description = "Apply induction on complex (ground) terms vs. only on constants";
    _inductionOnComplexTerms.tag(OptionTag::INDUCTION);
    _inductionOnComplexTerms.onlyUsefulWith(_induction.is(notEqual(Induction::NONE)));
    _lookup.insert(&_inductionOnComplexTerms);

    _functionDefinitionRewriting = BoolOptionValue("function_definition_rewriting","fnrw",false);
    _functionDefinitionRewriting.description = "Use function definitions as rewrite rules with the intended orientation rather than the term ordering one";
    _functionDefinitionRewriting.tag(OptionTag::INFERENCES);
    _functionDefinitionRewriting.addHardConstraint(If(equal(true)).then(_newCNF.is(equal(true))));
    _functionDefinitionRewriting.addHardConstraint(If(equal(true)).then(_equalityResolutionWithDeletion.is(equal(true))));
    _lookup.insert(&_functionDefinitionRewriting);

    _integerInductionDefaultBound = BoolOptionValue("int_induction_default_bound","intinddb",false);
    _integerInductionDefaultBound.description = "Always apply integer induction with bound 0";
    _integerInductionDefaultBound.tag(OptionTag::INDUCTION);
    _integerInductionDefaultBound.onlyUsefulWith(Or(_induction.is(equal(Induction::INTEGER)),_induction.is(equal(Induction::BOTH))));
    _lookup.insert(&_integerInductionDefaultBound);

    _integerInductionInterval = ChoiceOptionValue<IntegerInductionInterval>("int_induction_interval","intindint",
                         IntegerInductionInterval::BOTH,{"infinite","finite","both"});
    _integerInductionInterval.description="Whether integer induction is applied over infinite or finite intervals, or both";
    _integerInductionInterval.tag(OptionTag::INDUCTION);
    _integerInductionInterval.onlyUsefulWith(Or(_induction.is(equal(Induction::INTEGER)),_induction.is(equal(Induction::BOTH))));
    _lookup.insert(&_integerInductionInterval);

    OptionChoiceValues integerInductionLiteralStrictnessValues {
      "none",
      "toplevel_not_in_other",
      "only_one_occurrence",
      "not_in_both",
      "always"
    };

    _integerInductionStrictnessEq = ChoiceOptionValue<IntegerInductionLiteralStrictness>(
        "int_induction_strictness_eq",
        "intindsteq",
        IntegerInductionLiteralStrictness::NONE,
        integerInductionLiteralStrictnessValues
    );
    _integerInductionStrictnessEq.description =
      "Exclude induction term t/literal l combinations from integer induction.\n"
      "Induction is not applied to _equality_ literals l:\n"
      "  - none: no exclusion\n"
      "  - toplevel_not_in_other: t is a top-level argument of l,\n"
      "    but it does not occur in the other argument of l\n"
      "  - only_one_occurrence: t has only one occurrence in l\n"
      "  - not_in_both: t does not occur in both arguments of l\n"
      "  - always: induction on l is not allowed at all\n";
    _integerInductionStrictnessEq.tag(OptionTag::INDUCTION);
    _integerInductionStrictnessEq.onlyUsefulWith(Or(_induction.is(equal(Induction::INTEGER)),_induction.is(equal(Induction::BOTH))));
    _lookup.insert(&_integerInductionStrictnessEq);

    _integerInductionStrictnessComp = ChoiceOptionValue<IntegerInductionLiteralStrictness>(
        "int_induction_strictness_comp",
        "intindstcomp",
        IntegerInductionLiteralStrictness::TOPLEVEL_NOT_IN_OTHER,
        integerInductionLiteralStrictnessValues
    );
    _integerInductionStrictnessComp.description =
      "Exclude induction term t/literal l combinations from integer induction.\n"
      "Induction is not applied to _comparison_ literals l:\n"
      "  - none: no exclusion\n"
      "  - toplevel_not_in_other: t is a top-level argument of l,\n"
      "    but it does not occur in the other argument of l\n"
      "  - only_one_occurrence: t has only one occurrence in l\n"
      "  - not_in_both: t does not occur in both arguments of l\n"
      "  - always: induction on l is not allowed at all\n";
    _integerInductionStrictnessComp.tag(OptionTag::INDUCTION);
    _integerInductionStrictnessComp.onlyUsefulWith(Or(_induction.is(equal(Induction::INTEGER)),_induction.is(equal(Induction::BOTH))));
    _lookup.insert(&_integerInductionStrictnessComp);

    _integerInductionStrictnessTerm = ChoiceOptionValue<IntegerInductionTermStrictness>(
      "int_induction_strictness_term",
      "intindstterm",
      IntegerInductionTermStrictness::INTERPRETED_CONSTANT,
      {"none", "interpreted_constant", "no_skolems"}
    );
    _integerInductionStrictnessTerm.description =
      "Exclude induction term t/literal l combinations from integer induction.\n"
      "Induction is not applied to the induction term t:\n"
      "  - none: no exclusion\n"
      "  - interpreted_constant: t is an interpreted constant\n"
      "  - no_skolems: t does not contain a skolem function";
    _integerInductionStrictnessTerm.tag(OptionTag::INDUCTION);
    _integerInductionStrictnessTerm.onlyUsefulWith(Or(_induction.is(equal(Induction::INTEGER)),_induction.is(equal(Induction::BOTH))));
    _lookup.insert(&_integerInductionStrictnessTerm);

    _nonUnitInduction = BoolOptionValue("non_unit_induction","nui",false);
    _nonUnitInduction.description = "Induction on certain clauses or clause sets instead of just unit clauses";
    _nonUnitInduction.tag(OptionTag::INDUCTION);
    _nonUnitInduction.reliesOn(_induction.is(notEqual(Induction::NONE)));
    _lookup.insert(&_nonUnitInduction);

    _inductionOnActiveOccurrences = BoolOptionValue("induction_on_active_occurrences","indao",false);
    _inductionOnActiveOccurrences.description = "Only use induction terms from active occurrences, generalize over active occurrences";
    _inductionOnActiveOccurrences.tag(OptionTag::INDUCTION);
    _inductionOnActiveOccurrences.onlyUsefulWith(_induction.is(notEqual(Induction::NONE)));
    _lookup.insert(&_inductionOnActiveOccurrences);

    _instantiation = ChoiceOptionValue<Instantiation>("instantiation","inst",Instantiation::OFF,{"off","on"});
    _instantiation.description = "Heuristically instantiate variables. Often wastes a lot of effort. Consider using thi instead.";
    _instantiation.tag(OptionTag::THEORIES);
    _lookup.insert(&_instantiation);

    _backwardDemodulation = ChoiceOptionValue<Demodulation>("backward_demodulation","bd",
                  Demodulation::ALL,
                  {"all","off","preordered"});
    _backwardDemodulation.description=
       "Oriented rewriting of kept clauses by newly derived unit equalities\n"
       "s = t     L[sθ] \\/ C\n"
       "---------------------   where sθ > tθ (replaces RHS)\n"
       " L[tθ] \\/ C\n";
    _lookup.insert(&_backwardDemodulation);
    _backwardDemodulation.tag(OptionTag::INFERENCES);
    _backwardDemodulation.addProblemConstraint(hasEquality());
    _backwardDemodulation.onlyUsefulWith(ProperSaturationAlgorithm());

    _backwardSubsumption = ChoiceOptionValue<Subsumption>("backward_subsumption","bs",
                Subsumption::OFF,{"off","on","unit_only"});
    _backwardSubsumption.description=
       "Perform subsumption deletion of kept clauses by newly derived clauses. Unit_only means that the subsumption will be performed only by unit clauses";
    _lookup.insert(&_backwardSubsumption);
    _backwardSubsumption.tag(OptionTag::INFERENCES);
    _backwardSubsumption.onlyUsefulWith(ProperSaturationAlgorithm());
    // bs without fs may lead to rapid looping (when a newly derived clause subsumes its own ancestor already in active) and makes little sense
    _backwardSubsumption.addHardConstraint(
        If(notEqual(Subsumption::OFF)).then(_forwardSubsumption.is(notEqual(false))));

    _backwardSubsumptionResolution = ChoiceOptionValue<Subsumption>("backward_subsumption_resolution","bsr",
                    Subsumption::OFF,{"off","on","unit_only"});
    _backwardSubsumptionResolution.description=
       "Perform subsumption resolution on kept clauses using newly derived clauses. Unit_only means that the subsumption resolution will be performed only by unit clauses";
    _lookup.insert(&_backwardSubsumptionResolution);
    _backwardSubsumptionResolution.tag(OptionTag::INFERENCES);
    _backwardSubsumptionResolution.onlyUsefulWith(ProperSaturationAlgorithm());

    _backwardSubsumptionDemodulation = BoolOptionValue("backward_subsumption_demodulation", "bsd", false);
    _backwardSubsumptionDemodulation.description = "Perform backward subsumption demodulation.";
    _lookup.insert(&_backwardSubsumptionDemodulation);
    _backwardSubsumptionDemodulation.tag(OptionTag::INFERENCES);
    _backwardSubsumptionDemodulation.onlyUsefulWith(ProperSaturationAlgorithm());
    _backwardSubsumptionDemodulation.addProblemConstraint(hasEquality());
    _backwardSubsumptionDemodulation.onlyUsefulWith(_combinatorySuperposition.is(equal(false)));  // higher-order support is not yet implemented

    _backwardSubsumptionDemodulationMaxMatches = UnsignedOptionValue("backward_subsumption_demodulation_max_matches", "bsdmm", 0);
    _backwardSubsumptionDemodulationMaxMatches.description = "Maximum number of multi-literal matches to consider in backward subsumption demodulation. 0 means to try all matches (until first success).";
    _lookup.insert(&_backwardSubsumptionDemodulationMaxMatches);
    _backwardSubsumptionDemodulationMaxMatches.onlyUsefulWith(_backwardSubsumptionDemodulation.is(equal(true)));
    _backwardSubsumptionDemodulationMaxMatches.tag(OptionTag::INFERENCES);

    _binaryResolution = BoolOptionValue("binary_resolution","br",true);
    _binaryResolution.description=
    "Standard binary resolution i.e.\n"
        "C \\/ t     D \\/ s\n"
        "---------------------\n"
        "(C \\/ D)θ\n"
        "where θ = mgu(t,-s) and t selected";
    _lookup.insert(&_binaryResolution);
    _binaryResolution.onlyUsefulWith(ProperSaturationAlgorithm());
    _binaryResolution.tag(OptionTag::INFERENCES);
    // If urr is off then binary resolution should be on
    // _binaryResolution.addConstraint(If(equal(false)).then(_unitResultingResolution.is(notEqual(URResolution::OFF))));

    _superposition = BoolOptionValue("superposition","sup",true);
    _superposition.onlyUsefulWith(ProperSaturationAlgorithm());
    _superposition.tag(OptionTag::INFERENCES);
    _superposition.description= "Control superposition. Turning off this core inference leads to an incomplete calculus on equational problems.";
    _lookup.insert(&_superposition);

    _condensation = ChoiceOptionValue<Condensation>("condensation","cond",Condensation::OFF,{"fast","off","on"});
    _condensation.description=
       "Perform condensation. If 'fast' is specified, we only perform condensations that are easy to check for.";
    _lookup.insert(&_condensation);
    _condensation.tag(OptionTag::INFERENCES);
    _condensation.onlyUsefulWith(ProperSaturationAlgorithm());

    _demodulationRedundancyCheck = ChoiceOptionValue<DemodulationRedundancyCheck>("demodulation_redundancy_check","drc",DemodulationRedundancyCheck::ON,{"off","encompass","on"});
    _demodulationRedundancyCheck.description=
       "The following cases of backward and forward demodulation do not preserve completeness:\n"
       "s = t     s = t1 \\/ C \t s = t     s != t1 \\/ C\n"

       "--------------------- \t ---------------------\n"
       "t = t1 \\/ C \t\t t != t1 \\/ C\n"
       "where t > t1 and s = t > C (RHS replaced)\n"
       "With `on`, we check this condition and don't demodulate if we could violate completeness.\n"
       "With `encompass`, we treat demodulations (both forward and backward) as encompassment demodulations (as defined by Duarte and Korovin in 2022's IJCAR paper).\n"
       "With `off`, we skip the checks, save time, but become incomplete.";
    _lookup.insert(&_demodulationRedundancyCheck);
    _demodulationRedundancyCheck.tag(OptionTag::INFERENCES);
    _demodulationRedundancyCheck.onlyUsefulWith(ProperSaturationAlgorithm());
    _demodulationRedundancyCheck.onlyUsefulWith(Or(_forwardDemodulation.is(notEqual(Demodulation::OFF)),_backwardDemodulation.is(notEqual(Demodulation::OFF))));
    _demodulationRedundancyCheck.addProblemConstraint(hasEquality());

    _demodulationPrecompiledComparison = BoolOptionValue("demodulation_precompiled_comparison","dpc",false);
    _demodulationPrecompiledComparison.description=
       "Precompiles ordering constraints on unorientable demodulators which results in less overhead when actually comparing.";
    _lookup.insert(&_demodulationPrecompiledComparison);
    _demodulationPrecompiledComparison.tag(OptionTag::INFERENCES);
    _demodulationPrecompiledComparison.onlyUsefulWith(ProperSaturationAlgorithm());
    _demodulationPrecompiledComparison.onlyUsefulWith(Or(_forwardDemodulation.is(notEqual(Demodulation::OFF)),_backwardDemodulation.is(notEqual(Demodulation::OFF))));
    _demodulationPrecompiledComparison.addProblemConstraint(hasEquality());

    _extensionalityAllowPosEq = BoolOptionValue( "extensionality_allow_pos_eq","erape",false);
    _extensionalityAllowPosEq.description="If extensionality resolution equals filter, this dictates"
      " whether we allow other positive equalities when recognising extensionality clauses";
    _lookup.insert(&_extensionalityAllowPosEq);
    _extensionalityAllowPosEq.tag(OptionTag::INFERENCES);
    _extensionalityAllowPosEq.onlyUsefulWith(_extensionalityResolution.is(equal(ExtensionalityResolution::FILTER)));

    _extensionalityMaxLength = UnsignedOptionValue("extensionality_max_length","erml",0);
    _extensionalityMaxLength.description="Sets the maximum length (number of literals) an extensionality"
      " clause can have when doing recognition for extensionality resolution. If zero there is no maximum.";
    _lookup.insert(&_extensionalityMaxLength);
    _extensionalityMaxLength.tag(OptionTag::INFERENCES);
    // 0 means infinity, so it is intentionally not if (unsignedValue < 2).
    _extensionalityMaxLength.addConstraint(notEqual(1u));
    _extensionalityMaxLength.onlyUsefulWith(_extensionalityResolution.is(notEqual(ExtensionalityResolution::OFF)));
    //TODO does this depend on anything?

    _extensionalityResolution = ChoiceOptionValue<ExtensionalityResolution>("extensionality_resolution","er",
                      ExtensionalityResolution::OFF,{"filter","known","tagged","off"});
    _extensionalityResolution.description=
      "Turns on the following inference rule:\n"
      "  x=y \\/ C    s != t \\/ D\n"
      "  -----------------------\n"
      "  C{x → s, y → t} \\/ D\n"
      "Where s!=t is selected in s!=t \\/D and x=y \\/ C is a recognised as an extensionality clause - how clauses are recognised depends on the value of this option.\n"
      "If filter we attempt to recognise all extensionality clauses i.e. those that have exactly one X=Y, no inequality of the same sort as X-Y (and optionally no equality except X=Y, see extensionality_allow_pos_eq).\n"
      "If known we only recognise a known set of extensionality clauses. At the moment this includes the standard and subset-based formulations of the set extensionality axiom, as well as the array extensionality axiom.\n"
      "If tagged we only use formulas tagged as extensionality clauses.";
    _lookup.insert(&_extensionalityResolution);
    _extensionalityResolution.tag(OptionTag::INFERENCES);
    // Captures that if ExtensionalityResolution is not off then inequality splitting must be 0
    _extensionalityResolution.onlyUsefulWith(_inequalitySplitting.is(equal(0)));

    _FOOLParamodulation = BoolOptionValue("fool_paramodulation","foolp",false);
    _FOOLParamodulation.description=
      "Turns on the following inference rule:\n"
      "        C[s]\n"
      "--------------------,\n"
      "C[true] \\/ s = false\n"
      "where s is a boolean term that is not a variable, true or false, C[true] is "
      "the C clause with s substituted by true. This rule is needed for efficient "
      "treatment of boolean terms.";
    _lookup.insert(&_FOOLParamodulation);
    _FOOLParamodulation.tag(OptionTag::INFERENCES);

    _termAlgebraInferences = BoolOptionValue("term_algebra_rules","tar",true);
    _termAlgebraInferences.description=
      "Activates some rules that improve reasoning with term algebras (such as algebraic datatypes in SMT-LIB):\n"
      "If the problem does not contain any term algebra symbols, activating this options has no effect\n"
      "- distinctness rule:\n"
      "f(...) = g(...) \\/ A\n"
      "--------------------\n"
      "          A         \n"
      "where f and g are distinct term algebra constructors\n"
      "- distinctness tautology deletion: clauses of the form f(...) ~= g(...) \\/ A are deleted\n"
      "- injectivity rule:\n"
      "f(s1 ... sn) = f(t1 ... tn) \\/ A\n"
      "--------------------------------\n"
      "         s1 = t1 \\/ A\n"
      "               ...\n"
      "         sn = tn \\/ A";
    _lookup.insert(&_termAlgebraInferences);
    _termAlgebraInferences.tag(OptionTag::THEORIES);

    _termAlgebraExhaustivenessAxiom = BoolOptionValue("term_algebra_exhaustiveness_axiom","taea",true);
    _termAlgebraExhaustivenessAxiom.description="Enable term algebra exhaustiveness axiom";
    _lookup.insert(&_termAlgebraExhaustivenessAxiom);
    _termAlgebraExhaustivenessAxiom.tag(OptionTag::THEORIES);

    _termAlgebraCyclicityCheck = ChoiceOptionValue<TACyclicityCheck>("term_algebra_acyclicity","tac",
                                                                     TACyclicityCheck::OFF,{"off","axiom","rule","light"});
    _termAlgebraCyclicityCheck.description=
      "Activates the cyclicity rule for term algebras (such as algebraic datatypes in SMT-LIB):\n"
      "- off : the cyclicity rule is not enforced (this is sound but incomplete)\n"
      "- axiom : the cyclicity rule is axiomatized with a transitive predicate describing the subterm relation over terms\n"
      "- rule : the cyclicity rule is enforced by a specific hyper-resolution rule\n"
      "- light : the cyclicity rule is enforced by rule generating disequality between a term and its known subterms";
    _lookup.insert(&_termAlgebraCyclicityCheck);
    _termAlgebraCyclicityCheck.tag(OptionTag::THEORIES);

    _forwardDemodulation = ChoiceOptionValue<Demodulation>("forward_demodulation","fd",Demodulation::ALL,{"all","off","preordered"});
    _forwardDemodulation.description=
    "Oriented rewriting of newly derived clauses by kept unit equalities\n"
    "s = t     L[sθ] \\/ C\n"
    "---------------------  where sθ > tθ\n"
    " L[tθ] \\/ C\n"
    "If 'preordered' is set, only equalities s = t where s > t are used for rewriting.";
    _lookup.insert(&_forwardDemodulation);
    _forwardDemodulation.onlyUsefulWith(ProperSaturationAlgorithm());
    _forwardDemodulation.tag(OptionTag::INFERENCES);

    _forwardLiteralRewriting = BoolOptionValue("forward_literal_rewriting","flr",false);
    _forwardLiteralRewriting.description="Perform forward literal rewriting.";
    _lookup.insert(&_forwardLiteralRewriting);
    _forwardLiteralRewriting.tag(OptionTag::INFERENCES);
    _forwardLiteralRewriting.addProblemConstraint(mayHaveNonUnits());
    _forwardLiteralRewriting.onlyUsefulWith(ProperSaturationAlgorithm());

    _forwardSubsumption = BoolOptionValue("forward_subsumption","fs",true);
    _forwardSubsumption.description="Perform forward subsumption deletion.";
    _lookup.insert(&_forwardSubsumption);
    _forwardSubsumption.tag(OptionTag::INFERENCES);

    _forwardSubsumptionResolution = BoolOptionValue("forward_subsumption_resolution","fsr",true);
    _forwardSubsumptionResolution.description="Perform forward subsumption resolution.";
    _lookup.insert(&_forwardSubsumptionResolution);
    _forwardSubsumptionResolution.tag(OptionTag::INFERENCES);
    _forwardSubsumptionResolution.addHardConstraint(If(equal(true)).then(_forwardSubsumption.is(equal(true))));

    _forwardSubsumptionResolution.onlyUsefulWith(ProperSaturationAlgorithm());

    _forwardSubsumptionDemodulation = BoolOptionValue("forward_subsumption_demodulation", "fsd", false);
    _forwardSubsumptionDemodulation.description = "Perform forward subsumption demodulation.";
    _lookup.insert(&_forwardSubsumptionDemodulation);
    _forwardSubsumptionDemodulation.onlyUsefulWith(ProperSaturationAlgorithm());
    _forwardSubsumptionDemodulation.tag(OptionTag::INFERENCES);
    _forwardSubsumptionDemodulation.addProblemConstraint(hasEquality());
    _forwardSubsumptionDemodulation.onlyUsefulWith(_combinatorySuperposition.is(equal(false)));  // higher-order support is not yet implemented

    _forwardSubsumptionDemodulationMaxMatches = UnsignedOptionValue("forward_subsumption_demodulation_max_matches", "fsdmm", 0);
    _forwardSubsumptionDemodulationMaxMatches.description = "Maximum number of multi-literal matches to consider in forward subsumption demodulation. 0 means to try all matches (until first success).";
    _lookup.insert(&_forwardSubsumptionDemodulationMaxMatches);
    _forwardSubsumptionDemodulationMaxMatches.onlyUsefulWith(_forwardSubsumptionDemodulation.is(equal(true)));
    _forwardSubsumptionDemodulationMaxMatches.tag(OptionTag::INFERENCES);

    _simultaneousSuperposition = BoolOptionValue("simultaneous_superposition","sims",true);
    _simultaneousSuperposition.description="Rewrite the whole RHS clause during superposition, not just the target literal.";
    _lookup.insert(&_simultaneousSuperposition);
    _simultaneousSuperposition.onlyUsefulWith(ProperSaturationAlgorithm());
    _simultaneousSuperposition.tag(OptionTag::INFERENCES);

    _innerRewriting = BoolOptionValue("inner_rewriting","irw",false);
    _innerRewriting.description="C[t_1] | t1 != t2 ==> C[t_2] | t1 != t2 when t1>t2";
    _innerRewriting.onlyUsefulWith(ProperSaturationAlgorithm());
    _innerRewriting.addProblemConstraint(hasEquality());
    _lookup.insert(&_innerRewriting);
    _innerRewriting.tag(OptionTag::INFERENCES);

    _equationalTautologyRemoval = BoolOptionValue("equational_tautology_removal","etr",false);
    _equationalTautologyRemoval.description="A reduction which uses congruence closure to remove logically valid clauses.";
    _lookup.insert(&_equationalTautologyRemoval);
    _equationalTautologyRemoval.onlyUsefulWith(ProperSaturationAlgorithm());
    _equationalTautologyRemoval.tag(OptionTag::INFERENCES);

    _unitResultingResolution = ChoiceOptionValue<URResolution>("unit_resulting_resolution","urr",URResolution::OFF,{"ec_only","off","on","full"});
    _unitResultingResolution.description=
    "Uses unit resulting resolution only to derive empty clauses (may be useful for splitting)."
    " 'ec_only' only derives empty clauses, 'on' does everything (but implements a heuristic to skip deriving more than one empty clause),"
    " 'full' ignores this heuristic and is thus complete also under AVATAR.";
    _lookup.insert(&_unitResultingResolution);
    _unitResultingResolution.tag(OptionTag::INFERENCES);
    _unitResultingResolution.onlyUsefulWith(ProperSaturationAlgorithm());
    _unitResultingResolution.addProblemConstraint(notJustEquality());
    _unitResultingResolution.addConstraint(If(equal(URResolution::FULL)).then(_splitting.is(equal(true))));
    // If br has already been set off then this will be forced on, if br has not yet been set
    // then setting this to off will force br on

    _superpositionFromVariables = BoolOptionValue("superposition_from_variables","sfv",true);
    _superpositionFromVariables.description="Perform superposition from variables.";
    _lookup.insert(&_superpositionFromVariables);
    _superpositionFromVariables.tag(OptionTag::INFERENCES);
    _superpositionFromVariables.addProblemConstraint(hasEquality());
    _superpositionFromVariables.onlyUsefulWith(ProperSaturationAlgorithm());

//*********************** Higher-order  ***********************

    _addCombAxioms = BoolOptionValue("add_comb_axioms","aca",false);
    _addCombAxioms.description="Add combinator axioms";
    _lookup.insert(&_addCombAxioms);
    _addCombAxioms.addProblemConstraint(hasHigherOrder());
    _addCombAxioms.onlyUsefulWith(_combinatorySuperposition.is(equal(false))); //no point having two together
    _addCombAxioms.tag(OptionTag::HIGHER_ORDER);

    _addProxyAxioms = BoolOptionValue("add_proxy_axioms","apa",false);
    _addProxyAxioms.description="Add logical proxy axioms";
    _lookup.insert(&_addProxyAxioms);
    _addProxyAxioms.addProblemConstraint(hasHigherOrder());
    _addProxyAxioms.tag(OptionTag::HIGHER_ORDER);

    _combinatorySuperposition = BoolOptionValue("combinatory_sup","csup",false);
    _combinatorySuperposition.description="Switches on a specific ordering and that orients combinator axioms left-right."
                                          " Also turns on a number of special inference rules";
    _lookup.insert(&_combinatorySuperposition);
    _combinatorySuperposition.addProblemConstraint(hasHigherOrder());
    _combinatorySuperposition.onlyUsefulWith(_addCombAxioms.is(equal(false))); //no point having two together
    _combinatorySuperposition.onlyUsefulWith(ProperSaturationAlgorithm());
    _combinatorySuperposition.tag(OptionTag::HIGHER_ORDER);

    _choiceAxiom = BoolOptionValue("choice_ax","cha",false);
    _choiceAxiom.description="Adds the cnf form of the Hilbert choice axiom";
    _lookup.insert(&_choiceAxiom);
    _choiceAxiom.addProblemConstraint(hasHigherOrder());
    _choiceAxiom.tag(OptionTag::HIGHER_ORDER);

    _choiceReasoning = BoolOptionValue("choice_reasoning","chr",false);
    _choiceReasoning.description="Reason about choice by adding relevant instances of the axiom";
    _lookup.insert(&_choiceReasoning);
    _choiceReasoning.addProblemConstraint(hasHigherOrder());
    _choiceReasoning.onlyUsefulWith(_choiceAxiom.is(equal(false))); //no point having two together
    _choiceReasoning.tag(OptionTag::HIGHER_ORDER);

    _priortyToLongReducts = BoolOptionValue("priority_to_long_reducts","ptlr",false);
    _priortyToLongReducts.description="give priority to clauses produced by lengthy reductions";
    _lookup.insert(&_priortyToLongReducts);
    _priortyToLongReducts.addProblemConstraint(hasHigherOrder());
    _priortyToLongReducts.tag(OptionTag::HIGHER_ORDER);

    _injectivity = BoolOptionValue("injectivity","inj",false);
    _injectivity.description="Attempts to identify injective functions and postulates a left-inverse";
    _lookup.insert(&_injectivity);
    _injectivity.addProblemConstraint(hasHigherOrder());
    _injectivity.tag(OptionTag::HIGHER_ORDER);

    _pragmatic = BoolOptionValue("pragmatic","prag",false);
    _pragmatic.description="Modifies various parameters to help Vampire solve 'hard' higher-order";
    _pragmatic.onlyUsefulWith(_combinatorySuperposition.is(equal(true)));
    _lookup.insert(&_pragmatic);
    _pragmatic.addProblemConstraint(hasHigherOrder());
    _pragmatic.tag(OptionTag::HIGHER_ORDER);

    _maximumXXNarrows = IntOptionValue("max_XX_narrows","mXXn", 0);
    _maximumXXNarrows.description="Maximum number of BXX', CXX' and SXX' narrows that"
                                  "can be carried out 0 means that there is no limit. ";
    _lookup.insert(&_maximumXXNarrows);
    _maximumXXNarrows.addProblemConstraint(hasHigherOrder());
    _maximumXXNarrows.tag(OptionTag::HIGHER_ORDER);

    // TODO we have two ways of enabling function extensionality abstraction atm:
    // this option, and `-uwa`.
    // We should sort this out before merging into master.
    _functionExtensionality = ChoiceOptionValue<FunctionExtensionality>("func_ext","fe",FunctionExtensionality::ABSTRACTION,
                                                                          {"off", "axiom", "abstraction"});
    _functionExtensionality.description="Deal with extensionality using abstraction, axiom or neither";
    _lookup.insert(&_functionExtensionality);
    _functionExtensionality.addProblemConstraint(hasHigherOrder());
    _functionExtensionality.tag(OptionTag::HIGHER_ORDER);

    _clausificationOnTheFly = ChoiceOptionValue<CNFOnTheFly>("cnf_on_the_fly","cnfonf",CNFOnTheFly::EAGER,
                                                                          {"eager",
                                                                          "lazy_gen",
                                                                          "lazy_simp",
                                                                          "lazy_not_gen",
                                                                          "lazy_not_gen_be_off",
                                                                          "lazy_not_be_gen",
                                                                          "off"});
    _clausificationOnTheFly.description="Various options linked to clausification on the fly";
    _lookup.insert(&_clausificationOnTheFly);
    _clausificationOnTheFly.addProblemConstraint(hasHigherOrder());
    _clausificationOnTheFly.tag(OptionTag::HIGHER_ORDER);


    _piSet = ChoiceOptionValue<PISet>("prim_inst_set","piset",PISet::ALL_EXCEPT_NOT_EQ,
                                                                        {"all",
                                                                        "all_but_not_eq",
                                                                        "false_true_not",
                                                                        "small_set"});
    _piSet.description="Controls the set of equations to use in primitive instantiation";
    _lookup.insert(&_piSet);
    _piSet.addProblemConstraint(hasHigherOrder());
    _piSet.tag(OptionTag::HIGHER_ORDER);


    _narrow = ChoiceOptionValue<Narrow>("narrow","narr",Narrow::ALL,
                                                             {"all",
                                                              "sk",
                                                              "ski",
                                                              "off"});
    _narrow.description="Controls the set of combinator equations to use in narrowing";
    _lookup.insert(&_narrow);
    _narrow.addProblemConstraint(hasHigherOrder());
    _narrow.tag(OptionTag::HIGHER_ORDER);


    _equalityToEquivalence = BoolOptionValue("equality_to_equiv","e2e",false);
    _equalityToEquivalence.description=
    "Equality between boolean terms changed to equivalence \n"
    "t1 : $o = t2 : $o is changed to t1 <=> t2";
    _lookup.insert(&_equalityToEquivalence);
    // potentially could be useful for FOOL, so am not adding the HOL constraint
    _equalityToEquivalence.tag(OptionTag::HIGHER_ORDER);

    _complexBooleanReasoning = BoolOptionValue("complex_bool_reasoning","cbe",true);
    _complexBooleanReasoning.description=
    "Switches on primitive instantiation and elimination of Leibniz equality";
    _complexBooleanReasoning.onlyUsefulWith(_addProxyAxioms.is(equal(false)));
    _lookup.insert(&_complexBooleanReasoning);
    _complexBooleanReasoning.addProblemConstraint(hasHigherOrder());
    _complexBooleanReasoning.tag(OptionTag::HIGHER_ORDER);

    _booleanEqTrick = BoolOptionValue("bool_eq_trick","bet",false);
    _booleanEqTrick.description=
    "Replace an equality between boolean terms such as: "
    "t = s with a disequality t != vnot(s)"
    " The theory is that this can help with EqRes";
    _lookup.insert(&_booleanEqTrick);
    // potentially could be useful for FOOL, so am not adding the HOL constraint
    _booleanEqTrick.tag(OptionTag::HIGHER_ORDER);

    _casesSimp = BoolOptionValue("cases_simp","cs",false);
    _casesSimp.description=
    "FOOL Paramodulation with two conclusion as a simplification";
    _casesSimp.onlyUsefulWith(_cases.is(equal(false)));
    _lookup.insert(&_casesSimp);
    // potentially could be useful for FOOL, so am not adding the HOL constraint
    _casesSimp.tag(OptionTag::HIGHER_ORDER);

    //TODO, sort out the mess with cases and FOOLP.
    //One should be removed. AYB
    _cases = BoolOptionValue("cases","c",false);
    _cases.description=
    "Alternative to FOOL Paramodulation that replaces all Boolean subterms in one step";
    _cases.onlyUsefulWith(_casesSimp.is(equal(false)));
    _lookup.insert(&_cases);
    // potentially could be useful for FOOL, so am not adding the HOL constraint
    _cases.tag(OptionTag::HIGHER_ORDER);

    _newTautologyDel = BoolOptionValue("new_taut_del","ntd",false);
    _newTautologyDel.description=
    "Delete clauses with literals of the form false != true or t = true \\/ t = false";
    _lookup.insert(&_newTautologyDel);
    // potentially could be useful for FOOL, so am not adding the HOL constraint
    _newTautologyDel.tag(OptionTag::HIGHER_ORDER);

    _lambdaFreeHol = BoolOptionValue("lam_free_hol","lfh",false);
    _lambdaFreeHol.description=
    "Reason about lambda-free hol. See paper by Vukmirovic et al.";
    _lookup.insert(&_lambdaFreeHol);
    _lambdaFreeHol.addProblemConstraint(hasHigherOrder());
    _lambdaFreeHol.tag(OptionTag::HIGHER_ORDER);

    _complexVarCondition = BoolOptionValue("complex_var_cond","cvc",false);
    _complexVarCondition.description=
    "Use the more complex variable condition provided in the SKIKBO paper.\n"
    "More terms are comparable with this ordering, but it has worst case"
    "exponential complexity";
    _lookup.insert(&_complexVarCondition);
    _complexVarCondition.tag(OptionTag::HIGHER_ORDER);

//*********************** InstGen  ***********************
// TODO not really InstGen any more, just global subsumption

    _globalSubsumption = BoolOptionValue("global_subsumption","gs",false);
    _globalSubsumption.description="Perform global subsumption. Use a set of groundings of generated clauses G to replace C \\/ L by C if the grounding of C is implied by G. A SAT solver is used for ground reasoning.";
    _lookup.insert(&_globalSubsumption);
    _globalSubsumption.onlyUsefulWith(ProperSaturationAlgorithm());
    _globalSubsumption.tag(OptionTag::INFERENCES);
    // _globalSubsumption.addProblemConstraint(mayHaveNonUnits()); - this is too strict, think of a better one

    _globalSubsumptionSatSolverPower = ChoiceOptionValue<GlobalSubsumptionSatSolverPower>("global_subsumption_sat_solver_power","gsssp",
          GlobalSubsumptionSatSolverPower::PROPAGATION_ONLY,{"propagation_only","full"});
    _globalSubsumptionSatSolverPower.description="";
    _lookup.insert(&_globalSubsumptionSatSolverPower);
    _globalSubsumptionSatSolverPower.tag(OptionTag::INFERENCES);
    _globalSubsumptionSatSolverPower.onlyUsefulWith(_globalSubsumption.is(equal(true)));

    _globalSubsumptionExplicitMinim = ChoiceOptionValue<GlobalSubsumptionExplicitMinim>("global_subsumption_explicit_minim","gsem",
        GlobalSubsumptionExplicitMinim::RANDOMIZED,{"off","on","randomized"});
    _globalSubsumptionSatSolverPower.description="Explicitly minimize the result of global subsumption reduction.";
    _lookup.insert(&_globalSubsumptionExplicitMinim);
    _globalSubsumptionExplicitMinim.tag(OptionTag::INFERENCES);
    _globalSubsumptionExplicitMinim.onlyUsefulWith(_globalSubsumption.is(equal(true)));

    _globalSubsumptionAvatarAssumptions = ChoiceOptionValue<GlobalSubsumptionAvatarAssumptions>("global_subsumption_avatar_assumptions","gsaa",
        GlobalSubsumptionAvatarAssumptions::OFF,{"off","from_current","full_model"});
    _globalSubsumptionAvatarAssumptions.description=
      "When running global subsumption and AVATAR at the same time we need to include information about the current AVATAR model. When this is off "
      "we ignore clauses with AVATAR assumptions for GS. When it is from_current we assume the assumptions in the current clause. When it is "
      "full_model we assume the full model from AVATAR. See paper Global Subsumption Revisited (Briefly).";
    _lookup.insert(&_globalSubsumptionAvatarAssumptions);
    _globalSubsumptionAvatarAssumptions.tag(OptionTag::INFERENCES);
    _globalSubsumptionAvatarAssumptions.onlyUsefulWith(_globalSubsumption.is(equal(true)));
    _globalSubsumptionAvatarAssumptions.onlyUsefulWith(_splitting.is(equal(true)));

    _useHashingVariantIndex = BoolOptionValue("use_hashing_clause_variant_index","uhcvi",false);
    _useHashingVariantIndex.description= "Use clause variant index based on hashing for clause variant detection (affects avatar).";
    _lookup.insert(&_useHashingVariantIndex);
    _useHashingVariantIndex.tag(OptionTag::OTHER);

//*********************** AVATAR  ***********************

    _splitting = BoolOptionValue("avatar","av",true);
    _splitting.description="Use AVATAR splitting.";
    _lookup.insert(&_splitting);
    _splitting.onlyUsefulWith(ProperSaturationAlgorithm());
    _splitting.tag(OptionTag::AVATAR);
    //_splitting.addProblemConstraint(mayHaveNonUnits());

    _splitAtActivation = BoolOptionValue("split_at_activation","sac",false);
    _splitAtActivation.description="Split a clause when it is activated, default is to split when it is processed";
    _lookup.insert(&_splitAtActivation);
    _splitAtActivation.onlyUsefulWith(_splitting.is(equal(true)));
    _splitAtActivation.tag(OptionTag::AVATAR);

    _splittingAddComplementary = ChoiceOptionValue<SplittingAddComplementary>("avatar_add_complementary","aac",
                                                                                SplittingAddComplementary::GROUND,{"ground","none"});
    _splittingAddComplementary.description="";
    _lookup.insert(&_splittingAddComplementary);
    _splittingAddComplementary.tag(OptionTag::AVATAR);
    _splittingAddComplementary.onlyUsefulWith(_splitting.is(equal(true)));

    _splittingCongruenceClosure = ChoiceOptionValue<SplittingCongruenceClosure>("avatar_congruence_closure","acc",
                                                                                SplittingCongruenceClosure::OFF,{"model","off","on"});
    _splittingCongruenceClosure.description="Use a congruence closure decision procedure on top of the AVATAR SAT solver. This ensures that models produced by AVATAR satisfy the theory of uninterpreted functions.";
    _lookup.insert(&_splittingCongruenceClosure);
    _splittingCongruenceClosure.tag(OptionTag::AVATAR);
    _splittingCongruenceClosure.onlyUsefulWith(_splitting.is(equal(true)));
#if VZ3
    _splittingCongruenceClosure.onlyUsefulWith(_satSolver.is(notEqual(SatSolver::Z3)));
#endif
    // _splittingCongruenceClosure.addProblemConstraint(hasEquality()); -- not a good constraint for the minimizer
    _splittingCongruenceClosure.addHardConstraint(If(equal(SplittingCongruenceClosure::MODEL)).
                                                  then(_splittingMinimizeModel.is(notEqual(SplittingMinimizeModel::SCO))));

    _ccUnsatCores = ChoiceOptionValue<CCUnsatCores>("cc_unsat_cores","ccuc",CCUnsatCores::ALL,
                                                     {"first", "small_ones", "all"});
    _ccUnsatCores.description="";
    _lookup.insert(&_ccUnsatCores);
    _ccUnsatCores.tag(OptionTag::AVATAR);
    _ccUnsatCores.onlyUsefulWith(_splittingCongruenceClosure.is(notEqual(SplittingCongruenceClosure::OFF)));

    _splittingLiteralPolarityAdvice = ChoiceOptionValue<SplittingLiteralPolarityAdvice>(
                                                "avatar_literal_polarity_advice","alpa",
                                                SplittingLiteralPolarityAdvice::NONE,
                                                {"false","true","none","random"});
    _splittingLiteralPolarityAdvice.description="Override SAT-solver's default polarity/phase setting for variables abstracting clause components.";
    _lookup.insert(&_splittingLiteralPolarityAdvice);
    _splittingLiteralPolarityAdvice.tag(OptionTag::AVATAR);
    _splittingLiteralPolarityAdvice.onlyUsefulWith(_splitting.is(equal(true)));

    _splittingMinimizeModel = ChoiceOptionValue<SplittingMinimizeModel>("avatar_minimize_model","amm",
                                                                        SplittingMinimizeModel::ALL,{"off","sco","all"});
    _splittingMinimizeModel.description="Minimize the SAT-solver model by replacing concrete values with don't-cares"
                                        " provided <all> the sat clauses (or only the split clauses with <sco>) remain provably satisfied"
                                        " by the partial model.";
    _lookup.insert(&_splittingMinimizeModel);
    _splittingMinimizeModel.tag(OptionTag::AVATAR);
    _splittingMinimizeModel.onlyUsefulWith(_splitting.is(equal(true)));

    _splittingEagerRemoval = BoolOptionValue("avatar_eager_removal","aer",true);
    _splittingEagerRemoval.description="If a component was in the model and then becomes 'don't care' eagerly remove that component from the first-order solver. Note: only has any impact when amm is used.";
    _lookup.insert(&_splittingEagerRemoval);
    _splittingEagerRemoval.tag(OptionTag::AVATAR);
    _splittingEagerRemoval.onlyUsefulWith(_splitting.is(equal(true)));
    // if minimize is off then makes no difference
    // if minimize is sco then we could have a conflict clause added infinitely often
    _splittingEagerRemoval.onlyUsefulWith(_splittingMinimizeModel.is(equal(SplittingMinimizeModel::ALL)));

    _splittingFastRestart = BoolOptionValue("avatar_fast_restart","afr",false);
    _splittingFastRestart.description="";
    _lookup.insert(&_splittingFastRestart);
    _splittingFastRestart.tag(OptionTag::AVATAR);
    _splittingFastRestart.onlyUsefulWith(_splitting.is(equal(true)));

    _splittingBufferedSolver = BoolOptionValue("avatar_buffered_solver","abs",false);
    _splittingBufferedSolver.description="Added buffering functionality to the SAT solver used in AVATAR.";
    _lookup.insert(&_splittingBufferedSolver);
    _splittingBufferedSolver.tag(OptionTag::AVATAR);
    _splittingBufferedSolver.onlyUsefulWith(_splitting.is(equal(true)));

    _splittingDeleteDeactivated = ChoiceOptionValue<SplittingDeleteDeactivated>("avatar_delete_deactivated","add",
                                                                        SplittingDeleteDeactivated::ON,{"on","large","off"});

    _splittingDeleteDeactivated.description="";
    _lookup.insert(&_splittingDeleteDeactivated);
    _splittingDeleteDeactivated.tag(OptionTag::AVATAR);
    _splittingDeleteDeactivated.onlyUsefulWith(_splitting.is(equal(true)));

    _splittingFlushPeriod = UnsignedOptionValue("avatar_flush_period","afp",0);
    _splittingFlushPeriod.description=
    "after given number of generated clauses without deriving an empty clause, the splitting component selection is shuffled. If equal to zero, shuffling is never performed.";
    _lookup.insert(&_splittingFlushPeriod);
    _splittingFlushPeriod.tag(OptionTag::AVATAR);
    _splittingFlushPeriod.onlyUsefulWith(_splitting.is(equal(true)));

    _splittingFlushQuotient = FloatOptionValue("avatar_flush_quotient","afq",1.5);
    _splittingFlushQuotient.description=
    "after each flush, the avatar_flush_period is multiplied by the quotient";
    _lookup.insert(&_splittingFlushQuotient);
    _splittingFlushQuotient.tag(OptionTag::AVATAR);
    _splittingFlushQuotient.addConstraint(greaterThanEq(1.0f));
    _splittingFlushQuotient.onlyUsefulWith(_splittingFlushPeriod.is(notEqual((unsigned)0)));

    _splittingAvatimer = FloatOptionValue("avatar_turn_off_time_frac","atotf",1.0);
    _splittingAvatimer.description= "Stop splitting after the specified fraction of the overall time has passed (the default 1.0 means AVATAR runs until the end).\n"
        "(the remaining time AVATAR is still switching branches and communicating with the SAT solver,\n"
        "but not introducing new splits anymore. This fights the theoretical possibility of AVATAR's dynamic incompleteness.)";
    _lookup.insert(&_splittingAvatimer);
    _splittingAvatimer.tag(OptionTag::AVATAR);
    _splittingAvatimer.addConstraint(greaterThanEq(0.0f)); //if you want to stop splitting right-away, just turn AVATAR off
    _splittingAvatimer.addConstraint(smallerThanEq(1.0f));
    _splittingAvatimer.onlyUsefulWith(_splitting.is(equal(true)));

    _splittingNonsplittableComponents = ChoiceOptionValue<SplittingNonsplittableComponents>("avatar_nonsplittable_components","anc",
                                                                                              SplittingNonsplittableComponents::KNOWN,
                                                                                              {"all","all_dependent","known","none"});
    _splittingNonsplittableComponents.description=
    "Decide what to do with a nonsplittable component:\n"
    "  -known: SAT clauses will be learnt from non-splittable clauses that have corresponding components (if there is a component C with name SAT l, clause C | {l1,..ln} will give SAT clause ~l1 \\/ … \\/ ~ln \\/ l). When we add the sat clause, we discard the original FO clause C | {l1,..ln} and let the component selection update model, possibly adding the component clause C | {l}.\n"
    "  -all: like known, except when we see a non-splittable clause that doesn't have a name, we introduce the name for it.\n"
    "  -all_dependent: like all, but we don't introduce names for non-splittable clauses that don't depend on any components";
    _lookup.insert(&_splittingNonsplittableComponents);
    _splittingNonsplittableComponents.tag(OptionTag::AVATAR);
    _splittingNonsplittableComponents.onlyUsefulWith(_splitting.is(equal(true)));

    _nonliteralsInClauseWeight = BoolOptionValue("nonliterals_in_clause_weight","nicw",false);
    _nonliteralsInClauseWeight.description=
    "Non-literal parts of clauses (such as its split history) will also contribute to the weight";
    _lookup.insert(&_nonliteralsInClauseWeight);
    _nonliteralsInClauseWeight.tag(OptionTag::AVATAR);
    _nonliteralsInClauseWeight.onlyUsefulWith(_splitting.is(equal(true)));
    // _nonliteralsInClauseWeight.addProblemConstraint(mayHaveNonUnits()); (for the same reason this is disabled in splitting)

//*********************** SAT solver (used in various places)  ***********************
    _satSolver = ChoiceOptionValue<SatSolver>("sat_solver","sas",SatSolver::MINISAT, {
      "minisat"
#if VZ3
      ,"z3"
#endif
    });
    _satSolver.description= "Select the SAT solver to be used throughout the solver."
      " This will be used in AVATAR (for splitting) when the saturation algorithm is discount, lrs or otter.";
    _lookup.insert(&_satSolver);
    // in principle, global subsumption also depends on the SAT solver choice, however,
    // 1) currently, it doesn't actually support Z3
    // 2) there is no reason why only one sat solver should be driving all three, so more than on _satSolver-like option should be considered in the future
    _satSolver.onlyUsefulWith(_splitting.is(equal(true)));
    _satSolver.tag(OptionTag::SAT);

#if VZ3
    _satFallbackForSMT = BoolOptionValue("sat_fallback_for_smt","sffsmt",false);
    _satFallbackForSMT.description="If using z3 run a sat solver alongside to use if the smt"
       " solver returns unknown at any point";
    _lookup.insert(&_satFallbackForSMT);
    _satFallbackForSMT.tag(OptionTag::SAT);
    _satFallbackForSMT.addProblemConstraint(hasTheories()); // Z3 won't be incomplete for pure FOL
    _satFallbackForSMT.onlyUsefulWith(_satSolver.is(equal(SatSolver::Z3)));
#endif

    //*************************************************************
    //*********************** which mode or tag?  ************************
    //*************************************************************

    _increasedNumeralWeight = BoolOptionValue("increased_numeral_weight","inw",false);
    _increasedNumeralWeight.description=
             "This option only applies if the problem has interpreted numbers. The weight of integer constants depends on the logarithm of their absolute value (instead of being 1)";
    _lookup.insert(&_increasedNumeralWeight);
    _increasedNumeralWeight.onlyUsefulWith(ProperSaturationAlgorithm());
    _increasedNumeralWeight.tag(OptionTag::SATURATION);

    _literalComparisonMode = ChoiceOptionValue<LiteralComparisonMode>("literal_comparison_mode","lcm",
                                                                      LiteralComparisonMode::STANDARD,
                                                                      {"predicate","reverse","standard"});
    _literalComparisonMode.description="Vampire uses term orderings which use an ordering of predicates. Standard places equality (and certain other special predicates) first and all others second. Predicate depends on symbol precedence (see symbol_precedence). Reverse reverses the order.";
    _lookup.insert(&_literalComparisonMode);
    _literalComparisonMode.onlyUsefulWith(ProperSaturationAlgorithm());
    _literalComparisonMode.tag(OptionTag::SATURATION);
    _literalComparisonMode.addProblemConstraint(mayHaveNonUnits());
    _literalComparisonMode.addProblemConstraint(notJustEquality());

    _nonGoalWeightCoefficient = NonGoalWeightOptionValue("nongoal_weight_coefficient","nwc",1.0);
    _nonGoalWeightCoefficient.description=
             "coefficient that will multiply the weight of theory clauses (those marked as 'axiom' in TPTP)";
    _lookup.insert(&_nonGoalWeightCoefficient);
    _nonGoalWeightCoefficient.onlyUsefulWith(ProperSaturationAlgorithm());
    _nonGoalWeightCoefficient.tag(OptionTag::SATURATION);

    _restrictNWCtoGC = BoolOptionValue("restrict_nwc_to_goal_constants","rnwc",false);
    _restrictNWCtoGC.description = "restrict nongoal_weight_coefficient to those containing goal constants";
    _lookup.insert(&_restrictNWCtoGC);
    _restrictNWCtoGC.tag(OptionTag::SATURATION);
    _restrictNWCtoGC.onlyUsefulWith(_nonGoalWeightCoefficient.is(notEqual(1.0f)));

    _normalize = BoolOptionValue("normalize","norm",false);
    _normalize.description="Normalize the problem so that the ordering of clauses etc does not effect proof search.";
    _lookup.insert(&_normalize);
    _normalize.tag(OptionTag::PREPROCESSING);

    _shuffleInput = BoolOptionValue("shuffle_input","si",false);
    _shuffleInput.description="Randomly shuffle the input problem. (Runs after and thus destroys normalize.)";
    _lookup.insert(&_shuffleInput);
    _shuffleInput.tag(OptionTag::PREPROCESSING);

    _randomTraversals = BoolOptionValue("random_traversals","rtra",false);
    _lookup.insert(&_randomTraversals);
    _randomTraversals.tag(OptionTag::SATURATION);
    _randomTraversals.setExperimental();

    _randomPolarities = BoolOptionValue("random_polarities","rp",false);
    _randomPolarities.description="As part of preprocessing, randomly (though consistently) flip polarities of non-equality predicates in the whole CNF.";
    _lookup.insert(&_randomPolarities);
    _randomPolarities.tag(OptionTag::PREPROCESSING);

    _questionAnswering = ChoiceOptionValue<QuestionAnsweringMode>("question_answering","qa",QuestionAnsweringMode::OFF,
                                                                  {"answer_literal","from_proof","synthesis","off"});
    _questionAnswering.addHardConstraint(If(equal(QuestionAnsweringMode::ANSWER_LITERAL)).then(_splitting.is(notEqual(true))));
    _questionAnswering.addHardConstraint(If(equal(QuestionAnsweringMode::FROM_PROOF)).then(_splitting.is(notEqual(true))));
    _questionAnswering.description="Determines whether (and how) we attempt to answer questions";
    _lookup.insert(&_questionAnswering);
    _questionAnswering.tag(OptionTag::OTHER);

    _randomSeed = UnsignedOptionValue("random_seed","",1 /* this should be the value of Random::_seed from Random.cpp */);
    _randomSeed.description="Some parts of vampire use random numbers. This seed allows for reproducibility of results. By default the seed is not changed.";
    _lookup.insert(&_randomSeed);
    _randomSeed.tag(OptionTag::INPUT);

    _activationLimit = IntOptionValue("activation_limit","al",0);
    _activationLimit.description="Terminate saturation after this many iterations of the main loop. 0 means no limit.";
    _lookup.insert(&_activationLimit);
    _activationLimit.tag(OptionTag::SATURATION);

    _termOrdering = ChoiceOptionValue<TermOrdering>("term_ordering","to", TermOrdering::KBO,
                                                    {"kbo","lpo"});
    _termOrdering.description="The term ordering used by Vampire to orient equations and order literals";
    _termOrdering.onlyUsefulWith(ProperSaturationAlgorithm());
    _termOrdering.tag(OptionTag::SATURATION);
    _lookup.insert(&_termOrdering);

    _symbolPrecedence = ChoiceOptionValue<SymbolPrecedence>("symbol_precedence","sp",SymbolPrecedence::ARITY,
                                                            {"arity","occurrence","reverse_arity","unary_first",
                                                            "const_max", "const_min",
                                                            "scramble","frequency","unary_frequency","const_frequency",
                                                            "reverse_frequency", "weighted_frequency","reverse_weighted_frequency"});
    _symbolPrecedence.description="Vampire uses term orderings which require a precedence relation between symbols.\n"
                                  "Arity orders symbols by their arity (and reverse_arity takes the reverse of this) and occurrence orders symbols by the order they appear in the problem. "
                                  "Then we have a few precedence generating schemes adopted from E: frequency - sort by frequency making rare symbols large, reverse does the opposite, "
                                  "(For the weighted versions, each symbol occurrence counts as many times as is the length of the clause in which it occurs.) "
                                  "unary_first is like arity, except that unary symbols are maximal (and ties are broken by frequency), "
                                  "unary_frequency is like frequency, except that unary symbols are maximal, "
                                  "const_max makes constants the largest, then falls back to arity, "
                                  "const_min makes constants the smallest, then falls back to reverse_arity, "
                                  "const_frequency makes constants the smallest, then falls back to frequency.";
    _lookup.insert(&_symbolPrecedence);
    _symbolPrecedence.onlyUsefulWith(ProperSaturationAlgorithm());
    _symbolPrecedence.tag(OptionTag::SATURATION);

    _introducedSymbolPrecedence = ChoiceOptionValue<IntroducedSymbolPrecedence>("introduced_symbol_precedence","isp",
                                                                                IntroducedSymbolPrecedence::TOP,
                                                                                {"top","bottom"});
    _introducedSymbolPrecedence.description="Decides where to place symbols introduced during proof search in the symbol precedence";
    _lookup.insert(&_introducedSymbolPrecedence);
    _introducedSymbolPrecedence.tag(OptionTag::SATURATION);

    _kboWeightGenerationScheme = ChoiceOptionValue<KboWeightGenerationScheme>("kbo_weight_scheme","kws",KboWeightGenerationScheme::CONST,
                                          {"const","random","arity","inv_arity","arity_squared","inv_arity_squared",
                                          "precedence","inv_precedence","frequency","inv_frequency"});
    _kboWeightGenerationScheme.description = "Weight generation schemes from KBO inspired by E. This gets overridden by the function_weights option if used.";
    _kboWeightGenerationScheme.setExperimental();
    _kboWeightGenerationScheme.onlyUsefulWith(_termOrdering.is(equal(TermOrdering::KBO)));
    _kboWeightGenerationScheme.tag(OptionTag::SATURATION);
    _lookup.insert(&_kboWeightGenerationScheme);

    _kboMaxZero = BoolOptionValue("kbo_max_zero","kmz",false);
    _kboMaxZero.setExperimental();
    _kboMaxZero.onlyUsefulWith(_termOrdering.is(equal(TermOrdering::KBO)));
    _kboMaxZero.tag(OptionTag::SATURATION);
    _kboMaxZero.description="Modifies any kbo_weight_scheme by setting the maximal (by the precedence) function symbol to have weight 0.";
    _lookup.insert(&_kboMaxZero);

    _kboAdmissabilityCheck = ChoiceOptionValue<KboAdmissibilityCheck>(
        "kbo_admissibility_check", "", KboAdmissibilityCheck::ERROR,
                                     {"error","warning" });
    _kboAdmissabilityCheck.description = "Choose to emit a warning instead of throwing an exception if the weight function and precedence ordering for kbo are not compatible.";
    _kboAdmissabilityCheck.setExperimental();
    _kboAdmissabilityCheck.onlyUsefulWith(_termOrdering.is(equal(TermOrdering::KBO)));
    _kboAdmissabilityCheck.tag(OptionTag::SATURATION);
    _lookup.insert(&_kboAdmissabilityCheck);


    _functionWeights = StringOptionValue("function_weights","fw","");
    _functionWeights.description =
      "Path to a file that defines weights for KBO for function symbols.\n"
      "\n"
      "Each line in the file is expected to contain a function name, followed by the functions arity, and a positive integer, that specifies symbols weight.\n"
      "\n"
      "Additionally there are special values that can be specified:\n"
      "- `$default    <number>` specifies the default symbol weight, that is used for all symbols not present in the file (if not specified 0 is used)\n"
      "- `$introduced <number>` specifies the weight used for symbols introduced during preprocessing or proof search\n"
      "- `$var        <number>` specifies the weight used for variables\n"
      "- `$int        <number>` specifies the weight used for integer constants\n"
      "- `$rat        <number>` specifies the weight used for rational constants\n"
      "- `$real       <number>` specifies the weight used for real constants\n"
      "\n"
      "\n"
      "===== example ============\n"
      "$add 2 2\n"
      "$mul 2 7\n"
      "f    1 2\n"
      "$default 2\n"
      "$var     2\n"
      "===== end of example =====\n"
      "\n"
      "If this option is empty all weights default to 1.\n"
      ;
    _functionWeights.setExperimental();
    _functionWeights.onlyUsefulWith(_termOrdering.is(equal(TermOrdering::KBO)));
    _lookup.insert(&_functionWeights);

    _typeConPrecedence = StringOptionValue("type_con_precedence","tcp","");
    _typeConPrecedence.description = "A name of a file with an explicit user specified precedence on type constructor symbols.";
    _typeConPrecedence.setExperimental();
    _lookup.insert(&_typeConPrecedence);

    _functionPrecedence = StringOptionValue("function_precedence","fp","");
    _functionPrecedence.description = "A name of a file with an explicit user specified precedence on function symbols.";
    _functionPrecedence.setExperimental();
    _lookup.insert(&_functionPrecedence);

    _predicatePrecedence = StringOptionValue("predicate_precedence","pp","");
    _predicatePrecedence.description = "A name of a file with an explicit user specified precedence on predicate symbols.";
    _predicatePrecedence.setExperimental();
    _lookup.insert(&_predicatePrecedence);

    _symbolPrecedenceBoost = ChoiceOptionValue<SymbolPrecedenceBoost>("symbol_precedence_boost","spb",SymbolPrecedenceBoost::NONE,
                                     {"none","goal","units","goal_then_units",
                                      "non_intro","intro"});
    _symbolPrecedenceBoost.description = "Boost the symbol precedence of symbols occurring in certain kinds of clauses in the input.\n"
                                         "Additionally, non_intro/intro suppress/boost the precedence of symbols introduced during preprocessing (i.e., mainly, the naming predicates and the skolems).";
    _symbolPrecedenceBoost.onlyUsefulWith(ProperSaturationAlgorithm());
    _symbolPrecedenceBoost.tag(OptionTag::SATURATION);
    _lookup.insert(&_symbolPrecedenceBoost);


    //******************************************************************
    //*********************** Vinter???  *******************************
    //******************************************************************

    _colorUnblocking = BoolOptionValue("color_unblocking","",false);
    _colorUnblocking.description="";
    _lookup.insert(&_colorUnblocking);
    _colorUnblocking.setExperimental();
    _colorUnblocking.tag(OptionTag::OTHER);


    _showInterpolant = ChoiceOptionValue<InterpolantMode>("show_interpolant","",InterpolantMode::OFF,
                                                          {"new_heur",
#if VZ3
                                                          "new_opt",
#endif
                                                          "off"});
    _lookup.insert(&_showInterpolant);
    _showInterpolant.tag(OptionTag::OTHER);
    _showInterpolant.setExperimental();

 // Declare tag names

    _tagNames = {
                 "Unused",
                 "Other",
                 "Development",
                 "Output",
                 "Finite Model Building",
                 "SAT Solving",
                 "AVATAR",
                 "Inferences",
                 "Induction",
                 "Theories",
                 "LRS Specific",
                 "Saturation",
                 "Preprocessing",
                 "Input",
                 "Help",
                 "Higher-order",
                 "Global"
                };

} // Options::init

void Options::copyValuesFrom(const Options& that)
{
  //copy across the actual values in that
  VirtualIterator<AbstractOptionValue*> options = _lookup.values();

  while(options.hasNext()){
    AbstractOptionValue* opt = options.next();
    if(opt->shouldCopy()){
      AbstractOptionValue* other = that.getOptionValueByName(opt->longName);
      ASS(opt!=other);
      ALWAYS(opt->set(other->getStringOfActual()));
      // copyValuesFrom preserves whether the option has been user-set
      opt->is_set=other->is_set;
    }
  }
}
Options::Options(const Options& that)
{
  init();
  copyValuesFrom(that);
}

Options& Options::operator=(const Options& that)
{
  if(this==&that) return *this;
  copyValuesFrom(that);
  return *this;
}


/**
 * Set option by its name and value.
 * @since 13/11/2004 Manchester
 * @since 18/01/2014 Manchester, changed to use _ignoreMissing
 * @since 14/09/2014 updated to use _lookup
 * @author Andrei Voronkov
 */
void Options::set(const char* name,const char* value, bool longOpt)
{
  try {
    if((longOpt && !_lookup.findLong(name)->set(value)) ||
        (!longOpt && !_lookup.findShort(name)->set(value))) {
      switch (ignoreMissing()) {
      case IgnoreMissing::OFF:
        USER_ERROR((vstring) value +" is an invalid value for "+(vstring)name+"\nSee help or use explain i.e. vampire -explain mode");
        break;
      case IgnoreMissing::WARN:
        if (outputAllowed()) {
          addCommentSignForSZS(std::cout);
          std::cout << "WARNING: invalid value "<< value << " for option " << name << endl;
        }
        break;
      case IgnoreMissing::ON:
        break;
      }
    }
  }
  catch (const ValueNotFoundException&) {
    if (_ignoreMissing.actualValue != IgnoreMissing::ON) {
      vstring msg = (vstring)name + (longOpt ? " is not a valid option" : " is not a valid short option (did you mean --?)");
      if (_ignoreMissing.actualValue == IgnoreMissing::WARN) {
        if (outputAllowed()) {
          addCommentSignForSZS(std::cout);
          std::cout << "WARNING: " << msg << endl;
        }
        return;
      } // else:
      Stack<vstring> sim = getSimilarOptionNames(name,false);
      Stack<vstring>::Iterator sit(sim);
      if(sit.hasNext()){
        vstring first = sit.next();
        msg += "\n\tMaybe you meant ";
        if(sit.hasNext()) msg += "one of:\n\t\t";
        msg += first;
        while(sit.hasNext()){ msg+="\n\t\t"+sit.next();}
        msg+="\n\tYou can use -explain <option> to explain an option";
      }
      USER_ERROR(msg);
    }
  }
} // Options::set/2

/**
 * Set option by its name and value.
 * @since 06/04/2005 Torrevieja
 */
void Options::set(const vstring& name,const vstring& value)
{
  set(name.c_str(),value.c_str(),true);
} // Options::set/2

bool Options::OptionHasValue::check(Property*p){
          AbstractOptionValue* opt = env.options->getOptionValueByName(option_value);
          ASS(opt);
          return opt->getStringOfActual()==value;
}

bool Options::HasTheories::actualCheck(Property*p)
{
  return (p->hasNumerals() || p->hasInterpretedOperations() || env.signature->hasTermAlgebras());
}

bool Options::HasTheories::check(Property*p) {
  // this was the condition used in Preprocess::preprocess guarding the addition of theory axioms
  return actualCheck(p);
}

/**
 * Static functions to help specify random choice values
 */

Options::OptionProblemConstraintUP Options::isRandOn(){
      return OptionProblemConstraintUP(new OptionHasValue("random_strategy","on"));
}
Options::OptionProblemConstraintUP Options::isRandSat(){
      return OptionProblemConstraintUP(new OptionHasValue("random_strategy","sat"));
}

/**
 * Return the include file name using its relative name.
 *
 * @param relativeName the relative name, must begin and end with "'"
 *        because of the TPTP syntax
 * @since 16/10/2003 Manchester, relativeName changed to string from char*
 * @since 07/08/2014 Manchester, relativeName changed to vstring
 */
// TODO this behaviour isn't quite right, at least:
// 1. we use the *root* file to resolve relative paths, which won't work if we have an axiom file that includes another
// 2. checks current directory, which spec doesn't ask for
// 3. checks our "-include" option, which isn't in the spec either (OK if someone relies on it, I guess)
// cf https://tptp.org/TPTP/TR/TPTPTR.shtml#IncludeSection
// probable solution: move all this logic into TPTP parser and do it properly there

vstring Options::includeFileName (const vstring& relativeName)
{
  if (relativeName[0] == '/') { // absolute name
    return relativeName;
  }

  if (std::filesystem::exists(relativeName)) {
    return relativeName;
  }

  // truncatedRelativeName is relative.
  // Use the conventions of Vampire:
  // (a) first search the value of "include"
  vstring dir = include();

  if (dir == "") { // include undefined
    // (b) search in the directory of the 'current file'
    // i.e. the input file
<<<<<<< HEAD
    vstring currentFile = inputFile();
    System::extractDirNameFromPath(currentFile,dir);
=======
    std::filesystem::path currentFile(inputFile());
    dir = currentFile.parent_path().string();
>>>>>>> aa47c04c
    if(std::filesystem::exists(dir+"/"+relativeName)){
      return dir + "/" + relativeName;
    }

    // (c) search the value of the environment variable TPTP_DIR
    char* env = getenv("TPTP");
    if (env) {
      dir = env;
    }
    else {
    // (d) use the current directory
      dir = ".";
    }
    // we do not check (c) or (d) - an error will occur later
    // if the file does not exist here
  }
  // now dir is the directory to search
  return dir + "/" + relativeName;
} // Options::includeFileName


/**
 * Output options to a stream.
 *
 * @param str the stream
 * @since 02/01/2003 Manchester
 * @since 28/06/2003 Manchester, changed to treat XML output as well
 * @since 10/07/2003 Manchester, "normalize" added.
 * @since 27/11/2003 Manchester, changed using new XML routines and iterator
 *        of options
 */
void Options::output (ostream& str) const
{
  if(printAllTheoryAxioms()){
    cout << "Sorry, not implemented yet!" << endl;

    return;
  }

  if(!explainOption().empty()){
    AbstractOptionValue* option;
    vstring name = explainOption();
    try{
      option = _lookup.findLong(name);
    }
    catch(const ValueNotFoundException&){
      try{
        option = _lookup.findShort(name);
      }
      catch(const ValueNotFoundException&){
        option = 0;
      }
    }
    if(!option){
      str << name << " not a known option" << endl;
      Stack<vstring> sim_s = getSimilarOptionNames(name,true);
      Stack<vstring> sim_l = getSimilarOptionNames(name,false);
      VirtualIterator<vstring> sit = pvi(concatIters(
      Stack<vstring>::Iterator(sim_s),Stack<vstring>::Iterator(sim_l)));
      if(sit.hasNext()){
        vstring first = sit.next();
        str << "\tMaybe you meant ";
        if(sit.hasNext()) str << "one of:\n\t\t";
        str << first;
        while(sit.hasNext()){ str << "\n\t\t"+sit.next();}
        str << endl;
      }
    }
    else{
      vstringstream vs;
      option->output(vs,lineWrapInShowOptions());
      str << vs.str();
    }

  }

  if (showHelp()){
    str << "=========== Usage ==========\n";
    str << "Call vampire using\n";
    str << "  vampire [options] [problem]\n";
    str << "For example,\n";
    str << "  vampire --mode casc --include ~/TPTP ~/TPTP/Problems/ALG/ALG150+1.p\n";

    str << "=========== Hints ==========\n";


    str << "=========== Options ==========\n";
    str << "To see a list of all options use\n  --show_options on\n";
    str << "Options will only be displayed for the current mode (Vampire by default)\n";
    str << " use --mode to change mode\n";
    //str << "By default experimental options will not be shown. To show ";
    //str << "these options use\n  --show_experimental_options on\n";
    str << "=========== End ==========\n";
  }

  bool normalshow = showOptions();
  bool experimental = showExperimentalOptions();

  if(normalshow || experimental) {
    Mode this_mode = _mode.actualValue;
    //str << "=========== Options ==========\n";

    VirtualIterator<AbstractOptionValue*> options = _lookup.values();

    //Stack<vstringstream*> groups;
    int num_tags = static_cast<int>(OptionTag::LAST_TAG);
    Stack<Stack<AbstractOptionValue*>> groups;
    for(int i=0; i<=num_tags;i++){
    //  groups.push(new vstringstream);
        Stack<AbstractOptionValue*> stack;
        groups.push(stack);
    }


    while(options.hasNext()){
      AbstractOptionValue* option = options.next();
      if(option->inMode(this_mode) &&
              ((experimental && option->experimental) ||
               (normalshow && !option->experimental) )){
        unsigned tag = static_cast<unsigned>(option->getTag());
        //option->output(*groups[tag]);
        (groups[tag]).push(option);
      }
    }

    //output them in reverse order
    for(int i=num_tags;i>=0;i--){
      if(groups[i].isEmpty()) continue;
      vstring label = "  "+_tagNames[i]+"  ";
      ASS(label.length() < 40);
      vstring br = "******************************";
      vstring br_gap = br.substr(0,(br.length()-(label.length()/2)));
      str << endl << br << br;
      if (label.length() % 2 == 0) {
        str << endl;
      } else {
        str << "*" << endl;
      }
      str << br_gap << label << br_gap << endl;
      str << br << br;
      if (label.length() % 2 == 0) {
        str << endl << endl;
      } else {
        str << "*" << endl << endl;
      }

      // Sort
      Stack<AbstractOptionValue*> os = groups[i];
      DArray<AbstractOptionValue*> osa;
      osa.initFromIterator(Stack<AbstractOptionValue*>::Iterator(os));
      osa.sort(AbstractOptionValueCompatator());
      DArray<AbstractOptionValue*>::Iterator oit(osa);
      while(oit.hasNext()){
        oit.next()->output(str,lineWrapInShowOptions());
      }
      //str << (*groups[i]).str();
      //delete groups[i];
    }

    //str << "======= End of options =======\n";
  }

} // Options::output (ostream& str) const

template<typename T>
bool Options::OptionValue<T>::checkProblemConstraints(Property* prop){
    Lib::Stack<OptionProblemConstraintUP>::RefIterator it(_prob_constraints);
    while(it.hasNext()){
      OptionProblemConstraintUP& con = it.next();
      // Constraint should hold whenever the option is set
      if(is_set && !con->check(prop)){

         if (env.options->mode() == Mode::SPIDER){
           reportSpiderFail();
           USER_ERROR("WARNING: " + longName + con->msg());
         }

         switch(env.options->getBadOptionChoice()){
         case BadOption::OFF: break;
         default:
           cout << "WARNING: " << longName << con->msg() << endl;
         }
         return false;
      }
    }
    return true;
}

template<typename T>
Options::AbstractWrappedConstraintUP Options::OptionValue<T>::is(OptionValueConstraintUP<T> c)
{
    return AbstractWrappedConstraintUP(new WrappedConstraint<T>(*this,std::move(c)));
}

/**
 * Read age-weight ratio from a string. The string can be an integer
 * or an expression "a:w", where a,w are integers.
 *
 * @since 25/05/2004 Manchester
 */
bool Options::RatioOptionValue::readRatio(const char* val, char separator)
{
  // search the string for ":"
  bool found = false;
  int colonIndex = 0;
  while (val[colonIndex]) {
    if (val[colonIndex] == separator) {
      found = true;
      break;
    }
    colonIndex++;
  }

  if (found) {
    if (strlen(val) >= COPY_SIZE) {
      return false;
    }
    char copy[COPY_SIZE];
    strncpy(copy,val,COPY_SIZE - 1); // leave space for trailing NUL
    copy[colonIndex] = 0;
    int age;
    if (! Int::stringToInt(copy,age)) {
      return false;
    }
    actualValue = age;
    int weight;
    if (! Int::stringToInt(copy+colonIndex+1,weight)) {
      return false;
    }
    otherValue = weight;

    // don't allow ratios 0:0
    if (actualValue == 0 && otherValue == 0) {
      return false;
    }

    return true;
  }
  actualValue = 1;
  int weight;
  if (! Int::stringToInt(val,weight)) {
    return false;
  }
  otherValue = weight;
  return true;
}

bool Options::NonGoalWeightOptionValue::setValue(const vstring& value)
{
 float newValue;
 if(!Int::stringToFloat(value.c_str(),newValue)) return false;

 if(newValue <= 0.0) return false;

 actualValue=newValue;

  // actualValue contains numerator
  numerator=static_cast<int>(newValue*100);
  // otherValue contains denominator
  denominator=100;

  return true;
}

bool Options::SelectionOptionValue::setValue(const vstring& value)
{
  int sel;
  if(!Int::stringToInt(value,sel)) return false;
  switch (sel) {
  case 0:
  case 1:
  case 2:
  case 3:
  case 4:
  case 10:
  case 11:
  case 20:
  case 21:
  case 22:

  case 30:
  case 31:
  case 32:
  case 33:
  case 34:
  case 35:

  case 666:

  case 1002:
  case 1003:
  case 1004:
  case 1010:
  case 1011:
  case 1666:
  case -1:
  case -2:
  case -3:
  case -4:
  case -10:
  case -11:
  case -20: // almost same as 20 (but factoring will be on negative and not positive literals)
  case -21:
  case -22:
  case -30: // almost same as 30 (but factoring will be on negative and not positive literals)
  case -31:
  case -32:
  case -33:
  case -34:
  case -35:

  case -666:

  case -1002:
  case -1003:
  case -1004:
  case -1010:
  case -1011: // almost same as 1011 (but factoring will be on negative and not positive literals)
  case -1666:
    actualValue = sel;
    return true;
  default:
    return false;
  }
}

bool Options::InputFileOptionValue::setValue(const vstring& value)
{
  actualValue=value;
  if(value.empty()) return true;

  //update the problem name

  int length = value.length();
  const char* name = value.c_str();

  int b = length - 1;
  while (b >= 0 && name[b] != '/') {
    b--;
  }
  b++;

  int e = length - 1;
  while (e >= b && name[e] != '.') {
    e--;
  }
  if (e < b) {
    e = length;
  }

  parent->_problemName.actualValue=value.substr(b,e-b);

  return true;

}


bool Options::TimeLimitOptionValue::setValue(const vstring& value)
{
  int length = value.size();
  if (length == 0 || length >= COPY_SIZE) {
    USER_ERROR((vstring)"wrong value for time limit: " + value);
  }

  char copy[COPY_SIZE];
  strncpy(copy,value.c_str(),COPY_SIZE - 1); // leave space for trailing NUL
  char* end = copy;
  // search for the end of the string for
  while (*end) {
    end++;
  }
  end--;
  float multiplier = 10.0; // by default assume seconds
  switch (*end) {
  case 'd': // deciseconds
      multiplier = 1.0;
      *end = 0;
      break;
  case 's': // seconds
    multiplier = 10.0;
    *end = 0;
    break;
  case 'm': // minutes
    multiplier = 600.0;
    *end = 0;
    break;
  case 'h': // minutes
    multiplier = 36000.0;
    *end = 0;
    break;
  case 'D': // days
    multiplier = 864000.0;
    *end = 0;
    break;
  default:
    break;
  }

  float number;
  if (! Int::stringToFloat(copy,number)) {
    USER_ERROR((vstring)"wrong value for time limit: " + value);
  }

#ifdef _MSC_VER
  // Visual C++ does not know the round function
  actualValue= (int)floor(number * multiplier);
#else
  actualValue= (int)round(number * multiplier);
#endif

  return true;
} // Options::readTimeLimit(const char* val)

/**
 * During strategy sampling, this assigns a value to an option
 * (but checks these make sense and issues an error if not).
 *
 * An optname starting with $ is not meant to be a real option, but a fake one.
 * Fakes get stored in the map fakes and can be referenced later, during the sampling process.
 */
void Options::strategySamplingAssign(vstring optname, vstring value, DHMap<vstring,vstring>& fakes)
{
  // dollar sign signifies fake options
  if (optname[0] == '$') {
    fakes.set(optname,value);
    return;
  }

  AbstractOptionValue* opt = getOptionValueByName(optname);
  if (opt) {
    if (!opt->set(value,/* dont_touch_if_defaulting =*/ true)) {
      USER_ERROR("Sampling file processing error -- unknown option value: " + value + " for option " + optname);
    }

  } else {
    USER_ERROR("Sampling file processing error -- unknown option: " + optname);
  }
}

/**
 * During strategy sampling, this reads a value of an option
 * (but checks the name make sense and issues an error if not).
 *
 * An optname starting with $ is not meant to be a real option, but a fake one.
 * Fakes get read from the given map fakes.
 */
vstring Options::strategySamplingLookup(vstring optname, DHMap<vstring,vstring>& fakes)
{
  if (optname[0] == '$') {
    vstring* foundVal = fakes.findPtr(optname);
    if (!foundVal) {
      USER_ERROR("Sampling file processing error -- unassigned fake option: " + optname);
    }
    return *foundVal;
  }

  AbstractOptionValue* opt = getOptionValueByName(optname);
  if (opt) {
    return opt->getStringOfActual();
  } else {
    USER_ERROR("Sampling file processing error -- unknown option to look up: " + optname);
  }
  return "";
}

void Options::sampleStrategy(const vstring& strategySamplerFilename)
{
  std::ifstream input(strategySamplerFilename.c_str());

  if (input.fail()) {
    USER_ERROR("Cannot open sampler file: "+strategySamplerFilename);
  }

  // our local randomizing engine (randomly seeded)
  std::mt19937 rng((std::random_device())());
  // map of local variables (fake options)
  DHMap<vstring,vstring> fakes;

  vstring line; // parsed lines
  Stack<vstring> pieces; // temp stack used for splitting
  while (std::getline(input, line))
  {
    if (line.length() == 0 || line[0] == '#') { // empty lines and comments (starting with # as the first! character)
      continue;
    }

    StringUtils::splitStr(line.c_str(),'>',pieces);
    if (pieces.size() != 2) {
      USER_ERROR("Sampling file parse error -- each rule must contain exactly one >. Here: "+line);
    }

    vstring cond = pieces[0];
    vstring body = pieces[1];
    pieces.reset();

    // evaluate condition, if false, will skip the rest
    bool fireRule = true;
    {
      StringUtils::splitStr(cond.c_str(),' ',pieces);
      StringUtils::dropEmpty(pieces);

      Stack<vstring> pair;
      Stack<vstring>::BottomFirstIterator it(pieces);
      while(it.hasNext()) {
        vstring equation = it.next();
        StringUtils::splitStr(equation.c_str(),'=',pair);
        StringUtils::dropEmpty(pair);
        if (pair.size() != 2) {
          USER_ERROR("Sampling file parse error -- invalid equation: "+equation);
        }
        bool negated = false;
        vstring optName = pair[0];
        if (optName.back() == '!') {
          negated = true;
          optName.pop_back();
        }
        vstring storedVal = strategySamplingLookup(optName,fakes);
        if ((storedVal != pair[1]) != negated) {
          fireRule = false;
          break;
        }
        pair.reset();
      }

      pieces.reset();
    }

    if (!fireRule) {
      continue;
    }

    // now it's time to read the body
    // cout << "fire: " << body << endl;

    StringUtils::splitStr(body.c_str(),' ',pieces);
    StringUtils::dropEmpty(pieces);
    if (pieces.size() != 3) {
      USER_ERROR("Sampling file parse error -- rule body must consist of three space-separated parts. Here: "+body);
    }

    vstring optname = pieces[0];
    vstring sampler = pieces[1];
    vstring args = pieces[2];
    pieces.reset();

    if (sampler == "~cat") { // categorical sampling, e.g., "~cat group:36,predicate:4,expand:4,off:1,function:1" provides a list of value with frequencies
      StringUtils::splitStr(args.c_str(),',',pieces);

      unsigned total = 0;
      Stack<std::pair<unsigned,vstring>> mulvals; //values with multiplicities, e.g. "off:5", or "on:1"

      // parse the mulvals
      {
        Stack<vstring> pair;
        Stack<vstring>::BottomFirstIterator it(pieces);
        while(it.hasNext()) {
          vstring mulval = it.next();
          StringUtils::splitStr(mulval.c_str(),':',pair);
          // StringUtils::dropEmpty(pair);
          if (pair.size() != 2) {
            USER_ERROR("Sampling file parse error -- invalid mulval: "+mulval);
          }

          int multiplicity = 0;
          if (!Int::stringToInt(pair[1],multiplicity) || multiplicity <= 0) {
            USER_ERROR("Sampling file parse error -- invalid multiplicity in mulval: "+mulval);
          }
          total += multiplicity;
          mulvals.push(std::make_pair(multiplicity,pair[0]));
          pair.reset();
        }
        pieces.reset();
      }

      // actual sampling
      vstring value;
      unsigned sample = std::uniform_int_distribution<unsigned>(1,total)(rng);
      Stack<std::pair<unsigned,vstring>>::BottomFirstIterator it(mulvals);
      while (it.hasNext()) {
        auto mulval = it.next();
        if (sample <= mulval.first) {
          value = mulval.second;
          break;
        }
        sample -= mulval.first;
      }
      ASS_NEQ(value,"");

      strategySamplingAssign(optname,value,fakes);
    } else if (sampler == "~u2r") { // "uniform to ratio", given e.g. "~u2r -10;4;:" takes a uniform float f between -10 and 4, computes 2^r and turns this into a ratio with ":" as the separator
      StringUtils::splitStr(args.c_str(),';',pieces);
      StringUtils::dropEmpty(pieces);

      if (pieces.size() != 3) {
        USER_ERROR("Sampling file parse error -- ~u2r sampler expects exatly three simecolon-separated arguments but got: "+args);
      }
      if (pieces[2].length() != 1) {
        USER_ERROR("Sampling file parse error -- the third argument of the ~u2r sampler needs to be a single character and not: "+pieces[2]);
      }
      float low,high;
      if (!Int::stringToFloat(pieces[0].c_str(),low) || !Int::stringToFloat(pieces[1].c_str(),high)) {
        USER_ERROR("Sampling file parse error -- can't convert one of ~u2r sampler arguments to float: "+args);
      }
      std::uniform_real_distribution<float> dis(low,high);
      float raw = dis(rng);
      float exped = powf(2.0,raw);
      unsigned denom = 1 << 20;
      unsigned numer = exped*denom;
      // don't generate factions in non-base form
      while (numer % 2 == 0 && denom % 2 == 0) {
        numer /= 2;
        denom /= 2;
      }
      strategySamplingAssign(optname,Int::toString(numer)+pieces[2]+Int::toString(denom),fakes);

      pieces.reset();
    } else if (sampler == "~sgd") { // "shifted geometric distribution", e.g. "~sgd 0.07,2" (used for naming) means: value 2+i, i from N, has probability 0.07*(1-0.07)^i. This has a mean of 2+0.07*(1-0.07)
      StringUtils::splitStr(args.c_str(),',',pieces);
      StringUtils::dropEmpty(pieces);

      if (pieces.size() != 2) {
        USER_ERROR("Sampling file parse error -- ~sgd sampler expects exatly two comma-separated arguments but got: "+args);
      }
      double prob;
      int offset;
      if (!Int::stringToDouble(pieces[0].c_str(),prob) || !Int::stringToInt(pieces[1].c_str(),offset)) {
        USER_ERROR("Sampling file parse error -- can't convert one of ~sgd sampler arguments to numbers: "+args);
      }
      std::geometric_distribution<int> dis(prob);
      int nval = offset+dis(rng);
      strategySamplingAssign(optname,Int::toString(nval),fakes);

      pieces.reset();
    } else if (sampler == "~uf") { // uniform float (with lower and upper bound given, as in "~uf 0.0,0.5")
      StringUtils::splitStr(args.c_str(),',',pieces);
      StringUtils::dropEmpty(pieces);

      if (pieces.size() != 2) {
        USER_ERROR("Sampling file parse error -- ~uf sampler expects exatly two comma-separated arguments but got: "+args);
      }
      float low,high;
      if (!Int::stringToFloat(pieces[0].c_str(),low) || !Int::stringToFloat(pieces[1].c_str(),high)) {
        USER_ERROR("Sampling file parse error -- can't convert one of ~uf sampler arguments to float: "+args);
      }
      std::uniform_real_distribution<float> dis(low,high);
      float raw = dis(rng);
      strategySamplingAssign(optname,Int::toString(raw),fakes);

      pieces.reset();
    } else if (sampler == "~ui") { // uniform int (with lower and upper bound given, as in "~ui 1,500")
      StringUtils::splitStr(args.c_str(),',',pieces);
      StringUtils::dropEmpty(pieces);

      if (pieces.size() != 2) {
        USER_ERROR("Sampling file parse error -- ~ui sampler expects exatly two comma-separated arguments but got: "+args);
      }
      int low,high;
      if (!Int::stringToInt(pieces[0].c_str(),low) || !Int::stringToInt(pieces[1].c_str(),high)) {
        USER_ERROR("Sampling file parse error -- can't convert one of ~ui sampler arguments to integer: "+args);
      }
      std::uniform_int_distribution<int> dis(low,high);
      int raw = dis(rng);
      strategySamplingAssign(optname,Int::toString(raw),fakes);

      pieces.reset();
    } else {
      USER_ERROR("Sampling file parse error -- unrecognized sampler: " + sampler);
    }

    /*
    Stack<vstring>::BottomFirstIterator it(pieces);
    while(it.hasNext()) {
      cout << "tok:" << it.next() << endl;
    }
    */
  }

  cout << "Random strategy: " + generateEncodedOptions() << endl;
}

/**
 * Assign option values as encoded in the option vstring if assign=true, otherwise check that
 * the option values are not currently set to those values.
 * according to the argument in the format
 * opt1=val1:opt2=val2:...:optn=valN,
 * for example bs=off:cond=on:drc=off:nwc=1.5:nicw=on:sos=on:sio=off:spl=sat:ssnc=none
 */
void Options::readOptionsString(vstring optionsString,bool assign)
{
  // repeatedly look for param=value
  while (optionsString != "") {
    size_t index1 = optionsString.find('=');
    if (index1 == vstring::npos) {
      error: USER_ERROR("bad option specification '" + optionsString+"'");
    }
    size_t index = optionsString.find(':');
    if (index!=vstring::npos && index1 > index) {
      goto error;
    }

    vstring param = optionsString.substr(0,index1);
    vstring value;
    if (index==vstring::npos) {
      value = optionsString.substr(index1+1);
    }
    else {
      value = optionsString.substr(index1+1,index-index1-1);
    }
    AbstractOptionValue* opt = getOptionValueByName(param);
    if(opt){
        if(assign){
            if (!opt->set(value)) {
              switch (ignoreMissing()) {
              case IgnoreMissing::OFF:
                USER_ERROR("value "+value+" for option "+ param +" not known");
                break;
              case IgnoreMissing::WARN:
                if (outputAllowed()) {
                  addCommentSignForSZS(std::cout);
                  std::cout << "WARNING: value " << value << " for option "<< param <<" not known" << endl;
                }
                break;
              case IgnoreMissing::ON:
                break;
              }
            }
        }
        else{
            vstring current = opt->getStringOfActual();
            if(value==current){
                USER_ERROR("option "+param+" uses forbidden value "+value);
            }
        }
    }
    else{
      switch (ignoreMissing()) {
      case IgnoreMissing::OFF:
        USER_ERROR("option "+param+" not known");
        break;
      case IgnoreMissing::WARN:
        if (outputAllowed()) {
          addCommentSignForSZS(std::cout);
          std::cout << "WARNING: option "<< param << " not known." << endl;
        }
        break;
      case IgnoreMissing::ON:
        break;
      }
    }

    if (index==vstring::npos) {
      return;
    }
    optionsString = optionsString.substr(index+1);
  }
} // readOptionsString/1

/**
 * Build options from a Spider test id.
 * @since 30/05/2004 Manchester
 * @since 21/06/2005 Manchester time limit in the test id must be
 *        in deciseconds
 * @throws UserErrorException if the test id is incorrect
 */
void Options::readFromEncodedOptions (vstring testId)
{
  _testId.actualValue = testId;

  vstring ma(testId,0,3); // the first 3 characters
  if (ma == "dis") {
    _saturationAlgorithm.actualValue = SaturationAlgorithm::DISCOUNT;
  }
  else if (ma == "lrs") {
    _saturationAlgorithm.actualValue = SaturationAlgorithm::LRS;
  }
  else if (ma == "ott") {
    _saturationAlgorithm.actualValue = SaturationAlgorithm::OTTER;
  }
  else if (ma == "fmb") {
    _saturationAlgorithm.actualValue = SaturationAlgorithm::FINITE_MODEL_BUILDING;
  }
  else {
  error: USER_ERROR("bad test id " + _testId.actualValue);
  }

  // after last '_' we have time limit
  size_t index = testId.find_last_of('_');
  if (index == vstring::npos) { // not found
    goto error;
  }
  vstring timeString = testId.substr(index+1);
  _timeLimitInDeciseconds.set(timeString);
  // setting assumes seconds as default, but encoded strings use deciseconds
  _timeLimitInDeciseconds.actualValue = _timeLimitInDeciseconds.actualValue/10;

  testId = testId.substr(3,index-3);
  switch (testId[0]) {
  case '+':
    testId = testId.substr(1);
    break;
  case '-':
    break;
  default:
    goto error;
  }

  index = testId.find('_');
  vstring sel = testId.substr(0,index);
  _selection.set(sel);
  testId = testId.substr(index+1);

  if (testId == "") {
    goto error;
  }

  index = testId.find('_');
  vstring awr = testId.substr(0,index);
  _ageWeightRatio.set(awr.c_str());
  if (index==string::npos) {
    //there are no extra options
    return;
  }
  testId = testId.substr(index+1);
  //now read the rest of the options
  readOptionsString(testId);
} // Options::readFromTestId

void Options::setForcedOptionValues()
{
  if(_forcedOptions.actualValue.empty()) return;
  readOptionsString(_forcedOptions.actualValue);
}

/**
 * Return testId vstring that represents current values of the options
 */
vstring Options::generateEncodedOptions() const
{
  vostringstream res;
  //saturation algorithm
  vstring sat;
  switch(_saturationAlgorithm.actualValue){
    case SaturationAlgorithm::LRS : sat="lrs"; break;
    case SaturationAlgorithm::DISCOUNT : sat="dis"; break;
    case SaturationAlgorithm::OTTER : sat="ott"; break;
    case SaturationAlgorithm::FINITE_MODEL_BUILDING : sat="fmb"; break;
    default : ASSERTION_VIOLATION;
  }

  res << sat;

  //selection function
  res << (selection() < 0 ? "-" : "+") << abs(selection());
  res << "_";

  //age-weight ratio
  if (ageRatio()!=1) {
    res << ageRatio() << ":";
  }
  res << weightRatio();
  res << "_";

  Options cur=*this;

  // Record options that do not want to be in encoded string
  static Set<const AbstractOptionValue*> forbidden;
  //we initialize the set if there's nothing inside
  if (forbidden.size()==0) {
    //things we output elsewhere
    forbidden.insert(&_saturationAlgorithm);
    forbidden.insert(&_selection);
    forbidden.insert(&_ageWeightRatio);
    forbidden.insert(&_timeLimitInDeciseconds);

    //things we don't want to output (showHelp etc won't get to here anyway)
    forbidden.insert(&_mode);
    forbidden.insert(&_testId); // is this old version of decode?
    forbidden.insert(&_include);
    forbidden.insert(&_printProofToFile);
    forbidden.insert(&_problemName);
    forbidden.insert(&_inputFile);
    forbidden.insert(&_encode);
    forbidden.insert(&_decode);
    forbidden.insert(&_sampleStrategy);

    forbidden.insert(&_memoryLimit);
    forbidden.insert(&_proof);
    forbidden.insert(&_inputSyntax);
#if VAMPIRE_PERF_EXISTS
    forbidden.insert(&_parsingDoesNotCount);
#endif
    forbidden.insert(&_ignoreMissing); // or maybe we do!
  }

  VirtualIterator<AbstractOptionValue*> options = _lookup.values();

  bool first=true;
  while(options.hasNext()){
    AbstractOptionValue* option = options.next();
    // TODO do we want to also filter by !isDefault?
    if(!forbidden.contains(option) && option->is_set && !option->isDefault()){
      vstring name = option->shortName;
      if(name.empty()) name = option->longName;
      if(!first){ res<<":";}else{first=false;}
      res << name << "=" << option->getStringOfActual();
    }
  }

  if(!first){ res << "_"; }
  res << Lib::Int::toString(_timeLimitInDeciseconds.actualValue);

  return res.str();
}


/**
 * True if the options are complete.
 * @since 23/07/2011 Manchester
 */
bool Options::complete(const Problem& prb) const
{
  if(prb.isHigherOrder()){
    //safer for competition
    return false;
  }

  if (unificationWithAbstraction() != UnificationWithAbstraction::OFF) {
    // unification with abstraction might cause in "spurious saturations"
    return false;
  }

  if (_showInterpolant.actualValue != InterpolantMode::OFF) {
    return false;
  }

  //we did some transformation that made us lose completeness
  //(e.g. equality proxy replacing equality for reflexive predicate)
  if (prb.hadIncompleteTransformation()) {
    return false;
  }

  Property& prop = *prb.getProperty();

  // general properties causing incompleteness
  if (prop.hasInterpretedOperations()
      || prop.hasProp(Property::PR_HAS_INTEGERS)
      || prop.hasProp(Property::PR_HAS_REALS)
      || prop.hasProp(Property::PR_HAS_RATS)
      || prop.hasProp(Property::PR_HAS_ARRAYS)
      || (!prop.onlyFiniteDomainDatatypes() && prop.hasProp(Property::PR_HAS_DT_CONSTRUCTORS))
      || (!prop.onlyFiniteDomainDatatypes() && prop.hasProp(Property::PR_HAS_CDT_CONSTRUCTORS))
      || prop.hasAnswerLiteral()) {
    return false;
  }

  // preprocessing
  if (env.signature->hasDistinctGroups()) {
    return false;
  }

  // preprocessing for resolution-based algorithms
  if (_sos.actualValue != Sos::OFF) return false;
  // run-time rule causing incompleteness
  if (_forwardLiteralRewriting.actualValue) return false;

  bool unitEquality = prop.category() == Property::UEQ;
  bool hasEquality = (prop.equalityAtoms() != 0);

  if (hasEquality && !_superposition.actualValue) return false;

  if((prop.hasCombs() || prop.hasAppliedVar())  &&
    !_addCombAxioms.actualValue && !_combinatorySuperposition.actualValue) {
    //TODO make a more complex more precise case here
    //There are instance where we are complete
    return false;
  }

  //TODO update once we have another method of dealing with bools
  if((prop.hasLogicalProxy() || prop.hasBoolVar())  && !_addProxyAxioms.actualValue){
    return false;
  }

  if (!unitEquality) {
    if (_selection.actualValue <= -1000 || _selection.actualValue >= 1000) return false;
    if (_literalComparisonMode.actualValue == LiteralComparisonMode::REVERSE) return false;
  }

  if (!hasEquality) {
    if (_binaryResolution.actualValue) return true;
    // binary resolution is off
    if (_unitResultingResolution.actualValue!=URResolution::FULL &&
       (_unitResultingResolution.actualValue!=URResolution::ON || _splitting.actualValue) ) return false;
    return prop.category() == Property::HNE; // enough URR is complete for Horn problems
  }

  if (_demodulationRedundancyCheck.actualValue == DemodulationRedundancyCheck::OFF) {
    return false;
  }
  if (!_superpositionFromVariables.actualValue) return false;

  // only checking resolution rules remain
  bool pureEquality = (prop.atoms() == prop.equalityAtoms());
  if (pureEquality) return true;
  return (_binaryResolution.actualValue); // MS: we are in the equality case, so URR cannot help here even for horn problems
} // Options::complete

/**
 * Check constraints necessary for options to make sense
 *
 * The function is called after all options are parsed.
 */
bool Options::checkGlobalOptionConstraints(bool fail_early)
{
  //Check forbidden options
  readOptionsString(_forbiddenOptions.actualValue,false);

  bool result = true;

  // Check recorded option constraints
  VirtualIterator<AbstractOptionValue*> options = _lookup.values();
  while(options.hasNext()){
    result = options.next()->checkConstraints() && result;
    if(fail_early && !result) return result;
  }

  return result;
}

template <typename T>
bool Options::OptionValue<T>::checkConstraints()
{
  typename Lib::Stack<OptionValueConstraintUP<T>>::RefIterator it(_constraints);
  while (it.hasNext()) {
    const OptionValueConstraintUP<T> &con = it.next();
    if (!con->check(*this)) {

      if (env.options->mode() == Mode::SPIDER) {
      reportSpiderFail();
      USER_ERROR("\nBroken Constraint: " + con->msg(*this));
      }

      if (con->isHard()) {
        USER_ERROR("\nBroken Constraint: " + con->msg(*this));
      }
      switch (env.options->getBadOptionChoice()) {
      case BadOption::HARD:
        USER_ERROR("\nBroken Constraint: " + con->msg(*this));
      case BadOption::SOFT:
        cout << "WARNING Broken Constraint: " + con->msg(*this) << endl;
        return false;
      case BadOption::FORCED:
        if (con->force(this)) {
          cout << "Forced constraint " + con->msg(*this) << endl;
          break;
        }
        else {
          USER_ERROR("\nCould not force Constraint: " + con->msg(*this));
        }
      case BadOption::OFF:
        return false;
      default:
        ASSERTION_VIOLATION;
      }
    }
  }
  return true;
}

/**
 * Check whether the option values make sense with respect to the given problem
 *
 * This check should be done at least twice; before preprocessing and after.
 * With before_preprocessing on, only options tagged as PREPROCESSING are queried
 * With before_preprocessing off, it's all the remaining ones.
 *
 **/
bool Options::checkProblemOptionConstraints(Property* prop, bool before_preprocessing, bool fail_early)
{
  bool result = true;

  VirtualIterator<AbstractOptionValue*> options = _lookup.values();
  while(options.hasNext()){
    AbstractOptionValue* opt = options.next();

    bool tagIsPreprocessing = (opt->getTag() == OptionTag::PREPROCESSING);
    if (before_preprocessing != tagIsPreprocessing) {
      continue;
    }

    result = opt->checkProblemConstraints(prop) && result;
    if(fail_early && !result) return result;
  }

  return result;
}

template<class A>
Lib::vvector<A> parseCommaSeparatedList(vstring const& str)
{
  vstringstream stream(str);
  Lib::vvector<A> parsed;
  vstring cur;
  while (std::getline(stream, cur, ',')) {
    parsed.push_back(StringUtils::parse<A>(cur));
  }
  return parsed;
}

Lib::vvector<int> Options::theorySplitQueueRatios() const
{
  auto inputRatios = parseCommaSeparatedList<int>(_theorySplitQueueRatios.actualValue);

  // sanity checks
  if (inputRatios.size() < 2) {
    USER_ERROR("Wrong usage of option '-thsqr'. Needs to have at least two values (e.g. '10,1')");
  }
  for (unsigned i = 0; i < inputRatios.size(); i++) {
    if(inputRatios[i] <= 0) {
      USER_ERROR("Wrong usage of option '-thsqr'. Each ratio needs to be a positive integer");
    }
  }

  return inputRatios;
}

Lib::vvector<float> Options::theorySplitQueueCutoffs() const
{
  // initialize cutoffs
  Lib::vvector<float> cutoffs;

  /*
  if (_theorySplitQueueCutoffs.isDefault()) {
    // if no custom cutoffs are set, use heuristics: (0,4*d,10*d,infinity)
    auto d = _theorySplitQueueExpectedRatioDenom.actualValue;
    cutoffs.push_back(0.0f);
    cutoffs.push_back(4.0f * d);
    cutoffs.push_back(10.0f * d);
    cutoffs.push_back(std::numeric_limits<float>::max());
  } else */
  {
    // if custom cutoffs are set, parse them and add float-max as last value
    cutoffs = parseCommaSeparatedList<float>(_theorySplitQueueCutoffs.actualValue);
    cutoffs.push_back(std::numeric_limits<float>::max());
  }

  // sanity checks
  for (unsigned i = 0; i < cutoffs.size(); i++)
  {
    auto cutoff = cutoffs[i];

    if (i > 0 && cutoff <= cutoffs[i-1])
    {
      USER_ERROR("Wrong usage of option '-thsqc'. The cutoff values must be strictly increasing");
    }
  }

  return cutoffs;
}

Lib::vvector<int> Options::avatarSplitQueueRatios() const
{
  Lib::vvector<int> inputRatios = parseCommaSeparatedList<int>(_avatarSplitQueueRatios.actualValue);

  // sanity checks
  if (inputRatios.size() < 2) {
    USER_ERROR("Wrong usage of option '-avsqr'. Needs to have at least two values (e.g. '10,1')");
  }
  for (unsigned i = 0; i < inputRatios.size(); i++) {
    if(inputRatios[i] <= 0) {
      USER_ERROR("Each ratio (supplied by option '-avsqr') needs to be a positive integer");
    }
  }

  return inputRatios;
}

Lib::vvector<float> Options::avatarSplitQueueCutoffs() const
{
  // initialize cutoffs and add float-max as last value
  auto cutoffs = parseCommaSeparatedList<float>(_avatarSplitQueueCutoffs.actualValue);
  cutoffs.push_back(std::numeric_limits<float>::max());

  // sanity checks
  for (unsigned i = 0; i < cutoffs.size(); i++)
  {
    auto cutoff = cutoffs[i];

    if (i > 0 && cutoff <= cutoffs[i-1])
    {
      USER_ERROR("The cutoff values (supplied by option '-avsqc') must be strictly increasing");
    }
  }

  return cutoffs;
}

Lib::vvector<int> Options::sineLevelSplitQueueRatios() const
{
  auto inputRatios = parseCommaSeparatedList<int>(_sineLevelSplitQueueRatios.actualValue);

  // sanity checks
  if (inputRatios.size() < 2) {
    USER_ERROR("Wrong usage of option '-slsqr'. Needs to have at least two values (e.g. '1,3')");
  }
  for (unsigned i = 0; i < inputRatios.size(); i++) {
    if(inputRatios[i] <= 0) {
      USER_ERROR("Each ratio (supplied by option '-slsqr') needs to be a positive integer");
    }
  }

  return inputRatios;
}

Lib::vvector<float> Options::sineLevelSplitQueueCutoffs() const
{
  // initialize cutoffs and add float-max as last value
  auto cutoffs = parseCommaSeparatedList<float>(_sineLevelSplitQueueCutoffs.actualValue);
  cutoffs.push_back(std::numeric_limits<float>::max());

  // sanity checks
  for (unsigned i = 0; i < cutoffs.size(); i++)
  {
    auto cutoff = cutoffs[i];

    if (i > 0 && cutoff <= cutoffs[i-1])
    {
      USER_ERROR("The cutoff values (supplied by option '-slsqc') must be strictly increasing");
    }
  }

  return cutoffs;
}

Lib::vvector<int> Options::positiveLiteralSplitQueueRatios() const
{
  auto inputRatios = parseCommaSeparatedList<int>(_positiveLiteralSplitQueueRatios.actualValue);

  // sanity checks
  if (inputRatios.size() < 2) {
    USER_ERROR("Wrong usage of option '-plsqr'. Needs to have at least two values (e.g. '1,3')");
  }
  for (unsigned i = 0; i < inputRatios.size(); i++) {
    if(inputRatios[i] <= 0) {
      USER_ERROR("Each ratio (supplied by option '-plsqr') needs to be a positive integer");
    }
  }

  return inputRatios;
}

Lib::vvector<float> Options::positiveLiteralSplitQueueCutoffs() const
{
  // initialize cutoffs and add float-max as last value
  auto cutoffs = parseCommaSeparatedList<float>(_positiveLiteralSplitQueueCutoffs.actualValue);
  cutoffs.push_back(std::numeric_limits<float>::max());

  // sanity checks
  for (unsigned i = 0; i < cutoffs.size(); i++)
  {
    auto cutoff = cutoffs[i];

    if (i > 0 && cutoff <= cutoffs[i-1])
    {
      USER_ERROR("The cutoff values (supplied by option '-plsqc') must be strictly increasing");
    }
  }

  return cutoffs;
}<|MERGE_RESOLUTION|>--- conflicted
+++ resolved
@@ -2468,13 +2468,8 @@
   if (dir == "") { // include undefined
     // (b) search in the directory of the 'current file'
     // i.e. the input file
-<<<<<<< HEAD
-    vstring currentFile = inputFile();
-    System::extractDirNameFromPath(currentFile,dir);
-=======
     std::filesystem::path currentFile(inputFile());
     dir = currentFile.parent_path().string();
->>>>>>> aa47c04c
     if(std::filesystem::exists(dir+"/"+relativeName)){
       return dir + "/" + relativeName;
     }
