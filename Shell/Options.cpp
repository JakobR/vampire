--- conflicted
+++ resolved
@@ -465,8 +465,6 @@
     _functionDefinitionElimination.addProblemConstraint(hasEquality());
     _functionDefinitionElimination.setRandomChoices({"all","none"});
 
-<<<<<<< HEAD
-=======
     _functionDefinitionIntroduction = UnsignedOptionValue(
       "function_definition_introduction",
       "fdi",
@@ -480,22 +478,6 @@
     _functionDefinitionIntroduction.tag(OptionTag::INFERENCES);
     _functionDefinitionIntroduction.setRandomChoices({"0", "1", "2", "4", "8", "16", "32", "64"});
 
-    _skolemReuse = BoolOptionValue("skolem_reuse", "skr", false);
-    _skolemReuse.description =
-      "Attempt to reuse Skolem symbols.\n"
-      "Symbols are re-used if they represent identical formulae up to renaming.";
-    _skolemReuse.addProblemConstraint(hasFormulas());
-    _lookup.insert(&_skolemReuse);
-    _skolemReuse.tag(OptionTag::PREPROCESSING);
-
-    _definitionReuse = BoolOptionValue("definition_reuse", "dr", false);
-    _definitionReuse.description =
-      "Reuse definition symbols in a similar fashion to Skolem reuse.";
-    _lookup.insert(&_definitionReuse);
-    _definitionReuse.addProblemConstraint(hasFormulas());
-    _definitionReuse.tag(OptionTag::PREPROCESSING);
-
->>>>>>> a45670a3
     _tweeGoalTransformation = ChoiceOptionValue<TweeGoalTransformation>("twee_goal_transformation",
        "tgt", TweeGoalTransformation::OFF, {"off","ground","full"});
     _tweeGoalTransformation.description =
