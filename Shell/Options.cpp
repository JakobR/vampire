--- conflicted
+++ resolved
@@ -669,13 +669,8 @@
     _selection.reliesOn(_saturationAlgorithm.is(notEqual(SaturationAlgorithm::INST_GEN))->Or<int>(_instGenWithResolution.is(equal(true))));
     _selection.setRandomChoices(And(isRandSat(),saNotInstGen()),{"0","1","2","3","4","10","11","-1","-2","-3","-4","-10","-11"});
     _selection.setRandomChoices({"0","1","2","3","4","10","11","1002","1003","1004","1010","1011","-1","-2","-3","-4","-10","-11","-1002","-1003","-1004","-1010","-1011"});
-<<<<<<< HEAD
-
-    _ageWeightRatio = RatioOptionValue("age_weight_ratio","awr",1,1,'/');
-=======
     
     _ageWeightRatio = RatioOptionValue("age_weight_ratio","awr",1,1,':');
->>>>>>> 384d91ae
     _ageWeightRatio.description=
     "Ratio in which clauses are being selected for activation i.e. a:w means that for every a clauses selected based on age"
     "there will be w selected based on weight.";
@@ -989,12 +984,6 @@
     _splitAtActivation.reliesOn(_splitting.is(equal(true)));
     _splitAtActivation.tag(OptionTag::AVATAR);
     _splitAtActivation.setRandomChoices({"on","off"});
-<<<<<<< HEAD
-    _splitAtActivation.addProblemConstraint(hasNonUnits());
-
-=======
- 
->>>>>>> 384d91ae
 
     _splittingAddComplementary = ChoiceOptionValue<SplittingAddComplementary>("splitting_add_complementary","ssac",
                                                                                 SplittingAddComplementary::GROUND,{"ground","none"});
