--- conflicted
+++ resolved
@@ -6,15 +6,6 @@
  * This source code is distributed under the licence found here
  * https://vprover.github.io/license.html
  * and in the source directory
-<<<<<<< HEAD
- *
- * In summary, you are allowed to use Vampire for non-commercial
- * purposes but not allowed to distribute, modify, copy, create derivatives,
- * or use in competitions.
- * For other uses of Vampire please contact developers for a different
- * licence, which we will make an effort to provide.
-=======
->>>>>>> c85d9834
  */
 /**
  * @file Statistics.cpp
@@ -37,16 +28,8 @@
 
 #include "Saturation/SaturationAlgorithm.hpp"
 
-<<<<<<< HEAD
 #include "Inferences/ForwardSubsumptionAndResolution.hpp"
 
-#if GNUMP
-#include "Kernel/Assignment.hpp"
-#include "Kernel/Constraint.hpp"
-#endif
-
-=======
->>>>>>> c85d9834
 #include "Options.hpp"
 #include "Statistics.hpp"
 
@@ -492,14 +475,14 @@
   out << "Time elapsed: ";
   Timer::printMSString(out,env.timer->elapsedMilliseconds());
   out << endl;
-  
+
   unsigned instr = Timer::elapsedMegaInstructions();
   if (instr) {
     addCommentSignForSZS(out);
     out << "Instructions burned: " << instr << " (million)";
     out << endl;
   }
-  
+
   addCommentSignForSZS(out);
   out << "------------------------------\n";
 
