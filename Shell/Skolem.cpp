--- conflicted
+++ resolved
@@ -403,18 +403,12 @@
       VarSet::Iterator vuIt(*dep);
       while(vuIt.hasNext()) {
         unsigned uvar = vuIt.next();
-<<<<<<< HEAD
-        TermList sort = _varSorts.get(uvar, AtomicSort::defaultSort());
-        if(sort == AtomicSort::superSort()){
-          args.push(TermList(uvar, false));
-=======
         TermList sort = _varSorts.get(uvar, Term::defaultSort());
         if(sort == Term::superSort()){
           //This a type variable
           TermList var = TermList(uvar, false);
           allVars.push(var);
           typeVars.push(var);
->>>>>>> 44aae813
           vArgs.pushFront(uvar);
         } else {
           //This is a term variable
@@ -456,15 +450,10 @@
           _introducedSkolemFuns.push(fun);
           skolemTerm = Term::create(fun, arity, allVars.begin());
         } else {
-<<<<<<< HEAD
-          TermList skSymSort = AtomicSort::arrowSort(argSorts, rangeSort);
-          unsigned fun = addSkolemFunction(VList::length(vl), 0, skSymSort, v, vl);
-=======
           //The higher-order case. Create the term
           //sk(typevars) @ termvar_1 @ termvar_2 @ ... @ termvar_n
           TermList skSymSort = Term::arrowSort(termVarSorts, rangeSort);
           unsigned fun = addSkolemFunction(typeVars.size(), 0, skSymSort, v, typeVars.size());
->>>>>>> 44aae813
           _introducedSkolemFuns.push(fun);
           TermList head = TermList(Term::create(fun, typeVars.size(), typeVars.begin()));
           skolemTerm = ApplicativeHelper::createAppTerm(skSymSort, head, termVars).term();
