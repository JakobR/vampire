--- conflicted
+++ resolved
@@ -139,7 +139,6 @@
 
   if (added) {
     // declare a binary predicate subterm
-<<<<<<< HEAD
     env.signature->getPredicate(s)->setType(new PredicateType({_sort, _sort}));
   }
 
@@ -177,11 +176,6 @@
   if (added) {
     // declare a binary function cycle
     env.signature->getFunction(s)->setType(new FunctionType({_sort, _sort}, _sort));
-=======
-    Stack<unsigned> args;
-    args.push(_sort); args.push(_sort);
-    env.signature->getPredicate(s)->setType(OperatorType::getPredicateType(args.size(),args.begin()));
->>>>>>> 8fcb55e9
   }
 
   return s;
