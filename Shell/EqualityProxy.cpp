--- conflicted
+++ resolved
@@ -291,29 +291,11 @@
     return cl;
   }
 
-<<<<<<< HEAD
   ASS(_defUnit);
 
   Clause* res = new(clen) Clause(clen, 
     NonspecificInference2(InferenceRule::EQUALITY_PROXY_REPLACEMENT, cl, _defUnit));
   res->setAge(cl->age());
-=======
-  Clause* res;
-  ASS(proxyPremises.isNonEmpty());
-  if (proxyPremises.size() == 1) {
-    res = new(clen) Clause(clen,
-        NonspecificInference2(InferenceRule::EQUALITY_PROXY_REPLACEMENT, cl, proxyPremises.top()));
-  }
-  else {
-    UnitList* prems = 0;
-    UnitList::pushFromIterator(UnitStack::ConstIterator(proxyPremises),prems);
-    UnitList::push(cl,prems);
-
-    res = new(clen) Clause(clen,
-        NonspecificInferenceMany(InferenceRule::EQUALITY_PROXY_REPLACEMENT, prems));
-  }
-  res->setAge(cl->age()); // MS: this seems useless; as long as EqualityProxy is only operating as a part of preprocessing, age is going to 0 anyway
->>>>>>> f4cbb935
 
   for (unsigned i=0;i<clen;i++) {
     (*res)[i] = resLits[i];
@@ -345,7 +327,7 @@
 /**
  * If the equality proxy predicate for this sort was already created, return it.
  * Otherwise, create and return it. When the symbol is created, introduce a new predicate
- * definition E(x,y) <=> x = y and save it in the array s_proxyPremises.
+ * definition E<\sigma>(x,y) <=> x = y
  * @author Andrei Voronkov
  * @since 16/05/2014 Manchester
  */
@@ -369,7 +351,7 @@
   predSym->setType(predType);
   predSym->markEqualityProxy();
 
-  static Stack<TermList> args;
+  static TermStack args;
   args.reset();
 
   args.push(sort);
@@ -381,11 +363,7 @@
   Formula* defForm = new BinaryFormula(IFF, new AtomicFormula(proxyLit), new AtomicFormula(eqLit));
   Formula* quantDefForm = Formula::quantify(defForm);
 
-<<<<<<< HEAD
   _defUnit = new FormulaUnit(quantDefForm,NonspecificInference0(UnitInputType::AXIOM,InferenceRule::EQUALITY_PROXY_AXIOM1));
-=======
-  FormulaUnit* defUnit = new FormulaUnit(quantDefForm,NonspecificInference0(UnitInputType::AXIOM,InferenceRule::EQUALITY_PROXY_AXIOM1));
->>>>>>> f4cbb935
 
   InferenceStore::instance()->recordIntroducedSymbol(_defUnit, false, newPred);
   _proxyPredicate = newPred;
@@ -398,42 +376,22 @@
  * or transitivity) and return it. 
  * @author Andrei Voronkov @since
  * 16/05/2014 Manchester
+ * @since 23/10/2020 Leicester
  */
 Clause* EqualityProxy::createEqProxyAxiom(const LiteralStack& literalStack)
 {
   CALL("EqualityProxy::createEqProxyAxiom(const LiteralStack&,unsigned)");
 
-<<<<<<< HEAD
   ASS(_defUnit);
   Clause* res = Clause::fromStack(literalStack, NonspecificInference1(InferenceRule::EQUALITY_PROXY_AXIOM2,_defUnit));
-=======
-  DHSet<unsigned> sorts;
-  UnitList* prems = 0;
-
-  LiteralStack::ConstIterator it(literalStack);
-  while (it.hasNext()) {
-    Literal* l = it.next();
-    unsigned srt;
-    if (!s_proxyPredicateSorts.find(l->functor(),srt)) {
-      continue;
-    }
-    if (!sorts.insert(srt)) {
-      continue;
-    }
-    Unit* prem = s_proxyPremises[srt];
-    ASS(prem);
-    UnitList::push(prem, prems);
-  }
-  ASS(prems);
-  Clause* res = Clause::fromStack(literalStack,NonspecificInferenceMany(InferenceRule::EQUALITY_PROXY_AXIOM2,prems));
->>>>>>> f4cbb935
   return res;
 } // EqualityProxy::createEqProxyAxiom
 
 /**
- * Create the equality proxy literal (not) E(erg0,arg1) for a given sort.
- * @author Andrei Voronkov
- * @since 16/05/2014 Manchester
+ * Create the equality proxy literal (not) E<sort>(erg0,arg1) for a given sort.
+ * @author Andrei Voronkov
+ * @since 16/05/2014 Manchester
+ * @since 23/10/2020 Leicester
  */
 Literal* EqualityProxy::makeProxyLiteral(bool polarity, TermList arg0, TermList arg1, TermList sort)
 {
