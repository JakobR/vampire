--- conflicted
+++ resolved
@@ -140,21 +140,6 @@
     bool checkGlobalOptionConstraints(bool fail_early=false);
     bool checkProblemOptionConstraints(Property*, bool before_preprocessing, bool fail_early=false);
 
-<<<<<<< HEAD
-    // Randomize strategy (will only work if randomStrategy=on)
-    // should only be called after all other options are set
-    //
-    // The usage is overloaded. If prop=0 then this function will randomize
-    // options that do not require a Property (no ProblemConstraints)
-    // (note it is possible to supress the requirement, see Options.cpp)
-    // Otherwise all other options will be randomized.
-    //
-    // This dual usage is required as the property object is created during
-    // the preprocessing stage. This means that in vampire.cpp we call this twice
-    void randomizeStrategy(Property* prop);
-
-=======
->>>>>>> dd1c1e0f
     /**
      * Sample a random strategy from a distribution described by the given file.
      *
@@ -957,29 +942,6 @@
         typedef std::unique_ptr<DArray<vstring>> vstringDArrayUP;
 
         typedef std::pair<OptionProblemConstraintUP,vstringDArrayUP> RandEntry;
-<<<<<<< HEAD
-
-        void setRandomChoices(std::initializer_list<vstring> list){
-          rand_choices.push(RandEntry(OptionProblemConstraintUP(),toArray(list)));
-        }
-        void setRandomChoices(std::initializer_list<vstring> list,
-                              std::initializer_list<vstring> list_sat){
-          rand_choices.push(RandEntry(isRandOn(),toArray(list)));
-          rand_choices.push(RandEntry(isRandSat(),toArray(list_sat)));
-        }
-        void setRandomChoices(OptionProblemConstraintUP c,
-                              std::initializer_list<vstring> list){
-          rand_choices.push(RandEntry(std::move(c),toArray(list)));
-        }
-        void setNoPropertyRandomChoices(std::initializer_list<vstring> list){
-          rand_choices.push(RandEntry(OptionProblemConstraintUP(),toArray(list)));
-          supress_problemconstraints=true;
-        }
-
-
-=======
- 
->>>>>>> dd1c1e0f
     private:
         // Tag state
         OptionTag _tag;
@@ -1014,12 +976,6 @@
      */
     template<typename T>
     struct OptionValue : public AbstractOptionValue {
-<<<<<<< HEAD
-
-        CLASS_NAME(OptionValue);
-=======
-        
->>>>>>> dd1c1e0f
         USE_ALLOCATOR(OptionValue);
 
         // We need to include an empty constructor as all the OptionValue objects need to be initialized
@@ -1099,12 +1055,6 @@
             out << "\tdefault: " << getStringOfValue(defaultValue) << std::endl;
         }
 
-<<<<<<< HEAD
-        // This is where actual randomisation happens
-        bool randomize(Property* p);
-
-=======
->>>>>>> dd1c1e0f
     private:
         Lib::Stack<OptionValueConstraintUP<T>> _constraints;
         Lib::Stack<OptionProblemConstraintUP> _prob_constraints;
@@ -1125,12 +1075,6 @@
      */
     template<typename T >
     struct ChoiceOptionValue : public OptionValue<T> {
-<<<<<<< HEAD
-
-        CLASS_NAME(ChoiceOptionValue);
-=======
-        
->>>>>>> dd1c1e0f
         USE_ALLOCATOR(ChoiceOptionValue);
 
         ChoiceOptionValue(){}
